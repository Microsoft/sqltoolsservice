--- conflicted
+++ resolved
@@ -430,7 +430,6 @@
         }
 
         [Fact]
-<<<<<<< HEAD
         public void LabelShouldIncludeQuotedIdentifiersGivenTokenWithQuotedIdentifier()
         {
             string declarationTitle = "name";
@@ -458,7 +457,9 @@
             Assert.Equal(completionItem.Label, expected);
             Assert.Equal(completionItem.InsertText, expected);
             Assert.Equal(completionItem.Detail, expected);
-=======
+        }
+
+        [Fact]
         public void LabelShouldIncBracketGivenReservedName()
         {
             foreach (string word in ReservedWords)
@@ -474,7 +475,6 @@
                 Assert.Equal(completionItem.InsertText, expected);
                 Assert.Equal(completionItem.Detail, expected);
             }
->>>>>>> 1a2e802a
         }
 
         [Fact]
