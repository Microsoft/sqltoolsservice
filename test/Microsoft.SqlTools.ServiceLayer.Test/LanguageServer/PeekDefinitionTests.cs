--- conflicted
+++ resolved
@@ -201,18 +201,13 @@
         [Fact]
         public void GetValidTableDefinitionTest()
         {
-<<<<<<< HEAD
-            // Get live connectionInfo and serverConnection
-            ConnectionInfo connInfo = TestObjects.InitLiveConnectionInfoForDefinition();
-            ServerConnection serverConnection = TestObjects.InitLiveServerConnectionForDefinition(connInfo);
-
-            PeekDefinition peekDefinition = new PeekDefinition(serverConnection, connInfo);
-            string objectName = "test_table";
-=======
-            // Get live connectionInfo
-            PeekDefinition peekDefinition = new PeekDefinition(TestObjects.InitLiveConnectionInfoForDefinition());
+            // Get live connectionInfo and serverConnection
+            ConnectionInfo connInfo = TestObjects.InitLiveConnectionInfoForDefinition();
+            ServerConnection serverConnection = TestObjects.InitLiveServerConnectionForDefinition(connInfo);
+
+            PeekDefinition peekDefinition = new PeekDefinition(serverConnection, connInfo);
             string objectName = "spt_monitor";
->>>>>>> 0bb1c390
+
             string schemaName = null;
             string objectType = "TABLE";
 
@@ -228,16 +223,11 @@
         [Fact]
         public void GetTableDefinitionInvalidObjectTest()
         {
-<<<<<<< HEAD
-            // Get live connectionInfo and serverConnection
-            ConnectionInfo connInfo = TestObjects.InitLiveConnectionInfoForDefinition();
-            ServerConnection serverConnection = TestObjects.InitLiveServerConnectionForDefinition(connInfo);
-
-            PeekDefinition peekDefinition = new PeekDefinition(serverConnection, connInfo);
-=======
-            // Get live connectionInfo
-            PeekDefinition peekDefinition = new PeekDefinition(TestObjects.InitLiveConnectionInfoForDefinition());
->>>>>>> 0bb1c390
+            // Get live connectionInfo and serverConnection
+            ConnectionInfo connInfo = TestObjects.InitLiveConnectionInfoForDefinition();
+            ServerConnection serverConnection = TestObjects.InitLiveServerConnectionForDefinition(connInfo);
+
+            PeekDefinition peekDefinition = new PeekDefinition(serverConnection, connInfo);
             string objectName = "test_invalid";
             string schemaName = null;
             string objectType = "TABLE";
@@ -253,18 +243,13 @@
         [Fact]
         public void GetTableDefinitionWithSchemaTest()
         {
-<<<<<<< HEAD
-            // Get live connectionInfo and serverConnection
-            ConnectionInfo connInfo = TestObjects.InitLiveConnectionInfoForDefinition();
-            ServerConnection serverConnection = TestObjects.InitLiveServerConnectionForDefinition(connInfo);
-
-            PeekDefinition peekDefinition = new PeekDefinition(serverConnection, connInfo);
-            string objectName = "test_table";
-=======
-            // Get live connectionInfo
-            PeekDefinition peekDefinition = new PeekDefinition(TestObjects.InitLiveConnectionInfoForDefinition());
+            // Get live connectionInfo and serverConnection
+            ConnectionInfo connInfo = TestObjects.InitLiveConnectionInfoForDefinition();
+            ServerConnection serverConnection = TestObjects.InitLiveServerConnectionForDefinition(connInfo);
+
+            PeekDefinition peekDefinition = new PeekDefinition(serverConnection, connInfo);
             string objectName = "spt_monitor";
->>>>>>> 0bb1c390
+
             string schemaName = "dbo";
             string objectType = "TABLE";
 
@@ -389,16 +374,11 @@
         /// </summary>
         [Fact]
         public void GetValidViewDefinitionTest()
-<<<<<<< HEAD
-        {
-            ConnectionInfo connInfo = TestObjects.InitLiveConnectionInfoForDefinition();
-            ServerConnection serverConnection = TestObjects.InitLiveServerConnectionForDefinition(connInfo);
-
-            PeekDefinition peekDefinition = new PeekDefinition(serverConnection, connInfo);
-=======
-        {            
-            PeekDefinition peekDefinition = new PeekDefinition(TestObjects.InitLiveConnectionInfoForDefinition());
->>>>>>> 0bb1c390
+        {
+            ConnectionInfo connInfo = TestObjects.InitLiveConnectionInfoForDefinition();
+            ServerConnection serverConnection = TestObjects.InitLiveServerConnectionForDefinition(connInfo);
+
+            PeekDefinition peekDefinition = new PeekDefinition(serverConnection, connInfo);
             string objectName = "objects";
             string schemaName = "sys";
             string objectType = "VIEW";
@@ -414,15 +394,11 @@
         [Fact]
         public void GetViewDefinitionInvalidObjectTest()
         {
-<<<<<<< HEAD
-            // Get live connectionInfo and serverConnection
-            ConnectionInfo connInfo = TestObjects.InitLiveConnectionInfoForDefinition();
-            ServerConnection serverConnection = TestObjects.InitLiveServerConnectionForDefinition(connInfo);
-
-            PeekDefinition peekDefinition = new PeekDefinition(serverConnection, connInfo);
-=======
-            PeekDefinition peekDefinition = new PeekDefinition(TestObjects.InitLiveConnectionInfoForDefinition());
->>>>>>> 0bb1c390
+            // Get live connectionInfo and serverConnection
+            ConnectionInfo connInfo = TestObjects.InitLiveConnectionInfoForDefinition();
+            ServerConnection serverConnection = TestObjects.InitLiveServerConnectionForDefinition(connInfo);
+
+            PeekDefinition peekDefinition = new PeekDefinition(serverConnection, connInfo);
             string objectName = "objects";
             string schemaName = null;
             string objectType = "VIEW";
@@ -437,17 +413,13 @@
         [Fact]
         public void GetStoredProcedureDefinitionTest()
         {
-<<<<<<< HEAD
-            // Get live connectionInfo and serverConnection
-            ConnectionInfo connInfo = TestObjects.InitLiveConnectionInfoForDefinition();
-            ServerConnection serverConnection = TestObjects.InitLiveServerConnectionForDefinition(connInfo);
-
-            PeekDefinition peekDefinition = new PeekDefinition(serverConnection, connInfo);
-            string objectName = "SP1";
-=======
-            PeekDefinition peekDefinition = new PeekDefinition(TestObjects.InitLiveConnectionInfoForDefinition());
+            // Get live connectionInfo and serverConnection
+            ConnectionInfo connInfo = TestObjects.InitLiveConnectionInfoForDefinition();
+            ServerConnection serverConnection = TestObjects.InitLiveServerConnectionForDefinition(connInfo);
+
+            PeekDefinition peekDefinition = new PeekDefinition(serverConnection, connInfo);
             string objectName = "sp_MSrepl_startup";
->>>>>>> 0bb1c390
+
             string schemaName = "dbo";
             string objectType = "PROCEDURE";
 
@@ -462,15 +434,11 @@
         [Fact]
         public void GetStoredProcedureDefinitionFailureTest()
         {
-<<<<<<< HEAD
-            // Get live connectionInfo and serverConnection
-            ConnectionInfo connInfo = TestObjects.InitLiveConnectionInfoForDefinition();
-            ServerConnection serverConnection = TestObjects.InitLiveServerConnectionForDefinition(connInfo);
-
-            PeekDefinition peekDefinition = new PeekDefinition(serverConnection, connInfo);
-=======
-            PeekDefinition peekDefinition = new PeekDefinition(TestObjects.InitLiveConnectionInfoForDefinition());
->>>>>>> 0bb1c390
+            // Get live connectionInfo and serverConnection
+            ConnectionInfo connInfo = TestObjects.InitLiveConnectionInfoForDefinition();
+            ServerConnection serverConnection = TestObjects.InitLiveServerConnectionForDefinition(connInfo);
+
+            PeekDefinition peekDefinition = new PeekDefinition(serverConnection, connInfo);
             string objectName = "SP2";
             string schemaName = "dbo";
             string objectType = "PROCEDURE";
@@ -485,17 +453,12 @@
         [Fact]
         public void GetStoredProcedureDefinitionWithoutSchemaTest()
         {
-<<<<<<< HEAD
-            // Get live connectionInfo and serverConnection
-            ConnectionInfo connInfo = TestObjects.InitLiveConnectionInfoForDefinition();
-            ServerConnection serverConnection = TestObjects.InitLiveServerConnectionForDefinition(connInfo);
-
-            PeekDefinition peekDefinition = new PeekDefinition(serverConnection, connInfo);
-            string objectName = "SP1";
-=======
-            PeekDefinition peekDefinition = new PeekDefinition(TestObjects.InitLiveConnectionInfoForDefinition());
+            // Get live connectionInfo and serverConnection
+            ConnectionInfo connInfo = TestObjects.InitLiveConnectionInfoForDefinition();
+            ServerConnection serverConnection = TestObjects.InitLiveServerConnectionForDefinition(connInfo);
+
+            PeekDefinition peekDefinition = new PeekDefinition(serverConnection, connInfo);
             string objectName = "sp_MSrepl_startup";
->>>>>>> 0bb1c390
             string schemaName = null;
             string objectType = "PROCEDURE";
 
