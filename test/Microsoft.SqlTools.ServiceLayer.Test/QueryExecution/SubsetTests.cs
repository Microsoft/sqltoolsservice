﻿//
// Copyright (c) Microsoft. All rights reserved.
// Licensed under the MIT license. See LICENSE file in the project root for full license information.
//

using System;
using System.Linq;
using System.Threading.Tasks;
using Microsoft.SqlTools.ServiceLayer.Hosting.Protocol;
using Microsoft.SqlTools.ServiceLayer.QueryExecution;
using Microsoft.SqlTools.ServiceLayer.QueryExecution.Contracts;
using Microsoft.SqlTools.ServiceLayer.SqlContext;
using Microsoft.SqlTools.ServiceLayer.Test.Utility;
using Microsoft.SqlTools.ServiceLayer.Workspace;
using Microsoft.SqlTools.ServiceLayer.Workspace.Contracts;
using Moq;
using Xunit;

namespace Microsoft.SqlTools.ServiceLayer.Test.QueryExecution
{
    public class SubsetTests
    {
        #region ResultSet Class Tests

        [Theory]
        [InlineData(0,2)]
        [InlineData(0,20)]
        [InlineData(1,2)]
        public void ResultSetValidTest(int startRow, int rowCount)
        {
            // Setup:
            // ... I have a batch that has been executed
            Batch b = Common.GetBasicExecutedBatch();

            // If:
            // ... I have a result set and I ask for a subset with valid arguments
            ResultSet rs = b.ResultSets.First();
            ResultSetSubset subset = rs.GetSubset(startRow, rowCount).Result;

            // Then:
            // ... I should get the requested number of rows back
            Assert.Equal(Math.Min(rowCount, Common.StandardTestData.Length), subset.RowCount);
            Assert.Equal(Math.Min(rowCount, Common.StandardTestData.Length), subset.Rows.Length);
        }

        [Theory]
        [InlineData(-1, 2)]  // Invalid start index, too low
        [InlineData(10, 2)]  // Invalid start index, too high
        [InlineData(0, -1)]  // Invalid row count, too low
        [InlineData(0, 0)]   // Invalid row count, zero
        public void ResultSetInvalidParmsTest(int rowStartIndex, int rowCount)
        {
            // If:
            // I have an executed batch with a resultset in it and request invalid result set from it
            Batch b = Common.GetBasicExecutedBatch();
            ResultSet rs = b.ResultSets.First();

            // Then:
            // ... It should throw an exception
            Assert.ThrowsAsync<ArgumentOutOfRangeException>(() => rs.GetSubset(rowStartIndex, rowCount)).Wait();
        }

        #endregion

        #region Batch Class Tests

        [Theory]
        [InlineData(2)]
        [InlineData(20)]
        public void BatchSubsetValidTest(int rowCount)
        {
            // If I have an executed batch
            Batch b = Common.GetBasicExecutedBatch();

            // ... And I ask for a subset with valid arguments
            ResultSetSubset subset = b.GetSubset(0, 0, rowCount).Result;

            // Then:
            // I should get the requested number of rows
            Assert.Equal(Math.Min(rowCount, Common.StandardTestData.Length), subset.RowCount);
            Assert.Equal(Math.Min(rowCount, Common.StandardTestData.Length), subset.Rows.Length);
        }

        [Theory]
        [InlineData(-1)]  // Invalid result set, too low
        [InlineData(2)]   // Invalid result set, too high
        public void BatchSubsetInvalidParamsTest(int resultSetIndex)
        {
            // If I have an executed batch
            Batch b = Common.GetBasicExecutedBatch();

            // ... And I ask for a subset with an invalid result set index
            // Then: 
            // ... It should throw an exception
            Assert.ThrowsAsync<ArgumentOutOfRangeException>(() => b.GetSubset(resultSetIndex, 0, 2)).Wait();
        }

        #endregion

        #region Query Class Tests

        [Fact]
        public void SubsetUnexecutedQueryTest()
        {
            // If I have a query that has *not* been executed
            Query q = new Query(Common.StandardQuery, Common.CreateTestConnectionInfo(null, false), new QueryExecutionSettings(), Common.GetFileStreamFactory());

            // ... And I ask for a subset with valid arguments
            // Then:
            // ... It should throw an exception
            Assert.ThrowsAsync<InvalidOperationException>(() => q.GetSubset(0, 0, 0, 2)).Wait();
        }

        [Theory]
        [InlineData(-1)]  // Invalid batch, too low
        [InlineData(2)]   // Invalid batch, too high
        public void QuerySubsetInvalidParamsTest(int batchIndex)
        {
            // If I have an executed query
            Query q = Common.GetBasicExecutedQuery();

            // ... And I ask for a subset with an invalid result set index
            // Then: 
            // ... It should throw an exception
            Assert.ThrowsAsync<ArgumentOutOfRangeException>(() => q.GetSubset(batchIndex, 0, 0, 1)).Wait();
        }

        #endregion

        #region Service Intergration Tests

        [Fact]
        public async Task SubsetServiceValidTest()
        {

            // Set up file for returning the query
            var fileMock = new Mock<ScriptFile>();
            fileMock.SetupGet(file => file.Contents).Returns(Common.StandardQuery);
            // Set up workspace mock
            var workspaceService = new Mock<WorkspaceService<SqlToolsSettings>>();
            workspaceService.Setup(service => service.Workspace.GetFile(It.IsAny<string>()))
                .Returns(fileMock.Object);
            // If:
            // ... I have a query that has results (doesn't matter what)
<<<<<<< HEAD
            var queryService = Common.GetPrimedExecutionService(
                Common.CreateMockFactory(new[] {Common.StandardTestData}, false), true,
                workspaceService.Object);
            var executeParams = new QueryExecuteParams {QuerySelection = null, OwnerUri = Common.OwnerUri};
=======
            var queryService =Common.GetPrimedExecutionService(
                Common.CreateMockFactory(new[] {Common.StandardTestData}, false), true);
            var executeParams = new QueryExecuteParams {QueryText = Common.StandardQuery, OwnerUri = Common.OwnerUri};
>>>>>>> 93a75f1f
            var executeRequest = RequestContextMocks.SetupRequestContextMock<QueryExecuteResult, QueryExecuteCompleteParams>(null, QueryExecuteCompleteEvent.Type, null, null);
            await queryService.HandleExecuteRequest(executeParams, executeRequest.Object);

            // ... And I then ask for a valid set of results from it
            var subsetParams = new QueryExecuteSubsetParams {OwnerUri = Common.OwnerUri, RowsCount = 1, ResultSetIndex = 0, RowsStartIndex = 0};
            QueryExecuteSubsetResult result = null;
            var subsetRequest = GetQuerySubsetResultContextMock(qesr => result = qesr, null);
            await queryService.HandleResultSubsetRequest(subsetParams, subsetRequest.Object);

            // Then:
            // ... I should have a successful result
            // ... There should be rows there (other test validate that the rows are correct)
            // ... There should not be any error calls
            VerifyQuerySubsetCallCount(subsetRequest, Times.Once(), Times.Never());
            Assert.Null(result.Message);
            Assert.NotNull(result.ResultSubset);
        }

        [Fact]
        public void SubsetServiceMissingQueryTest()
        {

            var workspaceService = new Mock<WorkspaceService<SqlToolsSettings>>();
            // If:
            // ... I ask for a set of results for a file that hasn't executed a query
            var queryService = Common.GetPrimedExecutionService(Common.CreateMockFactory(null, false), true, workspaceService.Object);
            var subsetParams = new QueryExecuteSubsetParams { OwnerUri = Common.OwnerUri, RowsCount = 1, ResultSetIndex = 0, RowsStartIndex = 0 };
            QueryExecuteSubsetResult result = null;
            var subsetRequest = GetQuerySubsetResultContextMock(qesr => result = qesr, null);
            queryService.HandleResultSubsetRequest(subsetParams, subsetRequest.Object).Wait();

            // Then:
            // ... I should have an error result
            // ... There should be no rows in the result set
            // ... There should not be any error calls
            VerifyQuerySubsetCallCount(subsetRequest, Times.Once(), Times.Never());
            Assert.NotNull(result.Message);
            Assert.Null(result.ResultSubset);
        }

        [Fact]
        public void SubsetServiceUnexecutedQueryTest()
        {
            
            // Set up file for returning the query
            var fileMock = new Mock<ScriptFile>();
            fileMock.SetupGet(file => file.Contents).Returns(Common.StandardQuery);
            // Set up workspace mock
            var workspaceService = new Mock<WorkspaceService<SqlToolsSettings>>();
            workspaceService.Setup(service => service.Workspace.GetFile(It.IsAny<string>()))
                .Returns(fileMock.Object);
            // If:
            // ... I have a query that hasn't finished executing (doesn't matter what)
            var queryService = Common.GetPrimedExecutionService(
<<<<<<< HEAD
                Common.CreateMockFactory(new[] { Common.StandardTestData }, false), true,
                workspaceService.Object);
            var executeParams = new QueryExecuteParams { QuerySelection = null, OwnerUri = Common.OwnerUri };
=======
                Common.CreateMockFactory(new[] { Common.StandardTestData }, false), true);
            var executeParams = new QueryExecuteParams { QueryText = Common.StandardQuery, OwnerUri = Common.OwnerUri };
>>>>>>> 93a75f1f
            var executeRequest = RequestContextMocks.SetupRequestContextMock<QueryExecuteResult, QueryExecuteCompleteParams>(null, QueryExecuteCompleteEvent.Type, null, null);
            queryService.HandleExecuteRequest(executeParams, executeRequest.Object).Wait();
            queryService.ActiveQueries[Common.OwnerUri].HasExecuted = false;

            // ... And I then ask for a valid set of results from it
            var subsetParams = new QueryExecuteSubsetParams { OwnerUri = Common.OwnerUri, RowsCount = 1, ResultSetIndex = 0, RowsStartIndex = 0 };
            QueryExecuteSubsetResult result = null;
            var subsetRequest = GetQuerySubsetResultContextMock(qesr => result = qesr, null);
            queryService.HandleResultSubsetRequest(subsetParams, subsetRequest.Object).Wait();

            // Then:
            // ... I should get an error result
            // ... There should not be rows 
            // ... There should not be any error calls
            VerifyQuerySubsetCallCount(subsetRequest, Times.Once(), Times.Never());
            Assert.NotNull(result.Message);
            Assert.Null(result.ResultSubset);
        }

        [Fact]
        public void SubsetServiceOutOfRangeSubsetTest()
        {

            var workspaceService = new Mock<WorkspaceService<SqlToolsSettings>>();
            // If:
            // ... I have a query that doesn't have any result sets
            var queryService = Common.GetPrimedExecutionService(
<<<<<<< HEAD
                Common.CreateMockFactory(null, false), true,
                workspaceService.Object);
            var executeParams = new QueryExecuteParams { QuerySelection = null, OwnerUri = Common.OwnerUri };
=======
                Common.CreateMockFactory(null, false), true);
            var executeParams = new QueryExecuteParams { QueryText = Common.StandardQuery, OwnerUri = Common.OwnerUri };
>>>>>>> 93a75f1f
            var executeRequest = RequestContextMocks.SetupRequestContextMock<QueryExecuteResult, QueryExecuteCompleteParams>(null, QueryExecuteCompleteEvent.Type, null, null);
            queryService.HandleExecuteRequest(executeParams, executeRequest.Object).Wait();

            // ... And I then ask for a set of results from it
            var subsetParams = new QueryExecuteSubsetParams { OwnerUri = Common.OwnerUri, RowsCount = 1, ResultSetIndex = 0, RowsStartIndex = 0 };
            QueryExecuteSubsetResult result = null;
            var subsetRequest = GetQuerySubsetResultContextMock(qesr => result = qesr, null);
            queryService.HandleResultSubsetRequest(subsetParams, subsetRequest.Object).Wait();

            // Then:
            // ... I should get an error result
            // ... There should not be rows 
            // ... There should not be any error calls
            VerifyQuerySubsetCallCount(subsetRequest, Times.Once(), Times.Never());
            Assert.NotNull(result.Message);
            Assert.Null(result.ResultSubset);
        }

        #endregion

        #region Mocking

        private static Mock<RequestContext<QueryExecuteSubsetResult>> GetQuerySubsetResultContextMock(
            Action<QueryExecuteSubsetResult> resultCallback,
            Action<object> errorCallback)
        {
            var requestContext = new Mock<RequestContext<QueryExecuteSubsetResult>>();

            // Setup the mock for SendResult
            var sendResultFlow = requestContext
                .Setup(rc => rc.SendResult(It.IsAny<QueryExecuteSubsetResult>()))
                .Returns(Task.FromResult(0));
            if (resultCallback != null)
            {
                sendResultFlow.Callback(resultCallback);
            }

            // Setup the mock for SendError
            var sendErrorFlow = requestContext
                .Setup(rc => rc.SendError(It.IsAny<object>()))
                .Returns(Task.FromResult(0));
            if (errorCallback != null)
            {
                sendErrorFlow.Callback(errorCallback);
            }

            return requestContext;
        }

        private static void VerifyQuerySubsetCallCount(Mock<RequestContext<QueryExecuteSubsetResult>> mock, Times sendResultCalls,
            Times sendErrorCalls)
        {
            mock.Verify(rc => rc.SendResult(It.IsAny<QueryExecuteSubsetResult>()), sendResultCalls);
            mock.Verify(rc => rc.SendError(It.IsAny<object>()), sendErrorCalls);
        }

        #endregion

    }
}<|MERGE_RESOLUTION|>--- conflicted
+++ resolved
@@ -142,16 +142,10 @@
                 .Returns(fileMock.Object);
             // If:
             // ... I have a query that has results (doesn't matter what)
-<<<<<<< HEAD
             var queryService = Common.GetPrimedExecutionService(
                 Common.CreateMockFactory(new[] {Common.StandardTestData}, false), true,
                 workspaceService.Object);
             var executeParams = new QueryExecuteParams {QuerySelection = null, OwnerUri = Common.OwnerUri};
-=======
-            var queryService =Common.GetPrimedExecutionService(
-                Common.CreateMockFactory(new[] {Common.StandardTestData}, false), true);
-            var executeParams = new QueryExecuteParams {QueryText = Common.StandardQuery, OwnerUri = Common.OwnerUri};
->>>>>>> 93a75f1f
             var executeRequest = RequestContextMocks.SetupRequestContextMock<QueryExecuteResult, QueryExecuteCompleteParams>(null, QueryExecuteCompleteEvent.Type, null, null);
             await queryService.HandleExecuteRequest(executeParams, executeRequest.Object);
 
@@ -206,14 +200,9 @@
             // If:
             // ... I have a query that hasn't finished executing (doesn't matter what)
             var queryService = Common.GetPrimedExecutionService(
-<<<<<<< HEAD
                 Common.CreateMockFactory(new[] { Common.StandardTestData }, false), true,
                 workspaceService.Object);
             var executeParams = new QueryExecuteParams { QuerySelection = null, OwnerUri = Common.OwnerUri };
-=======
-                Common.CreateMockFactory(new[] { Common.StandardTestData }, false), true);
-            var executeParams = new QueryExecuteParams { QueryText = Common.StandardQuery, OwnerUri = Common.OwnerUri };
->>>>>>> 93a75f1f
             var executeRequest = RequestContextMocks.SetupRequestContextMock<QueryExecuteResult, QueryExecuteCompleteParams>(null, QueryExecuteCompleteEvent.Type, null, null);
             queryService.HandleExecuteRequest(executeParams, executeRequest.Object).Wait();
             queryService.ActiveQueries[Common.OwnerUri].HasExecuted = false;
@@ -241,14 +230,9 @@
             // If:
             // ... I have a query that doesn't have any result sets
             var queryService = Common.GetPrimedExecutionService(
-<<<<<<< HEAD
                 Common.CreateMockFactory(null, false), true,
                 workspaceService.Object);
             var executeParams = new QueryExecuteParams { QuerySelection = null, OwnerUri = Common.OwnerUri };
-=======
-                Common.CreateMockFactory(null, false), true);
-            var executeParams = new QueryExecuteParams { QueryText = Common.StandardQuery, OwnerUri = Common.OwnerUri };
->>>>>>> 93a75f1f
             var executeRequest = RequestContextMocks.SetupRequestContextMock<QueryExecuteResult, QueryExecuteCompleteParams>(null, QueryExecuteCompleteEvent.Type, null, null);
             queryService.HandleExecuteRequest(executeParams, executeRequest.Object).Wait();
 
