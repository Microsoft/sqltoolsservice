﻿//
// Copyright (c) Microsoft. All rights reserved.
// Licensed under the MIT license. See LICENSE file in the project root for full license information.
//

using System;
using System.Collections.Generic;
using System.Data.SqlTypes;
using System.Diagnostics.CodeAnalysis;
using System.IO;
using System.Text;
<<<<<<< HEAD
using System.Text.RegularExpressions;
using Microsoft.SqlTools.ServiceLayer.QueryExecution.Contracts;
=======
>>>>>>> a41977b5
using Microsoft.SqlTools.ServiceLayer.QueryExecution.DataStorage;
using Moq;
using Xunit;

namespace Microsoft.SqlTools.ServiceLayer.Test.QueryExecution.DataStorage
{
    public class ReaderWriterPairTest
    {
        [Fact]
        public void ReaderInvalidStreamCannotRead()
        {
            // If: I create a service buffer file stream reader with a stream that cannot be read
            // Then: I should get an exception
            var invalidStream = new Mock<Stream>();
            invalidStream.SetupGet(s => s.CanRead).Returns(false);
            invalidStream.SetupGet(s => s.CanSeek).Returns(true);
            Assert.Throws<InvalidOperationException>(() =>
            {
                ServiceBufferFileStreamReader obj = new ServiceBufferFileStreamReader(invalidStream.Object);
                obj.Dispose();
            });
        }

        [Fact]
        public void ReaderInvalidStreamCannotSeek()
        {
            // If: I create a service buffer file stream reader with a stream that cannot seek
            // Then: I should get an exception
            var invalidStream = new Mock<Stream>();
            invalidStream.SetupGet(s => s.CanRead).Returns(true);
            invalidStream.SetupGet(s => s.CanSeek).Returns(false);
            Assert.Throws<InvalidOperationException>(() =>
            {
                ServiceBufferFileStreamReader obj = new ServiceBufferFileStreamReader(invalidStream.Object);
                obj.Dispose();
            });
        }

        [Fact]
        public void WriterInvalidStreamCannotWrite()
        {
            // If: I create a service buffer file stream writer with a stream that cannot be read
            // Then: I should get an exception
            var invalidStream = new Mock<Stream>();
            invalidStream.SetupGet(s => s.CanWrite).Returns(false);
            invalidStream.SetupGet(s => s.CanSeek).Returns(true);
            Assert.Throws<InvalidOperationException>(() =>
            {
                ServiceBufferFileStreamWriter obj = new ServiceBufferFileStreamWriter(invalidStream.Object, 1024, 1024);
                obj.Dispose();
            });
        }

        [Fact]
        public void WriterInvalidStreamCannotSeek()
        {
            // If: I create a service buffer file stream writer with a stream that cannot seek
            // Then: I should get an exception
            var invalidStream = new Mock<Stream>();
            invalidStream.SetupGet(s => s.CanWrite).Returns(true);
            invalidStream.SetupGet(s => s.CanSeek).Returns(false);
            Assert.Throws<InvalidOperationException>(() =>
            {
                ServiceBufferFileStreamWriter obj = new ServiceBufferFileStreamWriter(invalidStream.Object, 1024, 1024);
                obj.Dispose();
            });
        }

        [SuppressMessage("ReSharper", "UnusedParameter.Local")]
        private static string VerifyReadWrite<T>(int valueLength, T value, Func<ServiceBufferFileStreamWriter, T, int> writeFunc, Func<ServiceBufferFileStreamReader, FileStreamReadResult> readFunc)
        {
            // Setup: Create a mock file stream
            byte[] storage = new byte[8192];
            
            // If:
            // ... I write a type T to the writer
            using (ServiceBufferFileStreamWriter writer = new ServiceBufferFileStreamWriter(new MemoryStream(storage), 10, 10))
            {
                int writtenBytes = writeFunc(writer, value);
                Assert.Equal(valueLength, writtenBytes);
            }

            // ... And read the type T back
            FileStreamReadResult outValue;
            using (ServiceBufferFileStreamReader reader = new ServiceBufferFileStreamReader(new MemoryStream(storage)))
            {
                outValue = readFunc(reader);
            }

            // Then:
            Assert.Equal(value, outValue.Value.RawObject);
            Assert.Equal(valueLength, outValue.TotalLength);
            Assert.NotNull(outValue.Value);

            return outValue.Value.DisplayValue;
        }

        [Theory]
        [InlineData(0)]
        [InlineData(10)]
        [InlineData(-10)]
        [InlineData(short.MaxValue)]    // Two byte number
        [InlineData(short.MinValue)]    // Negative two byte number
        public void Int16(short value)
        {
            VerifyReadWrite(sizeof(short) + 1, value, (writer, val) => writer.WriteInt16(val), reader => reader.ReadInt16(0));
        }

        [Theory]
        [InlineData(0)]
        [InlineData(10)]
        [InlineData(-10)]
        [InlineData(short.MaxValue)]    // Two byte number
        [InlineData(short.MinValue)]    // Negative two byte number
        [InlineData(int.MaxValue)]      // Four byte number
        [InlineData(int.MinValue)]      // Negative four byte number
        public void Int32(int value)
        {
            VerifyReadWrite(sizeof(int) + 1, value, (writer, val) => writer.WriteInt32(val), reader => reader.ReadInt32(0));
        }

        [Theory]
        [InlineData(0)]
        [InlineData(10)]
        [InlineData(-10)]
        [InlineData(short.MaxValue)]    // Two byte number
        [InlineData(short.MinValue)]    // Negative two byte number
        [InlineData(int.MaxValue)]      // Four byte number
        [InlineData(int.MinValue)]      // Negative four byte number
        [InlineData(long.MaxValue)]     // Eight byte number
        [InlineData(long.MinValue)]     // Negative eight byte number
        public void Int64(long value)
        {
            VerifyReadWrite(sizeof(long) + 1, value, (writer, val) => writer.WriteInt64(val), reader => reader.ReadInt64(0));
        }

        [Theory]
        [InlineData(0)]
        [InlineData(10)]
        public void Byte(byte value)
        {
            VerifyReadWrite(sizeof(byte) + 1, value, (writer, val) => writer.WriteByte(val), reader => reader.ReadByte(0));
        }

        [Theory]
        [InlineData('a')]
        [InlineData('1')]
        [InlineData((char)0x9152)]  // Test something in the UTF-16 space
        public void Char(char value)
        {
            VerifyReadWrite(sizeof(char) + 1, value, (writer, val) => writer.WriteChar(val), reader => reader.ReadChar(0));
        }

        [Theory]
        [InlineData(true)]
        [InlineData(false)]
        public void Boolean(bool value)
        {
            VerifyReadWrite(sizeof(bool) + 1, value, (writer, val) => writer.WriteBoolean(val), reader => reader.ReadBoolean(0));
        }

        [Theory]
        [InlineData(0)]
        [InlineData(10.1)]
        [InlineData(-10.1)]
        [InlineData(float.MinValue)]
        [InlineData(float.MaxValue)]
        [InlineData(float.PositiveInfinity)]
        [InlineData(float.NegativeInfinity)]
        public void Single(float value)
        {
            VerifyReadWrite(sizeof(float) + 1, value, (writer, val) => writer.WriteSingle(val), reader => reader.ReadSingle(0));
        }

        [Theory]
        [InlineData(0)]
        [InlineData(10.1)]
        [InlineData(-10.1)]
        [InlineData(float.MinValue)]
        [InlineData(float.MaxValue)]
        [InlineData(float.PositiveInfinity)]
        [InlineData(float.NegativeInfinity)]
        [InlineData(double.PositiveInfinity)]
        [InlineData(double.NegativeInfinity)]
        [InlineData(double.MinValue)]
        [InlineData(double.MaxValue)]
        public void Double(double value)
        {
            VerifyReadWrite(sizeof(double) + 1, value, (writer, val) => writer.WriteDouble(val), reader => reader.ReadDouble(0));
        }

        [Fact]
        public void SqlDecimalTest()
        {
            // Setup: Create some test values
            // NOTE: We are doing these here instead of InlineData because SqlDecimal values can't be written as constant expressions
            SqlDecimal[] testValues =
            {
                SqlDecimal.MaxValue, SqlDecimal.MinValue, new SqlDecimal(0x01, 0x01, true, 0, 0, 0, 0)
            };
            foreach (SqlDecimal value in testValues)
            {
                int valueLength = 4 + value.BinData.Length;
                VerifyReadWrite(valueLength, value, (writer, val) => writer.WriteSqlDecimal(val), reader => reader.ReadSqlDecimal(0));
            }
        }

        [Fact]
        public void Decimal()
        {
            // Setup: Create some test values
            // NOTE: We are doing these here instead of InlineData because Decimal values can't be written as constant expressions
            decimal[] testValues =
            {
                decimal.Zero, decimal.One, decimal.MinusOne, decimal.MinValue, decimal.MaxValue
            };

            foreach (decimal value in testValues)
            {
                int valueLength = decimal.GetBits(value).Length*4 + 1;
                VerifyReadWrite(valueLength, value, (writer, val) => writer.WriteDecimal(val), reader => reader.ReadDecimal(0));
            }
        }

        [Fact]
<<<<<<< HEAD
        public void DateTest()
=======
        public void DateTimeTest()
>>>>>>> a41977b5
        {
            // Setup: Create some test values
            // NOTE: We are doing these here instead of InlineData because DateTime values can't be written as constant expressions
            DateTime[] testValues = 
            {
                DateTime.Now, DateTime.UtcNow, DateTime.MinValue, DateTime.MaxValue
            };

            // Setup: Create a DATE column
            DbColumnWrapper col = new DbColumnWrapper(new TestDbColumn("col", "DaTe"));
            
            foreach (DateTime value in testValues)
            {
<<<<<<< HEAD
                string displayValue = VerifyReadWrite(sizeof(long) + 1, value, (writer, val) => writer.WriteDateTime(val), reader => reader.ReadDateTime(0, col));

                // Make sure the display value does not have a time string
                Assert.True(Regex.IsMatch(displayValue, @"^[\d]{4}-[\d]{2}-[\d]{2}$"));
            }
        }

        [Fact]
        public void DateTimeTest()
        {
            // Setup: Create some test values
            // NOTE: We are doing these here instead of InlineData because DateTime values can't be written as constant expressions
            DateTime[] testValues =
            {
                DateTime.Now, DateTime.UtcNow, DateTime.MinValue, DateTime.MaxValue
            };

            // Setup: Create a DATETIME column
            DbColumnWrapper col = new DbColumnWrapper(new TestDbColumn("col", "DaTeTiMe"));

            foreach (DateTime value in testValues)
            {
                string displayValue = VerifyReadWrite(sizeof(long) + 1, value, (writer, val) => writer.WriteDateTime(val), reader => reader.ReadDateTime(0, col));

                // Make sure the display value has a time string with 3 milliseconds
                Assert.True(Regex.IsMatch(displayValue, @"^[\d]{4}-[\d]{2}-[\d]{2} [\d]{2}:[\d]{2}:[\d]{2}\.[\d]{3}$"));
            }
        }

        [Theory]
        [InlineData(1)]
        [InlineData(2)]
        [InlineData(3)]
        [InlineData(4)]
        [InlineData(5)]
        [InlineData(6)]
        [InlineData(7)]
        public void DateTime2Test(int precision)
        {
            // Setup: Create some test values
            // NOTE: We are doing these here instead of InlineData because DateTime values can't be written as constant expressions
            DateTime[] testValues =
            {
                DateTime.Now, DateTime.UtcNow, DateTime.MinValue, DateTime.MaxValue
            };

            // Setup: Create a DATETIME column
            DbColumnWrapper col = new DbColumnWrapper(new TestDbColumn("col", "DaTeTiMe2", precision));

            foreach (DateTime value in testValues)
            {
                string displayValue = VerifyReadWrite(sizeof(long) + 1, value, (writer, val) => writer.WriteDateTime(val), reader => reader.ReadDateTime(0, col));

                // Make sure the display value has a time string with variable number of milliseconds
                Assert.True(Regex.IsMatch(displayValue, @"^[\d]{4}-[\d]{2}-[\d]{2} [\d]{2}:[\d]{2}:[\d]{2}"));
                if (precision > 0)
                {
                    Assert.True(Regex.IsMatch(displayValue, $@"\.[\d]{{{precision}}}$"));
                }
            }
        }

        [Fact]
        public void DateTime2ZeroScaleTest()
        {
            // Setup: Create some test values
            // NOTE: We are doing these here instead of InlineData because DateTime values can't be written as constant expressions
            DateTime[] testValues =
            {
                DateTime.Now, DateTime.UtcNow, DateTime.MinValue, DateTime.MaxValue
            };

            // Setup: Create a DATETIME2 column
            DbColumnWrapper col = new DbColumnWrapper(new TestDbColumn("col", "DaTeTiMe2", 0));

            foreach (DateTime value in testValues)
            {
                string displayValue = VerifyReadWrite(sizeof(long) + 1, value, (writer, val) => writer.WriteDateTime(val), reader => reader.ReadDateTime(0, col));

                // Make sure the display value has a time string with 0 milliseconds
                Assert.True(Regex.IsMatch(displayValue, @"^[\d]{4}-[\d]{2}-[\d]{2} [\d]{2}:[\d]{2}:[\d]{2}$"));
            }
        }

        [Fact]
        public void DateTime2InvalidScaleTest()
        {
            // Setup: Create some test values
            // NOTE: We are doing these here instead of InlineData because DateTime values can't be written as constant expressions
            DateTime[] testValues =
            {
                DateTime.Now, DateTime.UtcNow, DateTime.MinValue, DateTime.MaxValue
            };

            // Setup: Create a DATETIME2 column
            DbColumnWrapper col = new DbColumnWrapper(new TestDbColumn("col", "DaTeTiMe2", 255));

            foreach (DateTime value in testValues)
            {
                string displayValue = VerifyReadWrite(sizeof(long) + 1, value, (writer, val) => writer.WriteDateTime(val), reader => reader.ReadDateTime(0, col));

                // Make sure the display value has a time string with 7 milliseconds
                Assert.True(Regex.IsMatch(displayValue, @"^[\d]{4}-[\d]{2}-[\d]{2} [\d]{2}:[\d]{2}:[\d]{2}\.[\d]{7}$"));
=======
                VerifyReadWrite(sizeof(long) + 1, value, (writer, val) => writer.WriteDateTime(val), reader => reader.ReadDateTime(0));
>>>>>>> a41977b5
            }
        }

        [Fact]
        public void DateTimeOffsetTest()
        {
            // Setup: Create some test values
            // NOTE: We are doing these here instead of InlineData because DateTimeOffset values can't be written as constant expressions
            DateTimeOffset[] testValues =
            {
                DateTimeOffset.Now, DateTimeOffset.UtcNow, DateTimeOffset.MinValue, DateTimeOffset.MaxValue
            };
            foreach (DateTimeOffset value in testValues)
            {
                VerifyReadWrite(sizeof(long)*2 + 1, value, (writer, val) => writer.WriteDateTimeOffset(val), reader => reader.ReadDateTimeOffset(0));
            }
        }

        [Fact]
        public void TimeSpanTest()
        {
            // Setup: Create some test values
            // NOTE: We are doing these here instead of InlineData because TimeSpan values can't be written as constant expressions
            TimeSpan[] testValues =
            {
                TimeSpan.Zero, TimeSpan.MinValue, TimeSpan.MaxValue, TimeSpan.FromMinutes(60)
            };
            foreach (TimeSpan value in testValues)
            {
                VerifyReadWrite(sizeof(long) + 1, value, (writer, val) => writer.WriteTimeSpan(val), reader => reader.ReadTimeSpan(0));
            }
        }

        [Fact]
        public void StringNullTest()
        {
            // Setup: Create a mock file stream
            using (MemoryStream stream = new MemoryStream(new byte[8192]))
            {
                // If:
                // ... I write null as a string to the writer
                using (ServiceBufferFileStreamWriter writer = new ServiceBufferFileStreamWriter(stream, 10, 10))
                {
                    // Then:
                    // ... I should get an argument null exception
                    Assert.Throws<ArgumentNullException>(() => writer.WriteString(null));
                }
            }
        }

        [Theory]
        [InlineData(0, null)]                             // Test of empty string
        [InlineData(1, new[] { 'j' })]
        [InlineData(1, new[] { (char)0x9152 })]
        [InlineData(100, new[] { 'j', (char)0x9152 })]    // Test alternating utf-16/ascii characters
        [InlineData(512, new[] { 'j', (char)0x9152 })]    // Test that requires a 4 byte length
        public void StringTest(int length, char[] values)
        {
            // Setup: 
            // ... Generate the test value
            StringBuilder sb = new StringBuilder();
            for (int i = 0; i < length; i++)
            {
                sb.Append(values[i%values.Length]);
            }
            string value = sb.ToString();
            int lengthLength = length == 0 || length > 255 ? 5 : 1;
            VerifyReadWrite(sizeof(char)*length + lengthLength, value, (writer, val) => writer.WriteString(value), reader => reader.ReadString(0));
        }

        [Fact]
        public void BytesNullTest()
        {
            // Setup: Create a mock file stream wrapper
            using (MemoryStream stream = new MemoryStream(new byte[8192]))
            {
                // If:
                // ... I write null as a string to the writer
                using (ServiceBufferFileStreamWriter writer = new ServiceBufferFileStreamWriter(stream, 10, 10))
                {
                    // Then:
                    // ... I should get an argument null exception
                    Assert.Throws<ArgumentNullException>(() => writer.WriteBytes(null));
                }
            }
        }

        [Theory]
        [InlineData(0, new byte[] { 0x00 })]                  // Test of empty byte[]
        [InlineData(1, new byte[] { 0x00 })]
        [InlineData(1, new byte[] { 0xFF })]
        [InlineData(100, new byte[] { 0x10, 0xFF, 0x00 })] 
        [InlineData(512, new byte[] { 0x10, 0xFF, 0x00 })]    // Test that requires a 4 byte length
        public void Bytes(int length, byte[] values)
        {
            // Setup: 
            // ... Generate the test value
            List<byte> sb = new List<byte>();
            for (int i = 0; i < length; i++)
            {
                sb.Add(values[i % values.Length]);
            }
            byte[] value = sb.ToArray();
            int lengthLength = length == 0 || length > 255 ? 5 : 1;
            int valueLength = sizeof(byte)*length + lengthLength;
            VerifyReadWrite(valueLength, value, (writer, val) => writer.WriteBytes(value), reader => reader.ReadBytes(0));
        }

        [Fact]
        public void GuidTest()
        {
            // Setup:
            // ... Create some test values
            // NOTE: We are doing these here instead of InlineData because Guid type can't be written as constant expressions
            Guid[] guids =
            {
                Guid.Empty, Guid.NewGuid(), Guid.NewGuid()
            };
            foreach (Guid guid in guids)
            {
                VerifyReadWrite(guid.ToByteArray().Length + 1, new SqlGuid(guid), (writer, val) => writer.WriteGuid(guid), reader => reader.ReadGuid(0));
            }
        }

        [Fact]
        public void MoneyTest()
        {
            // Setup: Create some test values
            // NOTE: We are doing these here instead of InlineData because SqlMoney can't be written as a constant expression
            SqlMoney[] monies =
            {
                SqlMoney.Zero, SqlMoney.MinValue, SqlMoney.MaxValue, new SqlMoney(1.02)
            };
            foreach (SqlMoney money in monies)
            {
                VerifyReadWrite(sizeof(decimal) + 1, money, (writer, val) => writer.WriteMoney(money), reader => reader.ReadMoney(0));
            }
        }
    }
}<|MERGE_RESOLUTION|>--- conflicted
+++ resolved
@@ -9,11 +9,8 @@
 using System.Diagnostics.CodeAnalysis;
 using System.IO;
 using System.Text;
-<<<<<<< HEAD
 using System.Text.RegularExpressions;
 using Microsoft.SqlTools.ServiceLayer.QueryExecution.Contracts;
-=======
->>>>>>> a41977b5
 using Microsoft.SqlTools.ServiceLayer.QueryExecution.DataStorage;
 using Moq;
 using Xunit;
@@ -239,11 +236,7 @@
         }
 
         [Fact]
-<<<<<<< HEAD
         public void DateTest()
-=======
-        public void DateTimeTest()
->>>>>>> a41977b5
         {
             // Setup: Create some test values
             // NOTE: We are doing these here instead of InlineData because DateTime values can't be written as constant expressions
@@ -257,7 +250,6 @@
             
             foreach (DateTime value in testValues)
             {
-<<<<<<< HEAD
                 string displayValue = VerifyReadWrite(sizeof(long) + 1, value, (writer, val) => writer.WriteDateTime(val), reader => reader.ReadDateTime(0, col));
 
                 // Make sure the display value does not have a time string
@@ -361,9 +353,9 @@
 
                 // Make sure the display value has a time string with 7 milliseconds
                 Assert.True(Regex.IsMatch(displayValue, @"^[\d]{4}-[\d]{2}-[\d]{2} [\d]{2}:[\d]{2}:[\d]{2}\.[\d]{7}$"));
-=======
+
                 VerifyReadWrite(sizeof(long) + 1, value, (writer, val) => writer.WriteDateTime(val), reader => reader.ReadDateTime(0));
->>>>>>> a41977b5
+
             }
         }
 
