﻿//
// Copyright (c) Microsoft. All rights reserved.
// Licensed under the MIT license. See LICENSE file in the project root for full license information.
//

//#define USE_LIVE_CONNECTION

using System;
using System.Data.Common;
using System.Linq;
using System.Threading;
using System.Threading.Tasks;
using Microsoft.SqlTools.ServiceLayer.Connection;
using Microsoft.SqlTools.ServiceLayer.Hosting.Protocol;
using Microsoft.SqlTools.ServiceLayer.Hosting.Protocol.Contracts;
using Microsoft.SqlTools.ServiceLayer.QueryExecution;
using Microsoft.SqlTools.ServiceLayer.QueryExecution.Contracts;
using Microsoft.SqlTools.ServiceLayer.SqlContext;
using Microsoft.SqlTools.ServiceLayer.Test.Utility;
using Microsoft.SqlTools.ServiceLayer.Workspace;
using Microsoft.SqlTools.ServiceLayer.Workspace.Contracts;
using Moq;
using Xunit;

namespace Microsoft.SqlTools.ServiceLayer.Test.QueryExecution
{
    public class ExecuteTests
    {
        #region Batch Class Tests

        [Fact]
        public void BatchCreationTest()
        {
            // If I create a new batch...
            Batch batch = new Batch(Common.StandardQuery, Common.SubsectionDocument, Common.Ordinal, Common.GetFileStreamFactory());

            // Then: 
            // ... The text of the batch should be stored
            Assert.NotEmpty(batch.BatchText);

            // ... It should not have executed and no error
            Assert.False(batch.HasExecuted, "The query should not have executed.");
            Assert.False(batch.HasError, "The batch should not have an error");

            // ... The results should be empty
            Assert.Empty(batch.ResultSets);
            Assert.Empty(batch.ResultSummaries);
            Assert.Empty(batch.ResultMessages);

            // ... The start line of the batch should be 0
            Assert.Equal(0, batch.Selection.StartLine);

            // ... It's ordinal ID should be what I set it to
            Assert.Equal(Common.Ordinal, batch.Id);
        }

        [Fact]
        public void BatchExecuteNoResultSets()
        {
            // Setup: Create a callback for batch completion
            BatchSummary batchSummaryFromCallback = null;
            bool completionCallbackFired = false;
            Batch.BatchAsyncEventHandler callback = b =>
            {
                completionCallbackFired = true;
                batchSummaryFromCallback = b.Summary;
                return Task.FromResult(0);
            };

            // If I execute a query that should get no result sets
            Batch batch = new Batch(Common.StandardQuery, Common.SubsectionDocument, Common.Ordinal, Common.GetFileStreamFactory());
            batch.BatchCompletion += callback;
            batch.Execute(GetConnection(Common.CreateTestConnectionInfo(null, false)), CancellationToken.None).Wait();

            // Then:
            // ... It should have executed without error
            Assert.True(batch.HasExecuted, "The query should have been marked executed.");
            Assert.False(batch.HasError, "The batch should not have an error");

            // ... The results should be empty
            Assert.Empty(batch.ResultSets);
            Assert.Empty(batch.ResultSummaries);

            // ... The results should not be null
            Assert.NotNull(batch.ResultSets);
            Assert.NotNull(batch.ResultSummaries);

            // ... There should be a message for how many rows were affected
            Assert.Equal(1, batch.ResultMessages.Count());
<<<<<<< HEAD
            Assert.Contains("1 ", batch.ResultMessages.First().Message);
            // NOTE: 1 is expected because this test simulates a 'update' statement where 1 row was affected.
            // The 1 in quotes is to make sure the 1 isn't part of a larger number

            // ... The callback for batch completion should have been fired
            Assert.True(completionCallbackFired);
            Assert.NotNull(batchSummaryFromCallback);
=======
>>>>>>> 29b7854e
        }

        [Fact]
        public void BatchExecuteOneResultSet()
        {
            const int resultSets = 1;
            ConnectionInfo ci = Common.CreateTestConnectionInfo(new[] { Common.StandardTestData }, false);

            // Setup: Create a callback for batch completion
            BatchSummary batchSummaryFromCallback = null;
            bool completionCallbackFired = false;
            Batch.BatchAsyncEventHandler callback = b =>
            {
                completionCallbackFired = true;
                batchSummaryFromCallback = b.Summary;
                return Task.FromResult(0);
            };

            // If I execute a query that should get one result set
            Batch batch = new Batch(Common.StandardQuery, Common.SubsectionDocument, Common.Ordinal, Common.GetFileStreamFactory());
            batch.BatchCompletion += callback;
            batch.Execute(GetConnection(ci), CancellationToken.None).Wait();

            // Then:
            // ... It should have executed without error
            Assert.True(batch.HasExecuted, "The batch should have been marked executed.");
            Assert.False(batch.HasError, "The batch should not have an error");

            // ... There should be exactly one result set
            Assert.Equal(resultSets, batch.ResultSets.Count());
            Assert.Equal(resultSets, batch.ResultSummaries.Length);

            // ... Inside the result set should be with 5 rows
            Assert.Equal(Common.StandardRows, batch.ResultSets.First().RowCount);
            Assert.Equal(Common.StandardRows, batch.ResultSummaries[0].RowCount);

            // ... Inside the result set should have 5 columns
            Assert.Equal(Common.StandardColumns, batch.ResultSets.First().Columns.Length);
            Assert.Equal(Common.StandardColumns, batch.ResultSummaries[0].ColumnInfo.Length);

            // ... There should be a message for how many rows were affected
            Assert.Equal(resultSets, batch.ResultMessages.Count());
<<<<<<< HEAD
            Assert.Contains(Common.StandardRows.ToString(), batch.ResultMessages.First().Message);

            // ... The callback for batch completion should have been fired
            Assert.True(completionCallbackFired);
            Assert.NotNull(batchSummaryFromCallback);
=======
>>>>>>> 29b7854e
        }

        [Fact]
        public void BatchExecuteTwoResultSets()
        {
            var dataset = new[] { Common.StandardTestData, Common.StandardTestData };
            int resultSets = dataset.Length;
            ConnectionInfo ci = Common.CreateTestConnectionInfo(dataset, false);

            // Setup: Create a callback for batch completion
            BatchSummary batchSummaryFromCallback = null;
            bool completionCallbackFired = false;
            Batch.BatchAsyncEventHandler callback = b =>
            {
                completionCallbackFired = true;
                batchSummaryFromCallback = b.Summary;
                return Task.FromResult(0);
            };

            // If I execute a query that should get two result sets
            Batch batch = new Batch(Common.StandardQuery, Common.SubsectionDocument, Common.Ordinal, Common.GetFileStreamFactory());
            batch.BatchCompletion += callback;
            batch.Execute(GetConnection(ci), CancellationToken.None).Wait();

            // Then:
            // ... It should have executed without error
            Assert.True(batch.HasExecuted, "The batch should have been marked executed.");
            Assert.False(batch.HasError, "The batch should not have an error");

            // ... There should be exactly two result sets
            Assert.Equal(resultSets, batch.ResultSets.Count());

            foreach (ResultSet rs in batch.ResultSets)
            {
                // ... Each result set should have 5 rows
                Assert.Equal(Common.StandardRows, rs.RowCount);

                // ... Inside each result set should be 5 columns
                Assert.Equal(Common.StandardColumns, rs.Columns.Length);
            }

            // ... There should be exactly two result set summaries
            Assert.Equal(resultSets, batch.ResultSummaries.Length);

            foreach (ResultSetSummary rs in batch.ResultSummaries)
            {
                // ... Inside each result summary, there should be 5 rows
                Assert.Equal(Common.StandardRows, rs.RowCount);

                // ... Inside each result summary, there should be 5 column definitions
                Assert.Equal(Common.StandardColumns, rs.ColumnInfo.Length);
            }
<<<<<<< HEAD

            // ... There should be a message for how many rows were affected
            Assert.Equal(resultSets, batch.ResultMessages.Count());
            foreach (var rsm in batch.ResultMessages)
            {
                Assert.Contains(Common.StandardRows.ToString(), rsm.Message);
            }

            // ... The callback for batch completion should have been fired
            Assert.True(completionCallbackFired);
            Assert.NotNull(batchSummaryFromCallback);
=======
>>>>>>> 29b7854e
        }

        [Fact]
        public void BatchExecuteInvalidQuery()
        {
            // Setup: Create a callback for batch completion
            BatchSummary batchSummaryFromCallback = null;
            bool completionCallbackFired = false;
            Batch.BatchAsyncEventHandler callback = b =>
            {
                completionCallbackFired = true;
                batchSummaryFromCallback = b.Summary;
                return Task.FromResult(0);
            };

            ConnectionInfo ci = Common.CreateTestConnectionInfo(null, true);

            // If I execute a batch that is invalid
            Batch batch = new Batch(Common.StandardQuery, Common.SubsectionDocument, Common.Ordinal, Common.GetFileStreamFactory());
            batch.BatchCompletion += callback;
            batch.Execute(GetConnection(ci), CancellationToken.None).Wait();

            // Then:
            // ... It should have executed with error
            Assert.True(batch.HasExecuted);
            Assert.True(batch.HasError);

            // ... There should be no result sets
            Assert.Empty(batch.ResultSets);
            Assert.Empty(batch.ResultSummaries);

            // ... There should be plenty of messages for the error
            Assert.NotEmpty(batch.ResultMessages);

            // ... The callback for batch completion should have been fired
            Assert.True(completionCallbackFired);
            Assert.NotNull(batchSummaryFromCallback);
        }

        [Fact]
        public async Task BatchExecuteExecuted()
        {
            // Setup: Create a callback for batch completion
            BatchSummary batchSummaryFromCallback = null;
            bool completionCallbackFired = false;
            Batch.BatchAsyncEventHandler callback = b =>
            {
                completionCallbackFired = true;
                batchSummaryFromCallback = b.Summary;
                return Task.FromResult(0);
            };

            ConnectionInfo ci = Common.CreateTestConnectionInfo(new[] { Common.StandardTestData }, false);

            // If I execute a batch
            Batch batch = new Batch(Common.StandardQuery, Common.SubsectionDocument, Common.Ordinal, Common.GetFileStreamFactory());
            batch.BatchCompletion += callback;
            batch.Execute(GetConnection(ci), CancellationToken.None).Wait();

            // Then:
            // ... It should have executed without error
            Assert.True(batch.HasExecuted, "The batch should have been marked executed.");
            Assert.False(batch.HasError, "The batch should not have an error");

            // ... The callback for batch completion should have been fired
            Assert.True(completionCallbackFired);
            Assert.NotNull(batchSummaryFromCallback);

            // If I execute it again
            // Then:
            // ... It should throw an invalid operation exception
            await Assert.ThrowsAsync<InvalidOperationException>(() =>
                batch.Execute(GetConnection(ci), CancellationToken.None));

            // ... The data should still be available without error
            Assert.False(batch.HasError, "The batch should not be in an error condition");
            Assert.True(batch.HasExecuted, "The batch should still be marked executed.");
            Assert.NotEmpty(batch.ResultSets);
            Assert.NotEmpty(batch.ResultSummaries);
        }

        [Theory]
        [InlineData("")]
        [InlineData(null)]
        public void BatchExecuteNoSql(string query)
        {
            // If:
            // ... I create a batch that has an empty query
            // Then:
            // ... It should throw an exception
            Assert.Throws<ArgumentException>(() => new Batch(query, Common.SubsectionDocument, Common.Ordinal, Common.GetFileStreamFactory()));
        }

        [Fact]
        public void BatchNoBufferFactory()
        {
            // If:
            // ... I create a batch that has no file stream factory
            // Then:
            // ... It should throw an exception
            Assert.Throws<ArgumentNullException>(() => new Batch("stuff", Common.SubsectionDocument, Common.Ordinal, null));
        }

        [Fact]
        public void BatchInvalidOrdinal()
        {
            // If:
            // ... I create a batch has has an ordinal less than 0
            // Then:
            // ... It should throw an exception
            Assert.Throws<ArgumentOutOfRangeException>(() => new Batch("stuff", Common.SubsectionDocument, -1, Common.GetFileStreamFactory()));
        }

        #endregion

        #region Query Class Tests

        [Fact]
        public void QueryExecuteNoQueryText()
        {
            // If:
            // ... I create a query that has a null query text
            // Then:
            // ... It should throw an exception
            Assert.Throws<ArgumentException>(() =>
                new Query(null, Common.CreateTestConnectionInfo(null, false), new QueryExecutionSettings(), Common.GetFileStreamFactory()));
        }

        [Fact]
        public void QueryExecuteNoConnectionInfo()
        {
            // If:
            // ... I create a query that has a null connection info
            // Then:
            // ... It should throw an exception
            Assert.Throws<ArgumentNullException>(() => new Query("Some Query", null, new QueryExecutionSettings(), Common.GetFileStreamFactory()));
        }

        [Fact]
        public void QueryExecuteNoSettings()
        {
            // If:
            // ... I create a query that has a null settings
            // Then:
            // ... It should throw an exception
            Assert.Throws<ArgumentNullException>(() =>
                new Query("Some query", Common.CreateTestConnectionInfo(null, false), null, Common.GetFileStreamFactory()));
        }

        [Fact]
        public void QueryExecuteNoBufferFactory()
        {
            // If:
            // ... I create a query that has a null file stream factory
            // Then:
            // ... It should throw an exception
            Assert.Throws<ArgumentNullException>(() =>
                new Query("Some query", Common.CreateTestConnectionInfo(null, false), new QueryExecutionSettings(),null));
        }

        [Fact]
        public void QueryExecuteSingleBatch()
        {
            // Setup:
            // ... Create a callback for batch completion
            int batchCallbacksReceived = 0;
            Batch.BatchAsyncEventHandler batchCallback = summary =>
            {
                batchCallbacksReceived++;
                return Task.CompletedTask;
            };

            // If:
            // ... I create a query from a single batch (without separator)
            ConnectionInfo ci = Common.CreateTestConnectionInfo(null, false);
            Query query = new Query(Common.StandardQuery, ci, new QueryExecutionSettings(), Common.GetFileStreamFactory());
            query.BatchCompleted += batchCallback;

            // Then:
            // ... I should get a single batch to execute that hasn't been executed
            Assert.NotEmpty(query.QueryText);
            Assert.NotEmpty(query.Batches);
            Assert.Equal(1, query.Batches.Length);
            Assert.False(query.HasExecuted);
            Assert.Throws<InvalidOperationException>(() => query.BatchSummaries);

            // If:
            // ... I then execute the query
            query.Execute();
            query.ExecutionTask.Wait();

            // Then:
            // ... The query should have completed successfully with one batch summary returned
            Assert.True(query.HasExecuted);
            Assert.NotEmpty(query.BatchSummaries);
            Assert.Equal(1, query.BatchSummaries.Length);

            // ... The batch callback should have been called precisely 1 time
            Assert.Equal(1, batchCallbacksReceived);
        }

        [Fact]
        public void QueryExecuteNoOpBatch()
        {
            // Setup:
            // ... Create a callback for batch completion
            Batch.BatchAsyncEventHandler batchCallback = summary =>
            {
                throw new Exception("Batch completion callback was called");
            };

            // If:
            // ... I create a query from a single batch that does nothing
            ConnectionInfo ci = Common.CreateTestConnectionInfo(null, false);
            Query query = new Query(Common.NoOpQuery, ci, new QueryExecutionSettings(), Common.GetFileStreamFactory());
            query.BatchCompleted += batchCallback;

            // Then:
            // ... I should get no batches back
            Assert.NotEmpty(query.QueryText);
            Assert.Empty(query.Batches);
            Assert.False(query.HasExecuted);
            Assert.Throws<InvalidOperationException>(() => query.BatchSummaries);

            // If:
            // ... I Then execute the query
            query.Execute();
            query.ExecutionTask.Wait();

            // Then:
            // ... The query should have completed successfully with no batch summaries returned
            Assert.True(query.HasExecuted);
            Assert.Empty(query.BatchSummaries);
        }

        [Fact]
        public void QueryExecuteMultipleBatches()
        {
            // Setup:
            // ... Create a callback for batch completion
            int batchCallbacksReceived = 0;
            Batch.BatchAsyncEventHandler batchCallback = summary =>
            {
                batchCallbacksReceived++;
                return Task.CompletedTask;
            };

            // If:
            // ... I create a query from two batches (with separator)
            ConnectionInfo ci = Common.CreateTestConnectionInfo(null, false);
            string queryText = string.Format("{0}\r\nGO\r\n{0}", Common.StandardQuery);
            Query query = new Query(queryText, ci, new QueryExecutionSettings(), Common.GetFileStreamFactory());
            query.BatchCompleted += batchCallback;

            // Then:
            // ... I should get back two batches to execute that haven't been executed
            Assert.NotEmpty(query.QueryText);
            Assert.NotEmpty(query.Batches);
            Assert.Equal(2, query.Batches.Length);
            Assert.False(query.HasExecuted);
            Assert.Throws<InvalidOperationException>(() => query.BatchSummaries);

            // If:
            // ... I then execute the query
            query.Execute();
            query.ExecutionTask.Wait();

            // Then:
            // ... The query should have completed successfully with two batch summaries returned
            Assert.True(query.HasExecuted);
            Assert.NotEmpty(query.BatchSummaries);
            Assert.Equal(2, query.BatchSummaries.Length);

            // ... The batch callback should have been called precisely 2 times
            Assert.Equal(2, batchCallbacksReceived);
        }

        [Fact]
        public void QueryExecuteMultipleBatchesWithNoOp()
        {
            // Setup:
            // ... Create a callback for batch completion
            int batchCallbacksReceived = 0;
            Batch.BatchAsyncEventHandler batchCallback = summary =>
            {
                batchCallbacksReceived++;
                return Task.CompletedTask;
            };

            // If:
            // ... I create a query from a two batches (with separator)
            ConnectionInfo ci = Common.CreateTestConnectionInfo(null, false);
            string queryText = string.Format("{0}\r\nGO\r\n{1}", Common.StandardQuery, Common.NoOpQuery);
            Query query = new Query(queryText, ci, new QueryExecutionSettings(), Common.GetFileStreamFactory());
            query.BatchCompleted += batchCallback;

            // Then:
            // ... I should get back one batch to execute that hasn't been executed
            Assert.NotEmpty(query.QueryText);
            Assert.NotEmpty(query.Batches);
            Assert.Equal(1, query.Batches.Length);
            Assert.False(query.HasExecuted);
            Assert.Throws<InvalidOperationException>(() => query.BatchSummaries);

            // If:
            // .. I then execute the query
            query.Execute();
            query.ExecutionTask.Wait();

            // ... The query should have completed successfully with one batch summary returned
            Assert.True(query.HasExecuted);
            Assert.NotEmpty(query.BatchSummaries);
            Assert.Equal(1, query.BatchSummaries.Length);

            // ... The batch callback should have been called precisely 1 time
            Assert.Equal(1, batchCallbacksReceived);
        }

        [Fact]
        public void QueryExecuteInvalidBatch()
        {
            // Setup:
            // ... Create a callback for batch completion
            int batchCallbacksReceived = 0;
            Batch.BatchAsyncEventHandler batchCallback = summary =>
            {
                batchCallbacksReceived++;
                return Task.CompletedTask;
            };

            // If:
            // ... I create a query from an invalid batch
            ConnectionInfo ci = Common.CreateTestConnectionInfo(null, true);
            Query query = new Query(Common.InvalidQuery, ci, new QueryExecutionSettings(), Common.GetFileStreamFactory());
            query.BatchCompleted += batchCallback;

            // Then:
            // ... I should get back a query with one batch not executed
            Assert.NotEmpty(query.QueryText);
            Assert.NotEmpty(query.Batches);
            Assert.Equal(1, query.Batches.Length);
            Assert.False(query.HasExecuted);
            Assert.Throws<InvalidOperationException>(() => query.BatchSummaries);

            // If:
            // ... I then execute the query
            query.Execute();
            query.ExecutionTask.Wait();

            // Then:
            // ... There should be an error on the batch
            Assert.True(query.HasExecuted);
            Assert.NotEmpty(query.BatchSummaries);
            Assert.Equal(1, query.BatchSummaries.Length);
            Assert.True(query.BatchSummaries[0].HasError);
            Assert.NotEmpty(query.BatchSummaries[0].Messages);

            // ... The batch callback should have been called once
            Assert.Equal(1, batchCallbacksReceived);
        }

        #endregion

        #region Service Tests

        [Fact]
        public async void QueryExecuteValidNoResultsTest()
        {
            // Given:
            // ... Default settings are stored in the workspace service
            WorkspaceService<SqlToolsSettings>.Instance.CurrentSettings = new SqlToolsSettings();

            // Set up file for returning the query
            var fileMock = new Mock<ScriptFile>();
            fileMock.SetupGet(file => file.Contents).Returns(Common.StandardQuery);
            // Set up workspace mock
            var workspaceService = new Mock<WorkspaceService<SqlToolsSettings>>();
            workspaceService.Setup(service => service.Workspace.GetFile(It.IsAny<string>()))
                .Returns(fileMock.Object);
            // If:
            // ... I request to execute a valid query with no results
            var queryService = await Common.GetPrimedExecutionService(Common.CreateMockFactory(null, false), true, workspaceService.Object);
            var queryParams = new QueryExecuteParams { QuerySelection = Common.WholeDocument, OwnerUri = Common.OwnerUri };

            QueryExecuteResult result = null;
            QueryExecuteCompleteParams completeParams = null;
            QueryExecuteBatchCompleteParams batchCompleteParams = null;
            var requestContext = RequestContextMocks.Create<QueryExecuteResult>(qer => result = qer)
                .AddEventHandling(QueryExecuteCompleteEvent.Type, (et, p) => completeParams = p)
                .AddEventHandling(QueryExecuteBatchCompleteEvent.Type, (et, p) => batchCompleteParams = p);
            queryService.HandleExecuteRequest(queryParams, requestContext.Object).Wait();

            // Then:
            // ... No Errors should have been sent
            // ... A successful result should have been sent with messages on the first batch
            // ... A completion event should have been fired with empty results
            // ... A batch completion event should have been fired with empty results
            VerifyQueryExecuteCallCount(requestContext, Times.Once(), Times.Once(), Times.Once(), Times.Never());
            Assert.Null(result.Messages);

            Assert.Equal(1, completeParams.BatchSummaries.Length);
            Assert.Empty(completeParams.BatchSummaries[0].ResultSetSummaries);
            Assert.NotEmpty(completeParams.BatchSummaries[0].Messages);

            Assert.NotNull(batchCompleteParams);
            Assert.Empty(batchCompleteParams.BatchSummary.ResultSetSummaries);
            Assert.NotEmpty(batchCompleteParams.BatchSummary.Messages);
            Assert.Equal(completeParams.OwnerUri, batchCompleteParams.OwnerUri);

            // ... There should be one active query
            Assert.Equal(1, queryService.ActiveQueries.Count);
        }

        [Fact]
        public async void QueryExecuteValidResultsTest()
        {
            
            // Set up file for returning the query
            var fileMock = new Mock<ScriptFile>();
            fileMock.SetupGet(file => file.Contents).Returns(Common.StandardQuery);
            // Set up workspace mock
            var workspaceService = new Mock<WorkspaceService<SqlToolsSettings>>();
            workspaceService.Setup(service => service.Workspace.GetFile(It.IsAny<string>()))
                .Returns(fileMock.Object);
            // If:
            // ... I request to execute a valid query with results
            var queryService = await Common.GetPrimedExecutionService(Common.CreateMockFactory(new[] { Common.StandardTestData }, false), true,
                workspaceService.Object);
            var queryParams = new QueryExecuteParams { OwnerUri = Common.OwnerUri, QuerySelection = Common.WholeDocument };

            QueryExecuteResult result = null;
            QueryExecuteCompleteParams completeParams = null;
            QueryExecuteBatchCompleteParams batchCompleteParams = null;
            var requestContext = RequestContextMocks.Create<QueryExecuteResult>(qer => result = qer)
                .AddEventHandling(QueryExecuteCompleteEvent.Type, (et, p) => completeParams = p)
                .AddEventHandling(QueryExecuteBatchCompleteEvent.Type, (et, p) => batchCompleteParams = p);
            queryService.HandleExecuteRequest(queryParams, requestContext.Object).Wait();

            // Then:
            // ... No errors should have been sent
            // ... A successful result should have been sent with messages
            // ... A completion event should have been fired with one result
            VerifyQueryExecuteCallCount(requestContext, Times.Once(), Times.Once(), Times.Once(), Times.Never());
            Assert.Null(result.Messages);

            Assert.Equal(1, completeParams.BatchSummaries.Length);
            Assert.NotEmpty(completeParams.BatchSummaries[0].ResultSetSummaries);
            Assert.NotEmpty(completeParams.BatchSummaries[0].Messages);
            Assert.False(completeParams.BatchSummaries[0].HasError);

            Assert.NotNull(batchCompleteParams);
            Assert.NotEmpty(batchCompleteParams.BatchSummary.ResultSetSummaries);
            Assert.NotEmpty(batchCompleteParams.BatchSummary.Messages);
            Assert.Equal(completeParams.OwnerUri, batchCompleteParams.OwnerUri);

            // ... There should be one active query
            Assert.Equal(1, queryService.ActiveQueries.Count);
        }

        [Fact]
        public async void QueryExecuteUnconnectedUriTest()
        {

            var workspaceService = new Mock<WorkspaceService<SqlToolsSettings>>();
            // If:
            // ... I request to execute a query using a file URI that isn't connected
            var queryService = await Common.GetPrimedExecutionService(Common.CreateMockFactory(null, false), false, workspaceService.Object);
            var queryParams = new QueryExecuteParams { OwnerUri = "notConnected", QuerySelection = Common.WholeDocument };

            object error = null;
            var requestContext = RequestContextMocks.Create<QueryExecuteResult>(null)
                .AddErrorHandling(e => error = e);
            queryService.HandleExecuteRequest(queryParams, requestContext.Object).Wait();

            // Then:
            // ... An error should have been returned
            // ... No result should have been returned
            // ... No completion event should have been fired
            // ... There should be no active queries
            VerifyQueryExecuteCallCount(requestContext, Times.Never(), Times.Never(), Times.Never(), Times.Once());
            Assert.IsType<string>(error);
            Assert.NotEmpty((string)error);
            Assert.Empty(queryService.ActiveQueries);
        }

        [Fact]
        public async void QueryExecuteInProgressTest()
        {

            // Set up file for returning the query
            var fileMock = new Mock<ScriptFile>();
            fileMock.SetupGet(file => file.Contents).Returns(Common.StandardQuery);
            // Set up workspace mock
            var workspaceService = new Mock<WorkspaceService<SqlToolsSettings>>();
            workspaceService.Setup(service => service.Workspace.GetFile(It.IsAny<string>()))
                .Returns(fileMock.Object);

            // If:
            // ... I request to execute a query
            var queryService = await Common.GetPrimedExecutionService(Common.CreateMockFactory(null, false), true, workspaceService.Object);
            var queryParams = new QueryExecuteParams { OwnerUri = Common.OwnerUri, QuerySelection = Common.WholeDocument };

            // Note, we don't care about the results of the first request
            var firstRequestContext = RequestContextMocks.Create<QueryExecuteResult>(null);
            await AwaitExecution(queryService, queryParams, firstRequestContext.Object);

            // ... And then I request another query without waiting for the first to complete
            queryService.ActiveQueries[Common.OwnerUri].HasExecuted = false;   // Simulate query hasn't finished
            object error = null;
            var secondRequestContext = RequestContextMocks.Create<QueryExecuteResult>(null)
                .AddErrorHandling(e => error = e);
            await AwaitExecution(queryService, queryParams, secondRequestContext.Object);

            // Then:
            // ... An error should have been sent
            // ... A result should have not have been sent
            // ... No completion event should have been fired
            // ... There should only be one active query
            VerifyQueryExecuteCallCount(secondRequestContext, Times.Never(), Times.AtMostOnce(), Times.AtMostOnce(), Times.Once());
            Assert.IsType<string>(error);
            Assert.NotEmpty((string)error);
            Assert.Equal(1, queryService.ActiveQueries.Count);
        }

        [Fact]
        public async void QueryExecuteCompletedTest()
        {
            
            // Set up file for returning the query
            var fileMock = new Mock<ScriptFile>();
            fileMock.SetupGet(file => file.Contents).Returns(Common.StandardQuery);
            // Set up workspace mock
            var workspaceService = new Mock<WorkspaceService<SqlToolsSettings>>();
            workspaceService.Setup(service => service.Workspace.GetFile(It.IsAny<string>()))
                .Returns(fileMock.Object);
                
            // If:
            // ... I request to execute a query
            var queryService = await Common.GetPrimedExecutionService(Common.CreateMockFactory(null, false), true, workspaceService.Object);
            var queryParams = new QueryExecuteParams { OwnerUri = Common.OwnerUri, QuerySelection = Common.WholeDocument };

            // Note, we don't care about the results of the first request
            var firstRequestContext = RequestContextMocks.Create<QueryExecuteResult>(null);

            queryService.HandleExecuteRequest(queryParams, firstRequestContext.Object).Wait();

            // ... And then I request another query after waiting for the first to complete
            QueryExecuteResult result = null;
            QueryExecuteCompleteParams complete = null;
            QueryExecuteBatchCompleteParams batchComplete = null;
            var secondRequestContext = RequestContextMocks.Create<QueryExecuteResult>(qer => result = qer)
                .AddEventHandling(QueryExecuteCompleteEvent.Type, (et, qecp) => complete = qecp)
                .AddEventHandling(QueryExecuteBatchCompleteEvent.Type, (et, p) => batchComplete = p);
            queryService.HandleExecuteRequest(queryParams, secondRequestContext.Object).Wait();

            // Then:
            // ... No errors should have been sent
            // ... A result should have been sent with no errors
            // ... There should only be one active query
            VerifyQueryExecuteCallCount(secondRequestContext, Times.Once(), Times.Once(), Times.Once(), Times.Never());
            Assert.Null(result.Messages);

            Assert.False(complete.BatchSummaries.Any(b => b.HasError));
            Assert.Equal(1, queryService.ActiveQueries.Count);

            Assert.NotNull(batchComplete);
            Assert.False(batchComplete.BatchSummary.HasError);
            Assert.Equal(complete.OwnerUri, batchComplete.OwnerUri);
        }

        [Fact]
        public async Task QueryExecuteMissingSelectionTest()
        {

            // Set up file for returning the query
            var fileMock = new Mock<ScriptFile>();
            fileMock.SetupGet(file => file.Contents).Returns("");
            // Set up workspace mock
            var workspaceService = new Mock<WorkspaceService<SqlToolsSettings>>();
            workspaceService.Setup(service => service.Workspace.GetFile(It.IsAny<string>()))
                .Returns(fileMock.Object);
            // If:
            // ... I request to execute a query with a missing query string
            var queryService = await Common.GetPrimedExecutionService(Common.CreateMockFactory(null, false), true, workspaceService.Object);
            var queryParams = new QueryExecuteParams { OwnerUri = Common.OwnerUri, QuerySelection = null };

            object errorResult = null;
            var requestContext = RequestContextMocks.Create<QueryExecuteResult>(null)
                .AddErrorHandling(error => errorResult = error);
            await queryService.HandleExecuteRequest(queryParams, requestContext.Object);


            // Then:
            // ... Am error should have been sent
            // ... No result should have been sent
            // ... No completion event should have been fired
            // ... An active query should not have been added
            VerifyQueryExecuteCallCount(requestContext, Times.Never(), Times.Never(), Times.Never(), Times.Once());
            Assert.NotNull(errorResult);
            Assert.IsType<string>(errorResult);
            Assert.DoesNotContain(Common.OwnerUri, queryService.ActiveQueries.Keys);

            // ... There should not be an active query
            Assert.Empty(queryService.ActiveQueries);
        }

        [Fact]
        public async void QueryExecuteInvalidQueryTest()
        {
            // Set up file for returning the query
            var fileMock = new Mock<ScriptFile>();
            fileMock.SetupGet(file => file.Contents).Returns(Common.StandardQuery);
            // Set up workspace mock
            var workspaceService = new Mock<WorkspaceService<SqlToolsSettings>>();
            workspaceService.Setup(service => service.Workspace.GetFile(It.IsAny<string>()))
                .Returns(fileMock.Object);
            // If:
            // ... I request to execute a query that is invalid
            var queryService = await Common.GetPrimedExecutionService(Common.CreateMockFactory(null, true), true, workspaceService.Object);
            var queryParams = new QueryExecuteParams { OwnerUri = Common.OwnerUri, QuerySelection = Common.WholeDocument };

            QueryExecuteResult result = null;
            QueryExecuteCompleteParams complete = null;
            QueryExecuteBatchCompleteParams batchComplete = null;
            var requestContext = RequestContextMocks.Create<QueryExecuteResult>(qer => result = qer)
                .AddEventHandling(QueryExecuteCompleteEvent.Type, (et, qecp) => complete = qecp)
                .AddEventHandling(QueryExecuteBatchCompleteEvent.Type, (et, p) => batchComplete = p);
            queryService.HandleExecuteRequest(queryParams, requestContext.Object).Wait();

            // Then:
            // ... No errors should have been sent
            // ... A result should have been sent with success (we successfully started the query)
            // ... A completion event should have been sent with error
            VerifyQueryExecuteCallCount(requestContext, Times.Once(), Times.Once(), Times.Once(), Times.Never());
            Assert.Null(result.Messages);

            Assert.Equal(1, complete.BatchSummaries.Length);
            Assert.True(complete.BatchSummaries[0].HasError);
            Assert.NotEmpty(complete.BatchSummaries[0].Messages);

            Assert.NotNull(batchComplete);
            Assert.True(batchComplete.BatchSummary.HasError);
            Assert.NotEmpty(batchComplete.BatchSummary.Messages);
            Assert.Equal(complete.OwnerUri, batchComplete.OwnerUri);
        }

#if USE_LIVE_CONNECTION
        [Fact]
        public void QueryUdtShouldNotRetry()
        {
            // If:
            // ... I create a query with a udt column in the result set
            ConnectionInfo connectionInfo = TestObjects.GetTestConnectionInfo();
            Query query = new Query(Common.UdtQuery, connectionInfo, new QueryExecutionSettings(), Common.GetFileStreamFactory());

            // If:
            // ... I then execute the query
            DateTime startTime = DateTime.Now;
            query.Execute().Wait();

            // Then:
            // ... The query should complete within 2 seconds since retry logic should not kick in
            Assert.True(DateTime.Now.Subtract(startTime) < TimeSpan.FromSeconds(2), "Query completed slower than expected, did retry logic execute?");

            // Then:
            // ... There should be an error on the batch
            Assert.True(query.HasExecuted);
            Assert.NotEmpty(query.BatchSummaries);
            Assert.Equal(1, query.BatchSummaries.Length);
            Assert.True(query.BatchSummaries[0].HasError);
            Assert.NotEmpty(query.BatchSummaries[0].Messages);
        }
#endif

        #endregion

        private static void VerifyQueryExecuteCallCount(Mock<RequestContext<QueryExecuteResult>> mock, Times sendResultCalls, 
            Times sendCompletionEventCalls, Times sendBatchCompletionEvent, Times sendErrorCalls)
        {
            mock.Verify(rc => rc.SendResult(It.IsAny<QueryExecuteResult>()), sendResultCalls);
            mock.Verify(rc => rc.SendEvent(
                It.Is<EventType<QueryExecuteCompleteParams>>(m => m == QueryExecuteCompleteEvent.Type),
                It.IsAny<QueryExecuteCompleteParams>()), sendCompletionEventCalls);
            mock.Verify(rc => rc.SendEvent(
                It.Is<EventType<QueryExecuteBatchCompleteParams>>(m => m == QueryExecuteBatchCompleteEvent.Type),
                It.IsAny<QueryExecuteBatchCompleteParams>()), sendBatchCompletionEvent);
            mock.Verify(rc => rc.SendError(It.IsAny<object>()), sendErrorCalls);
        }

        private static DbConnection GetConnection(ConnectionInfo info)
        {
            return info.Factory.CreateSqlConnection(ConnectionService.BuildConnectionString(info.ConnectionDetails));
        }

        private static async Task AwaitExecution(QueryExecutionService service, QueryExecuteParams qeParams,
            RequestContext<QueryExecuteResult> requestContext)
        {
            await service.HandleExecuteRequest(qeParams, requestContext);
            await service.ActiveQueries[qeParams.OwnerUri].ExecutionTask;
        }
    }
}<|MERGE_RESOLUTION|>--- conflicted
+++ resolved
@@ -87,16 +87,10 @@
 
             // ... There should be a message for how many rows were affected
             Assert.Equal(1, batch.ResultMessages.Count());
-<<<<<<< HEAD
-            Assert.Contains("1 ", batch.ResultMessages.First().Message);
-            // NOTE: 1 is expected because this test simulates a 'update' statement where 1 row was affected.
-            // The 1 in quotes is to make sure the 1 isn't part of a larger number
 
             // ... The callback for batch completion should have been fired
             Assert.True(completionCallbackFired);
             Assert.NotNull(batchSummaryFromCallback);
-=======
->>>>>>> 29b7854e
         }
 
         [Fact]
@@ -139,14 +133,10 @@
 
             // ... There should be a message for how many rows were affected
             Assert.Equal(resultSets, batch.ResultMessages.Count());
-<<<<<<< HEAD
-            Assert.Contains(Common.StandardRows.ToString(), batch.ResultMessages.First().Message);
 
             // ... The callback for batch completion should have been fired
             Assert.True(completionCallbackFired);
             Assert.NotNull(batchSummaryFromCallback);
-=======
->>>>>>> 29b7854e
         }
 
         [Fact]
@@ -199,20 +189,10 @@
                 // ... Inside each result summary, there should be 5 column definitions
                 Assert.Equal(Common.StandardColumns, rs.ColumnInfo.Length);
             }
-<<<<<<< HEAD
-
-            // ... There should be a message for how many rows were affected
-            Assert.Equal(resultSets, batch.ResultMessages.Count());
-            foreach (var rsm in batch.ResultMessages)
-            {
-                Assert.Contains(Common.StandardRows.ToString(), rsm.Message);
-            }
 
             // ... The callback for batch completion should have been fired
             Assert.True(completionCallbackFired);
             Assert.NotNull(batchSummaryFromCallback);
-=======
->>>>>>> 29b7854e
         }
 
         [Fact]
