--- conflicted
+++ resolved
@@ -113,7 +113,7 @@
             return output;
         }
 
-<<<<<<< HEAD
+
         public static Dictionary<string, string>[] GetExecutionPlanTestData()
         {
             Dictionary<string, string>[] output = new Dictionary<string, string>[1];
@@ -124,7 +124,8 @@
             output[row] = rowDictionary;
             
             return output;
-=======
+        }
+      
         public static Dictionary<string, string>[][] GetTestDataSet(int dataSets)
         {
             List<Dictionary<string, string>[]> output = new List<Dictionary<string, string>[]>();
@@ -133,7 +134,6 @@
                 output.Add(StandardTestData);
             }
             return output.ToArray();
->>>>>>> e71bcefb
         }
 
         public static async Task AwaitExecution(QueryExecutionService service, QueryExecuteParams qeParams,
