﻿// 
// Copyright (c) Microsoft. All rights reserved.
// Licensed under the MIT license. See LICENSE file in the project root for full license information.

using System;
using System.Collections.Generic;
using System.Data;
using System.Data.Common;
using System.IO;
using System.Threading;
using System.Threading.Tasks;
using Microsoft.SqlTools.ServiceLayer.Connection;
using Microsoft.SqlTools.ServiceLayer.Connection.Contracts;
using Microsoft.SqlTools.ServiceLayer.Hosting.Protocol;
using Microsoft.SqlTools.ServiceLayer.QueryExecution;
using Microsoft.SqlTools.ServiceLayer.QueryExecution.Contracts;
using Microsoft.SqlTools.ServiceLayer.QueryExecution.DataStorage;
using Microsoft.SqlTools.ServiceLayer.SqlContext;
using Microsoft.SqlTools.ServiceLayer.Test.Utility;
using Microsoft.SqlTools.ServiceLayer.Workspace;
using Microsoft.SqlTools.ServiceLayer.Workspace.Contracts;
using Moq;
using Moq.Protected;

namespace Microsoft.SqlTools.ServiceLayer.Test.QueryExecution
{
    public class Common
    {
        #region Constants

        public const string InvalidQuery = "SELECT *** FROM sys.objects";

        public const string NoOpQuery = "-- No ops here, just us chickens.";

        public const int Ordinal = 0;

        public const string OwnerUri = "testFile";

        public const int StandardColumns = 5;

        public const string StandardQuery = "SELECT * FROM sys.objects";

        public const int StandardRows = 5;

        public const string UdtQuery = "SELECT hierarchyid::Parse('/')";

        public const SelectionData WholeDocument = null;

        public static readonly ConnectionDetails StandardConnectionDetails = new ConnectionDetails
        {
            DatabaseName = "123",
            Password = "456",
            ServerName = "789",
            UserName = "012"
        };

        public static readonly SelectionData SubsectionDocument = new SelectionData(0, 0, 2, 2);

        #endregion

        public static Dictionary<string, string>[] StandardTestData
        {
            get { return GetTestData(StandardRows, StandardColumns); }
        }

        #region Public Methods

        public static Batch GetBasicExecutedBatch()
        {
            Batch batch = new Batch(StandardQuery, SubsectionDocument, 1, GetFileStreamFactory(new Dictionary<string, byte[]>()));
            batch.Execute(CreateTestConnection(new[] {StandardTestData}, false), CancellationToken.None).Wait();
            return batch;
        }

        public static Query GetBasicExecutedQuery()
        {
            ConnectionInfo ci = CreateTestConnectionInfo(new[] {StandardTestData}, false);
            Query query = new Query(StandardQuery, ci, new QueryExecutionSettings(), GetFileStreamFactory(new Dictionary<string, byte[]>()));
            query.Execute();
            query.ExecutionTask.Wait();
            return query;
        }

        public static Dictionary<string, string>[] GetTestData(int columns, int rows)
        {
            Dictionary<string, string>[] output = new Dictionary<string, string>[rows];
            for (int row = 0; row < rows; row++)
            {
                Dictionary<string, string> rowDictionary = new Dictionary<string, string>();
                for (int column = 0; column < columns; column++)
                {
                    rowDictionary.Add(string.Format("column{0}", column), string.Format("val{0}{1}", column, row));
                }
                output[row] = rowDictionary;
            }

            return output;
        }

        public static async Task AwaitExecution(QueryExecutionService service, QueryExecuteParams qeParams,
            RequestContext<QueryExecuteResult> requestContext)
        {
            await service.HandleExecuteRequest(qeParams, requestContext);
            if (service.ActiveQueries.ContainsKey(qeParams.OwnerUri) && service.ActiveQueries[qeParams.OwnerUri].ExecutionTask != null)
            {
                await service.ActiveQueries[qeParams.OwnerUri].ExecutionTask;
            }
        }

        #endregion

        #region FileStreamWriteMocking 

        public static IFileStreamFactory GetFileStreamFactory(Dictionary<string, byte[]> storage)
        {
            Mock<IFileStreamFactory> mock = new Mock<IFileStreamFactory>();
            mock.Setup(fsf => fsf.CreateFile())
                .Returns(() =>
                {
                    string fileName = Guid.NewGuid().ToString();
                    storage.Add(fileName, new byte[8192]);
                    return fileName;
                });
            mock.Setup(fsf => fsf.GetReader(It.IsAny<string>()))
<<<<<<< HEAD
                .Returns(new ServiceBufferFileStreamReader(new InMemoryWrapper(), It.IsAny<string>()));
            mock.Setup(fsf => fsf.GetWriter(It.IsAny<string>()))
                .Returns(new ServiceBufferFileStreamWriter(new InMemoryWrapper(), It.IsAny<string>(), 1024,
                    1024));
=======
                .Returns<string>(output => new ServiceBufferFileStreamReader(new InMemoryWrapper(storage[output]), output));
            mock.Setup(fsf => fsf.GetWriter(It.IsAny<string>(), It.IsAny<int>(), It.IsAny<int>()))
                .Returns<string, int, int>((output, chars, xml) => new ServiceBufferFileStreamWriter(
                    new InMemoryWrapper(storage[output]), output, chars, xml));
>>>>>>> c2ffd4c2

            return mock.Object;
        }

        public class InMemoryWrapper : IFileStreamWrapper
        {
            private readonly MemoryStream memoryStream;
            private bool readingOnly;

            public InMemoryWrapper(byte[] storage)
            {
                memoryStream = new MemoryStream(storage);
            }

            public void Close()
            {
                memoryStream.Dispose();
            }

            public void Dispose()
            {
                // We'll dispose this via a special method
            }

            public void Flush()
            {
                if (readingOnly) { throw new InvalidOperationException(); }
            }

            public void Init(string fileName, int bufferSize, FileAccess fAccess)
            {
                readingOnly = fAccess == FileAccess.Read;
            }

            public int ReadData(byte[] buffer, int bytes)
            {
                return ReadData(buffer, bytes, memoryStream.Position);
            }

            public int ReadData(byte[] buffer, int bytes, long fileOffset)
            {
                memoryStream.Seek(fileOffset, SeekOrigin.Begin);
                return memoryStream.Read(buffer, 0, bytes);
            }

            public int WriteData(byte[] buffer, int bytes)
            {
                if (readingOnly) { throw new InvalidOperationException(); }
                memoryStream.Write(buffer, 0, bytes);
                memoryStream.Flush();
                return bytes;
            }
        }

        #endregion

        #region DbConnection Mocking

        public static DbCommand CreateTestCommand(Dictionary<string, string>[][] data, bool throwOnRead)
        {
            var commandMock = new Mock<DbCommand> { CallBase = true };
            var commandMockSetup = commandMock.Protected()
                .Setup<DbDataReader>("ExecuteDbDataReader", It.IsAny<CommandBehavior>());

            // Setup the expected behavior
            if (throwOnRead)
            {
                var mockException = new Mock<DbException>();
                mockException.SetupGet(dbe => dbe.Message).Returns("Message");
                commandMockSetup.Throws(mockException.Object);
            }
            else
            {
                commandMockSetup.Returns(new TestDbDataReader(data));
            }
                

            return commandMock.Object;
        }

        public static DbConnection CreateTestConnection(Dictionary<string, string>[][] data, bool throwOnRead)
        {
            var connectionMock = new Mock<DbConnection> { CallBase = true };
            connectionMock.Protected()
                .Setup<DbCommand>("CreateDbCommand")
                .Returns(CreateTestCommand(data, throwOnRead));
            connectionMock.Setup(dbc => dbc.Open())
                .Callback(() => connectionMock.SetupGet(dbc => dbc.State).Returns(ConnectionState.Open));
            connectionMock.Setup(dbc => dbc.Close())
                .Callback(() => connectionMock.SetupGet(dbc => dbc.State).Returns(ConnectionState.Closed));

            return connectionMock.Object;
        }

        public static ISqlConnectionFactory CreateMockFactory(Dictionary<string, string>[][] data, bool throwOnRead)
        {
            var mockFactory = new Mock<ISqlConnectionFactory>();
            mockFactory.Setup(factory => factory.CreateSqlConnection(It.IsAny<string>()))
                .Returns(CreateTestConnection(data, throwOnRead));

            return mockFactory.Object;
        }

        public static ConnectionInfo CreateTestConnectionInfo(Dictionary<string, string>[][] data, bool throwOnRead)
        {
            return new ConnectionInfo(CreateMockFactory(data, throwOnRead), OwnerUri, StandardConnectionDetails);
        }

        #endregion

        #region Service Mocking

        public static QueryExecutionService GetPrimedExecutionService(Dictionary<string, string>[][] data, bool isConnected, bool throwOnRead, WorkspaceService<SqlToolsSettings> workspaceService)
        {
            // Create a place for the temp "files" to be written
            Dictionary<string, byte[]> storage = new Dictionary<string, byte[]>();

            // Create the connection factory with the dataset
            var factory = CreateTestConnectionInfo(data, throwOnRead).Factory;

            // Mock the connection service
            var connectionService = new Mock<ConnectionService>();
            ConnectionInfo ci = new ConnectionInfo(factory, OwnerUri, StandardConnectionDetails);
            ConnectionInfo outValMock;
            connectionService
                .Setup(service => service.TryFindConnection(It.IsAny<string>(), out outValMock))
                .OutCallback((string owner, out ConnectionInfo connInfo) => connInfo = isConnected ? ci : null)
                .Returns(isConnected);

            return new QueryExecutionService(connectionService.Object, workspaceService) {BufferFileStreamFactory = GetFileStreamFactory(storage)};
        }

        public static WorkspaceService<SqlToolsSettings> GetPrimedWorkspaceService(string query)
        {
            // Set up file for returning the query
            var fileMock = new Mock<ScriptFile>();
            fileMock.SetupGet(file => file.Contents).Returns(query);
           
            // Set up workspace mock
            var workspaceService = new Mock<WorkspaceService<SqlToolsSettings>>();
            workspaceService.Setup(service => service.Workspace.GetFile(It.IsAny<string>()))
                .Returns(fileMock.Object);

            return workspaceService.Object;
        }

        #endregion
    }
}<|MERGE_RESOLUTION|>--- conflicted
+++ resolved
@@ -122,17 +122,10 @@
                     return fileName;
                 });
             mock.Setup(fsf => fsf.GetReader(It.IsAny<string>()))
-<<<<<<< HEAD
-                .Returns(new ServiceBufferFileStreamReader(new InMemoryWrapper(), It.IsAny<string>()));
+                .Returns<string>(output => new ServiceBufferFileStreamReader(new InMemoryWrapper(storage[output]), output));
             mock.Setup(fsf => fsf.GetWriter(It.IsAny<string>()))
-                .Returns(new ServiceBufferFileStreamWriter(new InMemoryWrapper(), It.IsAny<string>(), 1024,
-                    1024));
-=======
-                .Returns<string>(output => new ServiceBufferFileStreamReader(new InMemoryWrapper(storage[output]), output));
-            mock.Setup(fsf => fsf.GetWriter(It.IsAny<string>(), It.IsAny<int>(), It.IsAny<int>()))
                 .Returns<string, int, int>((output, chars, xml) => new ServiceBufferFileStreamWriter(
-                    new InMemoryWrapper(storage[output]), output, chars, xml));
->>>>>>> c2ffd4c2
+                    new InMemoryWrapper(storage[output]), output, 1024, 1024));
 
             return mock.Object;
         }
