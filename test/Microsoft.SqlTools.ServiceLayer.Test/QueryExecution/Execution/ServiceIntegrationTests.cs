﻿//
// Copyright (c) Microsoft. All rights reserved.
// Licensed under the MIT license. See LICENSE file in the project root for full license information.
//

using System.Threading.Tasks;
using Microsoft.SqlTools.ServiceLayer.QueryExecution.Contracts;
using Microsoft.SqlTools.ServiceLayer.SqlContext;
using Microsoft.SqlTools.ServiceLayer.Test.Utility;
using Microsoft.SqlTools.ServiceLayer.Workspace;
using Xunit;

namespace Microsoft.SqlTools.ServiceLayer.Test.QueryExecution.Execution
{
    public class ServiceIntegrationTests
    {
        [Fact]
        public async Task QueryExecuteAllBatchesNoOp()
        {
            // If:
            // ... I request to execute a valid query with all batches as no op
            var workspaceService = GetDefaultWorkspaceService(string.Format("{0}\r\nGO\r\n{0}", Common.NoOpQuery));
            var queryService = Common.GetPrimedExecutionService(null, true, false, workspaceService);
            var queryParams = new QueryExecuteParams {QuerySelection = Common.WholeDocument, OwnerUri = Common.OwnerUri};

            var efv = new EventFlowValidator<QueryExecuteResult>()
                .AddStandardQueryResultValidator()
                .AddStandardMessageValidator()
                .AddEventValidation(QueryExecuteCompleteEvent.Type, p =>
                {
                    // Validate OwnerURI matches
                    Assert.Equal(Common.OwnerUri, p.OwnerUri);
                    Assert.NotNull(p.BatchSummaries);
                    Assert.Equal(0, p.BatchSummaries.Length);
                }).Complete();
            await Common.AwaitExecution(queryService, queryParams, efv.Object);

            // Then:
            // ... All events should have been called as per their flow validator
            efv.Validate();

            // ... There should be one active query
            Assert.Equal(1, queryService.ActiveQueries.Count);
        }

        [Fact]
        public async Task QueryExecuteSingleBatchNoResultsTest()
        {
            // If:
            // ... I request to execute a valid query with no results
            var workspaceService = GetDefaultWorkspaceService(Common.StandardQuery);
            var queryService = Common.GetPrimedExecutionService(null, true, false, workspaceService);
            var queryParams = new QueryExecuteParams {QuerySelection = Common.WholeDocument, OwnerUri = Common.OwnerUri};

            var efv = new EventFlowValidator<QueryExecuteResult>()
                .AddStandardQueryResultValidator()
                .AddStandardBatchStartValidator()
<<<<<<< HEAD
                .AddStandardMessageValidator()
                .AddStandardBatchCompleteValidator()
<<<<<<< HEAD
                .AddStandardQueryCompleteValidator(1)
                .Complete();
=======
                .AddEventValidation(QueryExecuteCompleteEvent.Type, p =>
                {
                    // Validate OwnerURI matches
                    Assert.Equal(Common.OwnerUri, p.OwnerUri);
                    Assert.NotNull(p.BatchSummaries);
                    Assert.Equal(1, p.BatchSummaries.Length);
                }).Complete();
=======
                .AddStandardBatchCompleteValidator()
                .AddStandardQueryCompleteValidator(1)
                .Complete();
>>>>>>> dev
>>>>>>> ea240dd5

            await Common.AwaitExecution(queryService, queryParams, efv.Object);

            // Then:
            // ... All events should have been called as per their flow validator
            efv.Validate();

            // ... There should be one active query
            Assert.Equal(1, queryService.ActiveQueries.Count);
        }

        [Fact]
        public async Task QueryExecuteSingleBatchSingleResultTest()
        {
            // If:
            // ... I request to execute a valid query with results
            var workspaceService = GetDefaultWorkspaceService(Common.StandardQuery);
            var queryService = Common.GetPrimedExecutionService(new[] {Common.StandardTestData}, true, false,
                workspaceService);
            var queryParams = new QueryExecuteParams {OwnerUri = Common.OwnerUri, QuerySelection = Common.WholeDocument};

            var efv = new EventFlowValidator<QueryExecuteResult>()
                .AddStandardQueryResultValidator()
                .AddStandardBatchStartValidator()
                .AddStandardResultSetValidator()
<<<<<<< HEAD
                .AddStandardMessageValidator()
                .AddStandardBatchCompleteValidator()
<<<<<<< HEAD
                .AddStandardQueryCompleteValidator(1)
                .Complete();
=======
                .AddEventValidation(QueryExecuteCompleteEvent.Type, p =>
                {
                    // Validate OwnerURI matches
                    Assert.Equal(Common.OwnerUri, p.OwnerUri);
                    Assert.NotNull(p.BatchSummaries);
                    Assert.Equal(1, p.BatchSummaries.Length);
                }).Complete();
=======
                .AddStandardBatchCompleteValidator()
                .AddStandardQueryCompleteValidator(1)
                .Complete();
>>>>>>> dev
>>>>>>> ea240dd5
            await Common.AwaitExecution(queryService, queryParams, efv.Object);

            // Then:
            // ... All events should have been called as per their flow validator
            efv.Validate();

            // ... There should be one active query
            Assert.Equal(1, queryService.ActiveQueries.Count);
        }

        [Fact]
        public async Task QueryExecuteSingleBatchMultipleResultTest()
        {
            // If:
            // ... I request to execute a valid query with one batch and multiple result sets
            var workspaceService = GetDefaultWorkspaceService(Common.StandardQuery);
            var dataset = new[] {Common.StandardTestData, Common.StandardTestData};
            var queryService = Common.GetPrimedExecutionService(dataset, true, false, workspaceService);
            var queryParams = new QueryExecuteParams {OwnerUri = Common.OwnerUri, QuerySelection = Common.WholeDocument};

            var efv = new EventFlowValidator<QueryExecuteResult>()
                .AddStandardQueryResultValidator()
                .AddStandardBatchStartValidator()
                .AddStandardResultSetValidator()
                .AddStandardResultSetValidator()
<<<<<<< HEAD
                .AddStandardMessageValidator()
<<<<<<< HEAD
                .AddStandardQueryCompleteValidator(1)
                .Complete();
=======
                .AddEventValidation(QueryExecuteCompleteEvent.Type, p =>
                {
                    // Validate OwnerURI matches
                    Assert.Equal(Common.OwnerUri, p.OwnerUri);
                    Assert.NotNull(p.BatchSummaries);
                    Assert.Equal(1, p.BatchSummaries.Length);
                }).Complete();
=======
                .AddStandardQueryCompleteValidator(1)
                .Complete();
>>>>>>> dev
>>>>>>> ea240dd5
            await Common.AwaitExecution(queryService, queryParams, efv.Object);

            // Then:
            // ... All events should have been called as per their flow validator
            efv.Validate();

            // ... There should be one active query
            Assert.Equal(1, queryService.ActiveQueries.Count);
        }

        [Fact]
        public async Task QueryExecuteMultipleBatchSingleResultTest()
        {
            // If:
            // ... I request a to execute a valid query with multiple batches
            var workspaceService = GetDefaultWorkspaceService(string.Format("{0}\r\nGO\r\n{0}", Common.StandardQuery));
            var dataSet = new[] {Common.StandardTestData};
            var queryService = Common.GetPrimedExecutionService(dataSet, true, false, workspaceService);
            var queryParams = new QueryExecuteParams {OwnerUri = Common.OwnerUri, QuerySelection = Common.WholeDocument};

            var efv = new EventFlowValidator<QueryExecuteResult>()
                .AddStandardQueryResultValidator()
                .AddStandardBatchStartValidator()
                .AddStandardResultSetValidator()
<<<<<<< HEAD
                .AddStandardMessageValidator()
                .AddStandardBatchCompleteValidator()
                .AddStandardBatchCompleteValidator()
                .AddStandardResultSetValidator()
                .AddStandardMessageValidator()
                .AddStandardBatchCompleteValidator()
<<<<<<< HEAD
                .AddStandardQueryCompleteValidator(2)
                .Complete();
=======
                .AddEventValidation(QueryExecuteCompleteEvent.Type, p =>
                {
                    // Validate OwnerURI matches
                    Assert.Equal(Common.OwnerUri, p.OwnerUri);
                    Assert.NotNull(p.BatchSummaries);
                    Assert.Equal(2, p.BatchSummaries.Length);
                }).Complete();
=======
                .AddStandardBatchCompleteValidator()
                .AddStandardBatchCompleteValidator()
                .AddStandardResultSetValidator()
                .AddStandardBatchCompleteValidator()
                .AddStandardQueryCompleteValidator(2)
                .Complete();
>>>>>>> dev
>>>>>>> ea240dd5
            await Common.AwaitExecution(queryService, queryParams, efv.Object);

            // Then:
            // ... All events should have been called as per their flow validator
            efv.Validate();

            // ... There should be one active query
            Assert.Equal(1, queryService.ActiveQueries.Count);
        }

        [Fact]
        public async void QueryExecuteUnconnectedUriTest()
        {
            // Given:
            // If:
            // ... I request to execute a query using a file URI that isn't connected
            var workspaceService = GetDefaultWorkspaceService(Common.StandardQuery);
            var queryService = Common.GetPrimedExecutionService(null, false, false, workspaceService);
            var queryParams = new QueryExecuteParams {OwnerUri = "notConnected", QuerySelection = Common.WholeDocument};

            var efv = new EventFlowValidator<QueryExecuteResult>()
                .AddErrorValidation<string>(Assert.NotEmpty)
                .Complete();
            await Common.AwaitExecution(queryService, queryParams, efv.Object);

            // Then:
            // ... All events should have been called as per their flow validator
            efv.Validate();

            // ... There should be no active queries
            Assert.Empty(queryService.ActiveQueries);
        }

        [Fact]
        public async void QueryExecuteInProgressTest()
        {
            // If:
            // ... I request to execute a query
            var workspaceService = GetDefaultWorkspaceService(Common.StandardQuery);
            var queryService = Common.GetPrimedExecutionService(null, true, false, workspaceService);
            var queryParams = new QueryExecuteParams {OwnerUri = Common.OwnerUri, QuerySelection = Common.WholeDocument};

            // Note, we don't care about the results of the first request
            var firstRequestContext = RequestContextMocks.Create<QueryExecuteResult>(null);
            await Common.AwaitExecution(queryService, queryParams, firstRequestContext.Object);

            // ... And then I request another query without waiting for the first to complete
            queryService.ActiveQueries[Common.OwnerUri].HasExecuted = false; // Simulate query hasn't finished
            var efv = new EventFlowValidator<QueryExecuteResult>()
                .AddErrorValidation<string>(Assert.NotEmpty)
                .Complete();
            await Common.AwaitExecution(queryService, queryParams, efv.Object);

            // Then:
            // ... All events should have been called as per their flow validator
            efv.Validate();

            // ... There should only be one active query
            Assert.Equal(1, queryService.ActiveQueries.Count);
        }

        [Fact]
        public async void QueryExecuteCompletedTest()
        {
            // If:
            // ... I request to execute a query
            var workspaceService = GetDefaultWorkspaceService(Common.StandardQuery);
            var queryService = Common.GetPrimedExecutionService(null, true, false, workspaceService);
            var queryParams = new QueryExecuteParams {OwnerUri = Common.OwnerUri, QuerySelection = Common.WholeDocument};

            // Note, we don't care about the results of the first request
            var firstRequestContext = RequestContextMocks.Create<QueryExecuteResult>(null);
            await Common.AwaitExecution(queryService, queryParams, firstRequestContext.Object);

            // ... And then I request another query after waiting for the first to complete
            var efv = new EventFlowValidator<QueryExecuteResult>()
                .AddStandardQueryResultValidator()
                .AddStandardBatchStartValidator()
                .AddStandardBatchCompleteValidator()
<<<<<<< HEAD
                .AddStandardQueryCompleteValidator(1)
                .Complete();
=======
<<<<<<< HEAD
                .AddEventValidation(QueryExecuteCompleteEvent.Type, p =>
                {
                    // Validate OwnerURI matches
                    Assert.Equal(Common.OwnerUri, p.OwnerUri);
                    Assert.NotNull(p.BatchSummaries);
                    Assert.Equal(1, p.BatchSummaries.Length);
                }).Complete();
=======
                .AddStandardQueryCompleteValidator(1)
                .Complete();
>>>>>>> dev
>>>>>>> ea240dd5

            await Common.AwaitExecution(queryService, queryParams, efv.Object);

            // Then:
            // ... All events should have been called as per their flow validator
            efv.Validate();

            // ... There should only be one active query
            Assert.Equal(1, queryService.ActiveQueries.Count);
        }

        [Fact]
        public async Task QueryExecuteMissingSelectionTest()
        {
            // Given:
            // ... A workspace with a standard query is configured
            var workspaceService = Common.GetPrimedWorkspaceService(string.Empty);

            // If:
            // ... I request to execute a query with a missing query string
            var queryService = Common.GetPrimedExecutionService(null, true, false, workspaceService);
            var queryParams = new QueryExecuteParams {OwnerUri = Common.OwnerUri, QuerySelection = null};

            var efv = new EventFlowValidator<QueryExecuteResult>()
                .AddErrorValidation<string>(Assert.NotEmpty)
                .Complete();
            await queryService.HandleExecuteRequest(queryParams, efv.Object);

            // Then:
            // ... Am error should have been sent
            efv.Validate();

            // ... There should not be an active query
            Assert.Empty(queryService.ActiveQueries);
        }

        [Fact]
        public async void QueryExecuteInvalidQueryTest()
        {
            // If:
            // ... I request to execute a query that is invalid
            var workspaceService = GetDefaultWorkspaceService(Common.StandardQuery);
            var queryService = Common.GetPrimedExecutionService(null, true, true, workspaceService);
            var queryParams = new QueryExecuteParams {OwnerUri = Common.OwnerUri, QuerySelection = Common.WholeDocument};

            var efv = new EventFlowValidator<QueryExecuteResult>()
                .AddStandardQueryResultValidator()
                .AddStandardBatchStartValidator()
                .AddStandardBatchCompleteValidator()
<<<<<<< HEAD
                .AddStandardQueryCompleteValidator(1)
                .Complete();
=======
<<<<<<< HEAD
                .AddEventValidation(QueryExecuteCompleteEvent.Type, p =>
                {
                    // Validate OwnerURI matches
                    Assert.Equal(Common.OwnerUri, p.OwnerUri);
                    Assert.NotNull(p.BatchSummaries);
                    Assert.Equal(1, p.BatchSummaries.Length);
                }).Complete();
=======
                .AddStandardQueryCompleteValidator(1)
                .Complete();
>>>>>>> dev
>>>>>>> ea240dd5

            await Common.AwaitExecution(queryService, queryParams, efv.Object);

            // Then:
            // ... Am error should have been sent
            efv.Validate();

            // ... There should not be an active query
            Assert.Equal(1, queryService.ActiveQueries.Count);
<<<<<<< HEAD
        }

        private static WorkspaceService<SqlToolsSettings> GetDefaultWorkspaceService(string query)
        {
            WorkspaceService<SqlToolsSettings>.Instance.CurrentSettings = new SqlToolsSettings();
            var workspaceService = Common.GetPrimedWorkspaceService(query);
            return workspaceService;
        }
    }

    public static class EventFlowValidatorExtensions
    {
        public static EventFlowValidator<QueryExecuteResult> AddStandardQueryResultValidator(
            this EventFlowValidator<QueryExecuteResult> efv)
        {
            // We just need to makes sure we get a result back, there's no params to validate
            return efv.AddResultValidation(Assert.NotNull);
        }

        public static EventFlowValidator<TRequestContext> AddStandardBatchStartValidator<TRequestContext>(
            this EventFlowValidator<TRequestContext> efv)
        {
            return efv.AddEventValidation(QueryExecuteBatchStartEvent.Type, p =>
            {
                // Validate OwnerURI and batch summary is returned
                Assert.Equal(Common.OwnerUri, p.OwnerUri);
                Assert.NotNull(p.BatchSummary);
            });
        }

        public static EventFlowValidator<TRequestContext> AddStandardBatchCompleteValidator<TRequestContext>(
            this EventFlowValidator<TRequestContext> efv)
        {
            return efv.AddEventValidation(QueryExecuteBatchCompleteEvent.Type, p =>
            {
                // Validate OwnerURI and batch summary are returned
                Assert.Equal(Common.OwnerUri, p.OwnerUri);
                Assert.NotNull(p.BatchSummary);
            });
        }

        public static EventFlowValidator<TRequestContext> AddStandardResultSetValidator<TRequestContext>(
            this EventFlowValidator<TRequestContext> efv)
        {
=======
        }

        private static WorkspaceService<SqlToolsSettings> GetDefaultWorkspaceService(string query)
        {
            WorkspaceService<SqlToolsSettings>.Instance.CurrentSettings = new SqlToolsSettings();
            var workspaceService = Common.GetPrimedWorkspaceService(query);
            return workspaceService;
        }
    }

    public static class EventFlowValidatorExtensions
    {
        public static EventFlowValidator<QueryExecuteResult> AddStandardQueryResultValidator(
            this EventFlowValidator<QueryExecuteResult> efv)
        {
            // We just need to makes sure we get a result back, there's no params to validate
            return efv.AddResultValidation(r =>
            {
                Assert.Null(r.Messages);
            });
        }

        public static EventFlowValidator<TRequestContext> AddStandardBatchStartValidator<TRequestContext>(
            this EventFlowValidator<TRequestContext> efv)
        {
            return efv.AddEventValidation(QueryExecuteBatchStartEvent.Type, p =>
            {
                // Validate OwnerURI and batch summary is returned
                Assert.Equal(Common.OwnerUri, p.OwnerUri);
                Assert.NotNull(p.BatchSummary);
            });
        }

        public static EventFlowValidator<TRequestContext> AddStandardBatchCompleteValidator<TRequestContext>(
            this EventFlowValidator<TRequestContext> efv)
        {
            return efv.AddEventValidation(QueryExecuteBatchCompleteEvent.Type, p =>
            {
                // Validate OwnerURI and batch summary are returned
                Assert.Equal(Common.OwnerUri, p.OwnerUri);
                Assert.NotNull(p.BatchSummary);
            });
        }

        public static EventFlowValidator<TRequestContext> AddStandardResultSetValidator<TRequestContext>(
            this EventFlowValidator<TRequestContext> efv)
        {
>>>>>>> dev
            return efv.AddEventValidation(QueryExecuteResultSetCompleteEvent.Type, p =>
            {
                // Validate OwnerURI and result summary are returned
                Assert.Equal(Common.OwnerUri, p.OwnerUri);
                Assert.NotNull(p.ResultSetSummary);
            });
        }

<<<<<<< HEAD
        public static EventFlowValidator<TRequestContext> AddStandardMessageValidator<TRequestContext>(
            this EventFlowValidator<TRequestContext> efv)
        {
            return efv.AddEventValidation(QueryExecuteMessageEvent.Type, p =>
            {
                // Validate OwnerURI and message are returned
                Assert.Equal(Common.OwnerUri, p.OwnerUri);
                Assert.NotNull(p.Message);
=======
        public static EventFlowValidator<TRequestContext> AddStandardQueryCompleteValidator<TRequestContext>(
            this EventFlowValidator<TRequestContext> efv, int expectedBatches)
        {
            return efv.AddEventValidation(QueryExecuteCompleteEvent.Type, p =>
            {
                Assert.True(string.IsNullOrWhiteSpace(p.Message));
                Assert.Equal(Common.OwnerUri, p.OwnerUri);
                Assert.NotNull(p.BatchSummaries);
                Assert.Equal(expectedBatches, p.BatchSummaries.Length);
>>>>>>> dev
            });
        }

        public static EventFlowValidator<TRequestContext> AddStandardQueryCompleteValidator<TRequestContext>(
            this EventFlowValidator<TRequestContext> efv, int expectedBatches)
        {
            return efv.AddEventValidation(QueryExecuteCompleteEvent.Type, p =>
            {
                Assert.Equal(Common.OwnerUri, p.OwnerUri);
                Assert.NotNull(p.BatchSummaries);
                Assert.Equal(expectedBatches, p.BatchSummaries.Length);
            });
        }
    }
}<|MERGE_RESOLUTION|>--- conflicted
+++ resolved
@@ -55,26 +55,10 @@
             var efv = new EventFlowValidator<QueryExecuteResult>()
                 .AddStandardQueryResultValidator()
                 .AddStandardBatchStartValidator()
-<<<<<<< HEAD
-                .AddStandardMessageValidator()
-                .AddStandardBatchCompleteValidator()
-<<<<<<< HEAD
-                .AddStandardQueryCompleteValidator(1)
-                .Complete();
-=======
-                .AddEventValidation(QueryExecuteCompleteEvent.Type, p =>
-                {
-                    // Validate OwnerURI matches
-                    Assert.Equal(Common.OwnerUri, p.OwnerUri);
-                    Assert.NotNull(p.BatchSummaries);
-                    Assert.Equal(1, p.BatchSummaries.Length);
-                }).Complete();
-=======
-                .AddStandardBatchCompleteValidator()
-                .AddStandardQueryCompleteValidator(1)
-                .Complete();
->>>>>>> dev
->>>>>>> ea240dd5
+                .AddStandardMessageValidator()
+                .AddStandardBatchCompleteValidator()
+                .AddStandardQueryCompleteValidator(1)
+                .Complete();
 
             await Common.AwaitExecution(queryService, queryParams, efv.Object);
 
@@ -100,26 +84,10 @@
                 .AddStandardQueryResultValidator()
                 .AddStandardBatchStartValidator()
                 .AddStandardResultSetValidator()
-<<<<<<< HEAD
-                .AddStandardMessageValidator()
-                .AddStandardBatchCompleteValidator()
-<<<<<<< HEAD
-                .AddStandardQueryCompleteValidator(1)
-                .Complete();
-=======
-                .AddEventValidation(QueryExecuteCompleteEvent.Type, p =>
-                {
-                    // Validate OwnerURI matches
-                    Assert.Equal(Common.OwnerUri, p.OwnerUri);
-                    Assert.NotNull(p.BatchSummaries);
-                    Assert.Equal(1, p.BatchSummaries.Length);
-                }).Complete();
-=======
-                .AddStandardBatchCompleteValidator()
-                .AddStandardQueryCompleteValidator(1)
-                .Complete();
->>>>>>> dev
->>>>>>> ea240dd5
+                .AddStandardMessageValidator()
+                .AddStandardBatchCompleteValidator()
+                .AddStandardQueryCompleteValidator(1)
+                .Complete();
             await Common.AwaitExecution(queryService, queryParams, efv.Object);
 
             // Then:
@@ -145,24 +113,9 @@
                 .AddStandardBatchStartValidator()
                 .AddStandardResultSetValidator()
                 .AddStandardResultSetValidator()
-<<<<<<< HEAD
-                .AddStandardMessageValidator()
-<<<<<<< HEAD
-                .AddStandardQueryCompleteValidator(1)
-                .Complete();
-=======
-                .AddEventValidation(QueryExecuteCompleteEvent.Type, p =>
-                {
-                    // Validate OwnerURI matches
-                    Assert.Equal(Common.OwnerUri, p.OwnerUri);
-                    Assert.NotNull(p.BatchSummaries);
-                    Assert.Equal(1, p.BatchSummaries.Length);
-                }).Complete();
-=======
-                .AddStandardQueryCompleteValidator(1)
-                .Complete();
->>>>>>> dev
->>>>>>> ea240dd5
+                .AddStandardMessageValidator()
+                .AddStandardQueryCompleteValidator(1)
+                .Complete();
             await Common.AwaitExecution(queryService, queryParams, efv.Object);
 
             // Then:
@@ -187,33 +140,14 @@
                 .AddStandardQueryResultValidator()
                 .AddStandardBatchStartValidator()
                 .AddStandardResultSetValidator()
-<<<<<<< HEAD
-                .AddStandardMessageValidator()
-                .AddStandardBatchCompleteValidator()
-                .AddStandardBatchCompleteValidator()
-                .AddStandardResultSetValidator()
-                .AddStandardMessageValidator()
-                .AddStandardBatchCompleteValidator()
-<<<<<<< HEAD
+                .AddStandardMessageValidator()
+                .AddStandardBatchCompleteValidator()
+                .AddStandardBatchCompleteValidator()
+                .AddStandardResultSetValidator()
+                .AddStandardMessageValidator()
+                .AddStandardBatchCompleteValidator()
                 .AddStandardQueryCompleteValidator(2)
                 .Complete();
-=======
-                .AddEventValidation(QueryExecuteCompleteEvent.Type, p =>
-                {
-                    // Validate OwnerURI matches
-                    Assert.Equal(Common.OwnerUri, p.OwnerUri);
-                    Assert.NotNull(p.BatchSummaries);
-                    Assert.Equal(2, p.BatchSummaries.Length);
-                }).Complete();
-=======
-                .AddStandardBatchCompleteValidator()
-                .AddStandardBatchCompleteValidator()
-                .AddStandardResultSetValidator()
-                .AddStandardBatchCompleteValidator()
-                .AddStandardQueryCompleteValidator(2)
-                .Complete();
->>>>>>> dev
->>>>>>> ea240dd5
             await Common.AwaitExecution(queryService, queryParams, efv.Object);
 
             // Then:
@@ -293,23 +227,8 @@
                 .AddStandardQueryResultValidator()
                 .AddStandardBatchStartValidator()
                 .AddStandardBatchCompleteValidator()
-<<<<<<< HEAD
-                .AddStandardQueryCompleteValidator(1)
-                .Complete();
-=======
-<<<<<<< HEAD
-                .AddEventValidation(QueryExecuteCompleteEvent.Type, p =>
-                {
-                    // Validate OwnerURI matches
-                    Assert.Equal(Common.OwnerUri, p.OwnerUri);
-                    Assert.NotNull(p.BatchSummaries);
-                    Assert.Equal(1, p.BatchSummaries.Length);
-                }).Complete();
-=======
-                .AddStandardQueryCompleteValidator(1)
-                .Complete();
->>>>>>> dev
->>>>>>> ea240dd5
+                .AddStandardQueryCompleteValidator(1)
+                .Complete();
 
             await Common.AwaitExecution(queryService, queryParams, efv.Object);
 
@@ -359,24 +278,8 @@
                 .AddStandardQueryResultValidator()
                 .AddStandardBatchStartValidator()
                 .AddStandardBatchCompleteValidator()
-<<<<<<< HEAD
-                .AddStandardQueryCompleteValidator(1)
-                .Complete();
-=======
-<<<<<<< HEAD
-                .AddEventValidation(QueryExecuteCompleteEvent.Type, p =>
-                {
-                    // Validate OwnerURI matches
-                    Assert.Equal(Common.OwnerUri, p.OwnerUri);
-                    Assert.NotNull(p.BatchSummaries);
-                    Assert.Equal(1, p.BatchSummaries.Length);
-                }).Complete();
-=======
-                .AddStandardQueryCompleteValidator(1)
-                .Complete();
->>>>>>> dev
->>>>>>> ea240dd5
-
+                .AddStandardQueryCompleteValidator(1)
+                .Complete();
             await Common.AwaitExecution(queryService, queryParams, efv.Object);
 
             // Then:
@@ -385,7 +288,6 @@
 
             // ... There should not be an active query
             Assert.Equal(1, queryService.ActiveQueries.Count);
-<<<<<<< HEAD
         }
 
         private static WorkspaceService<SqlToolsSettings> GetDefaultWorkspaceService(string query)
@@ -421,103 +323,42 @@
         {
             return efv.AddEventValidation(QueryExecuteBatchCompleteEvent.Type, p =>
             {
-                // Validate OwnerURI and batch summary are returned
+                // Validate OwnerURI and result summary are returned
                 Assert.Equal(Common.OwnerUri, p.OwnerUri);
                 Assert.NotNull(p.BatchSummary);
+            });
+        }
+
+        public static EventFlowValidator<TRequestContext> AddStandardMessageValidator<TRequestContext>(
+            this EventFlowValidator<TRequestContext> efv)
+        {
+            return efv.AddEventValidation(QueryExecuteMessageEvent.Type, p =>
+            {
+                // Validate OwnerURI and message are returned
+                Assert.Equal(Common.OwnerUri, p.OwnerUri);
+                Assert.NotNull(p.Message);
             });
         }
 
         public static EventFlowValidator<TRequestContext> AddStandardResultSetValidator<TRequestContext>(
             this EventFlowValidator<TRequestContext> efv)
         {
-=======
-        }
-
-        private static WorkspaceService<SqlToolsSettings> GetDefaultWorkspaceService(string query)
-        {
-            WorkspaceService<SqlToolsSettings>.Instance.CurrentSettings = new SqlToolsSettings();
-            var workspaceService = Common.GetPrimedWorkspaceService(query);
-            return workspaceService;
-        }
-    }
-
-    public static class EventFlowValidatorExtensions
-    {
-        public static EventFlowValidator<QueryExecuteResult> AddStandardQueryResultValidator(
-            this EventFlowValidator<QueryExecuteResult> efv)
-        {
-            // We just need to makes sure we get a result back, there's no params to validate
-            return efv.AddResultValidation(r =>
-            {
-                Assert.Null(r.Messages);
-            });
-        }
-
-        public static EventFlowValidator<TRequestContext> AddStandardBatchStartValidator<TRequestContext>(
-            this EventFlowValidator<TRequestContext> efv)
-        {
-            return efv.AddEventValidation(QueryExecuteBatchStartEvent.Type, p =>
-            {
-                // Validate OwnerURI and batch summary is returned
-                Assert.Equal(Common.OwnerUri, p.OwnerUri);
-                Assert.NotNull(p.BatchSummary);
-            });
-        }
-
-        public static EventFlowValidator<TRequestContext> AddStandardBatchCompleteValidator<TRequestContext>(
-            this EventFlowValidator<TRequestContext> efv)
-        {
-            return efv.AddEventValidation(QueryExecuteBatchCompleteEvent.Type, p =>
-            {
-                // Validate OwnerURI and batch summary are returned
-                Assert.Equal(Common.OwnerUri, p.OwnerUri);
-                Assert.NotNull(p.BatchSummary);
-            });
-        }
-
-        public static EventFlowValidator<TRequestContext> AddStandardResultSetValidator<TRequestContext>(
-            this EventFlowValidator<TRequestContext> efv)
-        {
->>>>>>> dev
             return efv.AddEventValidation(QueryExecuteResultSetCompleteEvent.Type, p =>
             {
-                // Validate OwnerURI and result summary are returned
+                // Validate OwnerURI and summary are returned
                 Assert.Equal(Common.OwnerUri, p.OwnerUri);
                 Assert.NotNull(p.ResultSetSummary);
             });
         }
 
-<<<<<<< HEAD
-        public static EventFlowValidator<TRequestContext> AddStandardMessageValidator<TRequestContext>(
-            this EventFlowValidator<TRequestContext> efv)
-        {
-            return efv.AddEventValidation(QueryExecuteMessageEvent.Type, p =>
-            {
-                // Validate OwnerURI and message are returned
-                Assert.Equal(Common.OwnerUri, p.OwnerUri);
-                Assert.NotNull(p.Message);
-=======
         public static EventFlowValidator<TRequestContext> AddStandardQueryCompleteValidator<TRequestContext>(
             this EventFlowValidator<TRequestContext> efv, int expectedBatches)
         {
             return efv.AddEventValidation(QueryExecuteCompleteEvent.Type, p =>
             {
-                Assert.True(string.IsNullOrWhiteSpace(p.Message));
                 Assert.Equal(Common.OwnerUri, p.OwnerUri);
                 Assert.NotNull(p.BatchSummaries);
                 Assert.Equal(expectedBatches, p.BatchSummaries.Length);
->>>>>>> dev
-            });
-        }
-
-        public static EventFlowValidator<TRequestContext> AddStandardQueryCompleteValidator<TRequestContext>(
-            this EventFlowValidator<TRequestContext> efv, int expectedBatches)
-        {
-            return efv.AddEventValidation(QueryExecuteCompleteEvent.Type, p =>
-            {
-                Assert.Equal(Common.OwnerUri, p.OwnerUri);
-                Assert.NotNull(p.BatchSummaries);
-                Assert.Equal(expectedBatches, p.BatchSummaries.Length);
             });
         }
     }
