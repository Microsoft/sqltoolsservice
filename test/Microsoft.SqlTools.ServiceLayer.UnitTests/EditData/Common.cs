﻿//
// Copyright (c) Microsoft. All rights reserved.
// Licensed under the MIT license. See LICENSE file in the project root for full license information.
//

using System.Collections.Generic;
using System.Data.Common;
using System.Linq;
using System.Threading;
using System.Threading.Tasks;
using Castle.Components.DictionaryAdapter;
using Microsoft.SqlTools.ServiceLayer.EditData;
using Microsoft.SqlTools.ServiceLayer.EditData.Contracts;
using Microsoft.SqlTools.ServiceLayer.EditData.UpdateManagement;
using Microsoft.SqlTools.ServiceLayer.QueryExecution;
using Microsoft.SqlTools.ServiceLayer.QueryExecution.Contracts;
using Microsoft.SqlTools.ServiceLayer.Test.Common;
using Microsoft.SqlTools.ServiceLayer.UnitTests.Utility;
using Moq;

namespace Microsoft.SqlTools.ServiceLayer.UnitTests.EditData
{
    public class Common
    {
        public const string OwnerUri = "testFile";
        public const string DefaultValue = "defaultValue";
        public const string TableName = "tbl";

        public static EditInitializeParams BasicInitializeParameters
        {
            get
            {
                return new EditInitializeParams
                {
                    Filters = new EditInitializeFiltering(),
                    ObjectName = "tbl",
                    ObjectType = "tbl"
                };
            }
        }

        public static async Task<EditSession> GetCustomSession(Query q, EditTableMetadata etm)
        {
            // Step 1) Create the Session object
            // Mock metadata factory
            Mock<IEditMetadataFactory> metaFactory = new Mock<IEditMetadataFactory>();
            metaFactory
                .Setup(f => f.GetObjectMetadata(It.IsAny<DbConnection>(), It.IsAny<string[]>(), It.IsAny<string>()))
                .Returns(etm);

            EditSession session = new EditSession(metaFactory.Object);

            // Step 2) Initialize the Session
            // Mock connector that does nothing
            EditSession.Connector connector = () => Task.FromResult<DbConnection>(null);

            // Mock query runner that returns the query we were provided
            EditSession.QueryRunner queryRunner = (s) => Task.FromResult(new EditSession.EditSessionQueryExecutionState(q));

            // Initialize
            session.Initialize(BasicInitializeParameters, connector, queryRunner, () => Task.FromResult(0), (e) => Task.FromResult(0));
            await session.InitializeTask;

            return session;
        }

<<<<<<< HEAD
        public static EditTableMetadata GetStandardMetadata(DbColumn[] columns, bool isMemoryOptimized = false, int defaultColumns = 0)
        {
            // Create column metadata providers            
            var columnMetas = columns.Select((c, i) => new EditColumnMetadata
            {
                EscapedName = c.ColumnName,
                Ordinal = i,
                DefaultValue = i < defaultColumns ? DefaultValue : null 
            }).ToArray();

            // Create column wrappers
            var columnWrappers = columns.Select(c => new DbColumnWrapper(c)).ToArray();

            // Create the table metadata
            EditTableMetadata editTableMetadata = new EditTableMetadata
            {
                Columns = columnMetas,
                EscapedMultipartName = TableName,
                IsMemoryOptimized = isMemoryOptimized
            };
            editTableMetadata.Extend(columnWrappers);
            return editTableMetadata;
        }

        public static DbColumn[] GetColumns(bool includeIdentity)
        {
            List<DbColumn> columns = new List<DbColumn>();

            if (includeIdentity)
            {
                columns.Add(new TestDbColumn("id") {IsKey = true, IsIdentity = true, IsAutoIncrement = true});
            }

            for (int i = 0; i < 3; i++)
            {
                columns.Add(new TestDbColumn($"col{i}"));
            }
            return columns.ToArray();
        }

=======
>>>>>>> e7b76a6d
        public static async Task<Query> GetQuery(DbColumn[] columns, bool includIdentity, int rowCount = 1)
        {
            Query q = QueryExecution.Common.GetBasicExecutedQuery();
            q.Batches[0].ResultSets[0] = await GetResultSet(columns, includIdentity, rowCount);
            return q;
        }

        public static async Task<ResultSet> GetResultSet(DbColumn[] columns, bool includeIdentity, int rowCount = 1)
        {
            IEnumerable<object[]> rows = includeIdentity
                ? Enumerable.Repeat(new object[] { "id", "1", "2", "3" }, rowCount)
                : Enumerable.Repeat(new object[] { "1", "2", "3" }, rowCount);
            var testResultSet = new TestResultSet(columns, rows);
            var reader = new TestDbDataReader(new[] { testResultSet }, false);
            var resultSet = new ResultSet(0, 0, MemoryFileSystem.GetFileStreamFactory());
            await resultSet.ReadResultToEnd(reader, CancellationToken.None);
            return resultSet;
        }

        public static DbDataReader GetNewRowDataReader(DbColumn[] columns, bool includeIdentity)
        {
            object[][] rows = includeIdentity
                ? new[] {new object[] {"id", "q", "q", "q"}}
                : new[] {new object[] {"q", "q", "q"}};
            var testResultSet = new TestResultSet(columns, rows);
            return new TestDbDataReader(new [] {testResultSet}, false);
        }

<<<<<<< HEAD
=======
        public static EditTableMetadata GetCustomEditTableMetadata(DbColumn[] columns)
        {
            // Create column metadata providers and column wrappers          
            var columnMetas = new List<EditColumnMetadata>();
            var columnWrappers = new List<DbColumnWrapper>();
            for (int i = 0; i < columns.Length; i++)
            {
                columnMetas.Add(new EditColumnMetadata
                {
                    EscapedName = columns[i].ColumnName,
                    Ordinal = i
                });
                columnWrappers.Add(new DbColumnWrapper(columns[i]));
            }

            // Create the table metadata
            EditTableMetadata editTableMetadata = new EditTableMetadata
            {
                Columns = columnMetas.ToArray(),
                EscapedMultipartName = TableName,
                IsMemoryOptimized = false
            };
            editTableMetadata.Extend(columnWrappers.ToArray());
            return editTableMetadata;
        }
        
>>>>>>> e7b76a6d
        public static void AddCells(RowEditBase rc, int colsToSkip)
        {
            // Skip the first column since if identity, since identity columns can't be updated
            for (int i = colsToSkip; i < rc.AssociatedResultSet.Columns.Length; i++)
            {
                rc.SetCell(i, "123");
            }
        }
        
        public class TestDbColumnsWithTableMetadata
        {
            public TestDbColumnsWithTableMetadata(bool isMemoryOptimized, bool identityCol, int defaultCols, int nullableCols)
            {
                List<DbColumn> dbColumns = new List<DbColumn>();
                List<DbColumnWrapper> columnWrappers = new List<DbColumnWrapper>();
                List<EditColumnMetadata> columnMetadatas = new List<EditColumnMetadata>();

                int startingOrdinal = 0;
                
                // Add the identity column at the front of the table
                if (identityCol)
                {
                    const string colName = "id";
                    
                    DbColumn dbColumn = new TestDbColumn(colName)
                    {
                        IsKey = true,
                        IsIdentity = true,
                        IsAutoIncrement = true
                    };
                    EditColumnMetadata columnMetadata = new EditColumnMetadata
                    {
                        EscapedName = colName,
                        Ordinal = startingOrdinal,
                        DefaultValue = null
                    };
                    dbColumns.Add(dbColumn);
                    columnWrappers.Add(new DbColumnWrapper(dbColumn));
                    columnMetadatas.Add(columnMetadata);

                    startingOrdinal++;
                }
                
                // Add each column to the table
                for (int i = startingOrdinal; i < 3 + startingOrdinal; i++)
                {
                    string colName = $"col{i}";
                    DbColumn dbColumn;
                    EditColumnMetadata columnMetadata;
                    
                    if (i < defaultCols + startingOrdinal)
                    {
                        // This column will have a default value
                        dbColumn = new TestDbColumn(colName) {AllowDBNull = false};
                        columnMetadata = new EditColumnMetadata
                        {
                            EscapedName = colName,
                            Ordinal = i,
                            DefaultValue = DefaultValue
                        };
                    }
                    else if (i < nullableCols + defaultCols + startingOrdinal)
                    {
                        // This column will be nullable
                        dbColumn = new TestDbColumn(colName) {AllowDBNull = true};
                        columnMetadata = new EditColumnMetadata
                        {
                            EscapedName = colName,
                            Ordinal = i,
                            DefaultValue = null
                        };
                    }
                    else
                    {
                        // This column doesn't have a default value or is nullable
                        dbColumn = new TestDbColumn(colName) {AllowDBNull = false};
                        columnMetadata = new EditColumnMetadata
                        {
                            EscapedName = colName,
                            Ordinal = i,
                            DefaultValue = null
                        };
                    }
                    dbColumns.Add(dbColumn);
                    columnWrappers.Add(new DbColumnWrapper(dbColumn));
                    columnMetadatas.Add(columnMetadata);
                }
                
                // Put together the table metadata
                EditTableMetadata editTableMetadata = new EditTableMetadata
                {
                    Columns = columnMetadatas.ToArray(),
                    EscapedMultipartName = TableName,
                    IsMemoryOptimized = isMemoryOptimized
                };
                editTableMetadata.Extend(columnWrappers.ToArray());

                DbColumns = dbColumns.ToArray();
                TableMetadata = editTableMetadata;
            }
            
            public DbColumn[] DbColumns { get; }
            public EditTableMetadata TableMetadata { get; }
        }
    }
}<|MERGE_RESOLUTION|>--- conflicted
+++ resolved
@@ -64,49 +64,6 @@
             return session;
         }
 
-<<<<<<< HEAD
-        public static EditTableMetadata GetStandardMetadata(DbColumn[] columns, bool isMemoryOptimized = false, int defaultColumns = 0)
-        {
-            // Create column metadata providers            
-            var columnMetas = columns.Select((c, i) => new EditColumnMetadata
-            {
-                EscapedName = c.ColumnName,
-                Ordinal = i,
-                DefaultValue = i < defaultColumns ? DefaultValue : null 
-            }).ToArray();
-
-            // Create column wrappers
-            var columnWrappers = columns.Select(c => new DbColumnWrapper(c)).ToArray();
-
-            // Create the table metadata
-            EditTableMetadata editTableMetadata = new EditTableMetadata
-            {
-                Columns = columnMetas,
-                EscapedMultipartName = TableName,
-                IsMemoryOptimized = isMemoryOptimized
-            };
-            editTableMetadata.Extend(columnWrappers);
-            return editTableMetadata;
-        }
-
-        public static DbColumn[] GetColumns(bool includeIdentity)
-        {
-            List<DbColumn> columns = new List<DbColumn>();
-
-            if (includeIdentity)
-            {
-                columns.Add(new TestDbColumn("id") {IsKey = true, IsIdentity = true, IsAutoIncrement = true});
-            }
-
-            for (int i = 0; i < 3; i++)
-            {
-                columns.Add(new TestDbColumn($"col{i}"));
-            }
-            return columns.ToArray();
-        }
-
-=======
->>>>>>> e7b76a6d
         public static async Task<Query> GetQuery(DbColumn[] columns, bool includIdentity, int rowCount = 1)
         {
             Query q = QueryExecution.Common.GetBasicExecutedQuery();
@@ -135,8 +92,6 @@
             return new TestDbDataReader(new [] {testResultSet}, false);
         }
 
-<<<<<<< HEAD
-=======
         public static EditTableMetadata GetCustomEditTableMetadata(DbColumn[] columns)
         {
             // Create column metadata providers and column wrappers          
@@ -163,7 +118,6 @@
             return editTableMetadata;
         }
         
->>>>>>> e7b76a6d
         public static void AddCells(RowEditBase rc, int colsToSkip)
         {
             // Skip the first column since if identity, since identity columns can't be updated
