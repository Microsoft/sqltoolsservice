--- conflicted
+++ resolved
@@ -25,14 +25,9 @@
         {
             // Setup: Create the values to store
             const long rowId = 100;
-<<<<<<< HEAD
             DbColumn[] columns = Common.GetColumns(false);
             ResultSet rs = Common.GetResultSet(columns, false);
-            IEditTableMetadata etm = Common.GetMetadata(columns);
-=======
-            ResultSet rs = QueryExecution.Common.GetBasicExecutedBatch().ResultSets[0];
-            IEditTableMetadata etm = Common.GetStandardMetadata(rs.Columns);
->>>>>>> 056a08cd
+            IEditTableMetadata etm = Common.GetStandardMetadata(columns);
 
             // If: I create a RowCreate instance
             RowCreate rc = new RowCreate(rowId, rs, etm);
@@ -81,14 +76,7 @@
         public void GetScriptMissingCell()
         {
             // Setup: Generate the parameters for the row create
-<<<<<<< HEAD
-            RowCreate rc = GetStandardRowCreate();
-=======
-            const long rowId = 100;
-            DbColumn[] columns = Common.GetColumns(false);
-            ResultSet rs = Common.GetResultSet(columns, false);
-            IEditTableMetadata etm = Common.GetStandardMetadata(columns);
->>>>>>> 056a08cd
+            RowCreate rc = GetStandardRowCreate();
 
             // If: I ask for a script to be generated without setting any values
             // Then: An exception should be thrown for missing cells
@@ -173,15 +161,8 @@
         public void GetCommandNullConnection()
         {
             // Setup: Create a row create
-<<<<<<< HEAD
-            RowCreate rc = GetStandardRowCreate();
-=======
-            const long rowId = 100;
-            var columns = Common.GetColumns(false);
-            var rs = Common.GetResultSet(columns, false);
-            var etm = Common.GetStandardMetadata(columns);
-            RowCreate rc = new RowCreate(rowId, rs, etm);
->>>>>>> 056a08cd
+            RowCreate rc = GetStandardRowCreate();
+
 
             // If: I attempt to create a command with a null connection
             // Then: It should throw an exception
@@ -192,14 +173,7 @@
         public void GetCommandMissingCell()
         {
             // Setup: Generate the parameters for the row create
-<<<<<<< HEAD
-            RowCreate rc = GetStandardRowCreate();
-=======
-            const long rowId = 100;
-            var columns = Common.GetColumns(false);
-            var rs = Common.GetResultSet(columns, false);
-            var etm = Common.GetStandardMetadata(columns);
->>>>>>> 056a08cd
+            RowCreate rc = GetStandardRowCreate();
             var mockConn = new TestSqlConnection(null);
 
             // If: I ask for a script to be generated without setting any values
@@ -257,7 +231,7 @@
             rs.ReadResultToEnd(testReader, CancellationToken.None).Wait();
 
             // ... Generate the metadata
-            var etm = Common.GetMetadata(cols);
+            var etm = Common.GetStandardMetadata(cols);
 
             // ... Create the row create
             RowCreate rc = new RowCreate(100, rs, etm);
@@ -357,7 +331,7 @@
         {
             var cols = Common.GetColumns(false);
             var rs = Common.GetResultSet(cols, false);
-            var etm = Common.GetMetadata(cols);
+            var etm = Common.GetStandardMetadata(cols);
             return new RowCreate(100, rs, etm);
         }
     }
