﻿//
// Copyright (c) Microsoft. All rights reserved.
// Licensed under the MIT license. See LICENSE file in the project root for full license information.
//

using System;
using System.Collections.Generic;
using System.Data.Common;
using System.Linq;
using System.Text.RegularExpressions;
using System.Threading;
using System.Threading.Tasks;
using Microsoft.SqlTools.ServiceLayer.EditData.Contracts;
using Microsoft.SqlTools.ServiceLayer.EditData.UpdateManagement;
using Microsoft.SqlTools.ServiceLayer.QueryExecution;
using Microsoft.SqlTools.ServiceLayer.Test.Common;
using Microsoft.SqlTools.ServiceLayer.UnitTests.Utility;
using Xunit;

namespace Microsoft.SqlTools.ServiceLayer.UnitTests.EditData
{
    public class RowCreateTests
    {
        [Fact]
        public async Task RowCreateConstruction()
        {
            // Setup: Create the values to store
            const long rowId = 100;
            Common.TestDbColumnsWithTableMetadata data = new Common.TestDbColumnsWithTableMetadata(false, false, 0, 0);
            ResultSet rs = await Common.GetResultSet(data.DbColumns, false);

            // If: I create a RowCreate instance
            RowCreate rc = new RowCreate(rowId, rs, data.TableMetadata);

            // Then: The values I provided should be available
            Assert.Equal(rowId, rc.RowId);
            Assert.Equal(rs, rc.AssociatedResultSet);
            Assert.Equal(data.TableMetadata, rc.AssociatedObjectMetadata);
        }

        #region GetScript Tests

        public static IEnumerable<object[]> GetScriptMissingCellsData
        {
            get
            {
                // NOTE: Test matrix is defined in TableTestMatrix.txt, test cases here are identified by test ID
                yield return new object[] {true, 0, 0, 2};    // 02
                yield return new object[] {true, 0, 0, 4};    // 03
                yield return new object[] {true, 0, 1, 4};    // 06
                yield return new object[] {true, 1, 0, 4};    // 12
                yield return new object[] {true, 1, 1, 4};    // 16
                yield return new object[] {false, 0, 0, 1};   // 21
                yield return new object[] {false, 0, 0, 3};   // 22
                yield return new object[] {false, 0, 1, 3};   // 25
                yield return new object[] {false, 1, 0, 3};   // 31
                yield return new object[] {false, 1, 1, 3};   // 35
            }
        }

<<<<<<< HEAD
        #region GetScript Tests
=======
        [Theory]
        [MemberData(nameof(GetScriptMissingCellsData))]
        public async Task GetScriptMissingCell(bool includeIdentity, int defaultCols, int nullableCols, int valuesToSkipSetting)
        {
            // Setup: Generate the parameters for the row create
            var data = new Common.TestDbColumnsWithTableMetadata(false, includeIdentity, defaultCols, nullableCols);
            var rs = await Common.GetResultSet(data.DbColumns, includeIdentity);
            RowCreate rc = new RowCreate(100, rs, data.TableMetadata);

            // If: I ask for a script to be generated without setting any values
            // Then: An exception should be thrown for missing cells
            Assert.Throws<InvalidOperationException>(() => rc.GetScript());
        }

        public static IEnumerable<object[]> GetScriptData
        {
            get
            {
                // NOTE: Test matrix is defined in TableTestMatrix.txt, test cases here are identified by test ID
                yield return new object[] {true, 0, 0, 1, new RegexExpectedOutput(3, 3, 0)};    // 01
                yield return new object[] {true, 0, 1, 1, new RegexExpectedOutput(3, 3, 0)};    // 04
                yield return new object[] {true, 0, 1, 2, new RegexExpectedOutput(2, 2, 0)};    // 05
                yield return new object[] {true, 0, 3, 1, new RegexExpectedOutput(3, 3, 0)};    // 07
                yield return new object[] {true, 0, 3, 2, new RegexExpectedOutput(2, 2, 0)};    // 08
                yield return new object[] {true, 0, 3, 4, null};                                // 09
                yield return new object[] {true, 1, 0, 1, new RegexExpectedOutput(3, 3, 0)};    // 10
                yield return new object[] {true, 1, 0, 2, new RegexExpectedOutput(2, 2, 0)};    // 11
                yield return new object[] {true, 1, 1, 1, new RegexExpectedOutput(3, 3, 0)};    // 13
                yield return new object[] {true, 1, 1, 2, new RegexExpectedOutput(2, 2, 0)};    // 14
                yield return new object[] {true, 1, 1, 3, new RegexExpectedOutput(1, 1, 0)};    // 15
                yield return new object[] {true, 3, 0, 1, new RegexExpectedOutput(3, 3, 0)};    // 17
                yield return new object[] {true, 3, 0, 2, new RegexExpectedOutput(2, 2, 0)};    // 18
                yield return new object[] {true, 3, 0, 4, null};                                // 19
                yield return new object[] {false, 0, 0, 0, new RegexExpectedOutput(3, 3, 0)};   // 20
                yield return new object[] {false, 0, 1, 0, new RegexExpectedOutput(3, 3, 0)};   // 23
                yield return new object[] {false, 0, 1, 1, new RegexExpectedOutput(2, 2, 0)};   // 24
                yield return new object[] {false, 0, 3, 0, new RegexExpectedOutput(3, 3, 0)};   // 26
                yield return new object[] {false, 0, 3, 1, new RegexExpectedOutput(2, 2, 0)};   // 27
                yield return new object[] {false, 0, 3, 3, null};                               // 28
                yield return new object[] {false, 1, 0, 0, new RegexExpectedOutput(3, 3, 0)};   // 29
                yield return new object[] {false, 1, 0, 1, new RegexExpectedOutput(2, 2, 0)};   // 30
                yield return new object[] {false, 1, 1, 0, new RegexExpectedOutput(3, 3, 0)};   // 32
                yield return new object[] {false, 1, 1, 1, new RegexExpectedOutput(2, 2, 0)};   // 33
                yield return new object[] {false, 1, 1, 2, new RegexExpectedOutput(1, 1, 0)};   // 34
                yield return new object[] {false, 3, 0, 0, new RegexExpectedOutput(3, 3, 0)};   // 36
                yield return new object[] {false, 3, 0, 1, new RegexExpectedOutput(2, 2, 0)};   // 37
                yield return new object[] {false, 3, 0, 3, null};                               // 38
            }
        }
        
        [Theory]
        [MemberData(nameof(GetScriptData))]
        public async Task GetScript(bool includeIdentity, int colsWithDefaultConstraints, int colsThatAllowNull, int valuesToSkipSetting, RegexExpectedOutput expectedOutput)
        {
            // Setup: 
            // ... Generate the parameters for the row create
            Common.TestDbColumnsWithTableMetadata data = new Common.TestDbColumnsWithTableMetadata(false, includeIdentity, colsWithDefaultConstraints, colsThatAllowNull);
            ResultSet rs = await Common.GetResultSet(data.DbColumns, includeIdentity);
            
            // ... Create a row create and set the appropriate number of cells 
            RowCreate rc = new RowCreate(100, rs, data.TableMetadata);
            Common.AddCells(rc, valuesToSkipSetting);
            
            // If: I ask for the script for the row insert
            string script = rc.GetScript();
            
            // Then:
            // ... The script should not be null
            Assert.NotNull(script);
            
            // ... The script should match the expected regex output
            ValidateScriptAgainstRegex(script, expectedOutput);
        }
>>>>>>> e7b76a6d

        private static void ValidateScriptAgainstRegex(string sql, RegexExpectedOutput expectedOutput)
        {
            if (expectedOutput == null)
            {
                // If expected output was null make sure we match the default values reges
                Regex r = new Regex(@"INSERT INTO (.+) DEFAULT VALUES");
                Match m = r.Match(sql);
                Assert.True(m.Success);
                
                // Table name matches
                Assert.Equal(Common.TableName, m.Groups[1].Value);
            }
            else
            {
                // Do the whole validation
                Regex r = new Regex(@"INSERT INTO (.+)\((.+)\) VALUES \((.+)\)");
                Match m = r.Match(sql);
                Assert.True(m.Success);
                
                // Table name matches
                Assert.Equal(Common.TableName, m.Groups[1].Value);
                
                // In columns match
                string cols = m.Groups[2].Value;
                Assert.Equal(expectedOutput.ExpectedInColumns, cols.Split(',').Length);
                
                // In values match
                string vals = m.Groups[3].Value;               
                Assert.Equal(expectedOutput.ExpectedInValues, vals.Split(',').Length);
            }
        }
        
        #endregion

        public static IEnumerable<object[]> GetScriptData
        {
            get
            {
                yield return new object[] {true, 0, 1, new RegexExpectedOutput(3, 3, 0)};    // Has identity, no defaults, all values set
                yield return new object[] {true, 2, 1, new RegexExpectedOutput(3, 3, 0)};    // Has identity, some defaults, all values set
                yield return new object[] {true, 2, 2, new RegexExpectedOutput(2, 2, 0)};    // Has identity, some defaults, defaults not set
                yield return new object[] {true, 4, 1, new RegexExpectedOutput(3, 3, 0)};    // Has identity, all defaults, all values set
                yield return new object[] {true, 4, 4, null};                                // Has identity, all defaults, defaults not set
                yield return new object[] {false, 0, 0, new RegexExpectedOutput(3, 3, 0)};   // No identity, no defaults, all values set
                yield return new object[] {false, 1, 0, new RegexExpectedOutput(3, 3, 0)};   // No identity, some defaults, all values set
                yield return new object[] {false, 1, 1, new RegexExpectedOutput(2, 2, 0)};   // No identity, some defaults, defaults not set
                yield return new object[] {false, 3, 0, new RegexExpectedOutput(3, 3, 0)};   // No identity, all defaults, all values set
                yield return new object[] {false, 3, 3, null};                               // No identity, all defaults, defaults not set
            }
        }
        
        [Theory]
        [MemberData(nameof(GetScriptData))]
        public async Task GetScript(bool includeIdentity, int defaultCols, int valuesToSkipSetting, RegexExpectedOutput expectedOutput)
        {
            // Setup: 
            // ... Generate the parameters for the row create
            DbColumn[] columns = Common.GetColumns(includeIdentity);
            ResultSet rs = await Common.GetResultSet(columns, includeIdentity);
            EditTableMetadata etm = Common.GetStandardMetadata(columns, includeIdentity, defaultCols);
            
            // ... Create a row create and set the appropriate number of cells 
            RowCreate rc = new RowCreate(100, rs, etm);
            Common.AddCells(rc, valuesToSkipSetting);
            
            // If: I ask for the script for the row insert
            string script = rc.GetScript();
            
            // Then:
            // ... The script should not be null
            Assert.NotNull(script);
            
            // ... The script should match the expected regex output
            ValidateScriptAgainstRegex(script, expectedOutput);
        }

        private static void ValidateScriptAgainstRegex(string sql, RegexExpectedOutput expectedOutput)
        {
            if (expectedOutput == null)
            {
                // If expected output was null make sure we match the default values reges
                Regex r = new Regex(@"INSERT INTO (.+) DEFAULT VALUES");
                Match m = r.Match(sql);
                Assert.True(m.Success);
                
                // Table name matches
                Assert.Equal(Common.TableName, m.Groups[1].Value);
            }
            else
            {
                // Do the whole validation
                Regex r = new Regex(@"INSERT INTO (.+)\((.+)\) VALUES \((.+)\)");
                Match m = r.Match(sql);
                Assert.True(m.Success);
                
                // Table name matches
                Assert.Equal(Common.TableName, m.Groups[1].Value);
                
                // In columns match
                string cols = m.Groups[2].Value;
                Assert.Equal(expectedOutput.ExpectedInColumns, cols.Split(',').Length);
                
                // In values match
                string vals = m.Groups[3].Value;               
                Assert.Equal(expectedOutput.ExpectedInValues, vals.Split(',').Length);
            }
        }
        
        #endregion

        [Theory]
        [InlineData(true)]
        [InlineData(false)]
        public async Task ApplyChanges(bool includeIdentity)
        {
            // Setup: 
            // ... Generate the parameters for the row create
            const long rowId = 100;
<<<<<<< HEAD
            DbColumn[] columns = Common.GetColumns(includeIdentity);
            ResultSet rs = await Common.GetResultSet(columns, includeIdentity);
            EditTableMetadata etm = Common.GetStandardMetadata(columns, includeIdentity);
=======
            Common.TestDbColumnsWithTableMetadata data = new Common.TestDbColumnsWithTableMetadata(false, includeIdentity, 0, 0);
            ResultSet rs = await Common.GetResultSet(data.DbColumns, includeIdentity);
>>>>>>> e7b76a6d

            // ... Setup a db reader for the result of an insert
            var newRowReader = Common.GetNewRowDataReader(data.DbColumns, includeIdentity);

            // If: I ask for the change to be applied
            RowCreate rc = new RowCreate(rowId, rs, data.TableMetadata);
            await rc.ApplyChanges(newRowReader);

            // Then: The result set should have an additional row in it
            Assert.Equal(2, rs.RowCount);
        }

        #region GetCommand Tests

        [Fact]
        public async Task GetCommandNullConnection()
        {
            // Setup: Create a row create
            RowCreate rc = await GetStandardRowCreate();

            // If: I attempt to create a command with a null connection
            // Then: It should throw an exception
            Assert.Throws<ArgumentNullException>(() => rc.GetCommand(null));
        }
<<<<<<< HEAD
        
        [Fact]
        public async Task GetCommandMissingCellNoDefault()
=======

        public static IEnumerable<object[]> GetCommandMissingCellsData
>>>>>>> e7b76a6d
        {
            get
            {
                // NOTE: Test matrix is defined in TableTestMatrix.txt, test cases here are identified by test ID
                yield return new object[] {true, 0, 0, 2};    // 02
                yield return new object[] {true, 0, 0, 4};    // 03
                yield return new object[] {true, 0, 1, 4};    // 06
                yield return new object[] {true, 1, 0, 4};    // 12
                yield return new object[] {true, 1, 1, 4};    // 16
                yield return new object[] {false, 0, 0, 1};   // 21
                yield return new object[] {false, 0, 0, 3};   // 22
                yield return new object[] {false, 0, 1, 3};   // 25
                yield return new object[] {false, 1, 0, 3};   // 31
                yield return new object[] {false, 1, 1, 3};   // 35
            }
        }

        [Theory]
        [MemberData(nameof(GetCommandMissingCellsData))]
        public async Task GetCommandMissingCellNoDefault(bool includeIdentity, int defaultCols, int nullableCols,
            int valuesToSkip)
        {
            // Setup: 
            // ... Generate the row create object
            Common.TestDbColumnsWithTableMetadata data = new Common.TestDbColumnsWithTableMetadata(false, includeIdentity, defaultCols, nullableCols);
            ResultSet rs = await Common.GetResultSet(data.DbColumns, includeIdentity);
            RowCreate rc = new RowCreate(100, rs, data.TableMetadata);
            
            // ... Create a mock db connection for building the command
            var mockConn = new TestSqlConnection();
            
            // If: I ask for a script to be generated without setting all the required values
            // Then: An exception should be thrown for the missing cells
            Assert.Throws<InvalidOperationException>(() => rc.GetCommand(mockConn));
        }

        public static IEnumerable<object[]> GetCommandData
        {
            get
            {
<<<<<<< HEAD
                yield return new object[] {true, 0, 1, new RegexExpectedOutput(3, 3, 4)};    // Has identity, no defaults, all values set
                yield return new object[] {true, 2, 1, new RegexExpectedOutput(3, 3, 4)};    // Has identity, some defaults, all values set
                yield return new object[] {true, 2, 2, new RegexExpectedOutput(2, 2, 4)};    // Has identity, some defaults, defaults not set
                yield return new object[] {true, 4, 1, new RegexExpectedOutput(3, 3, 4)};    // Has identity, all defaults, all values set
                yield return new object[] {true, 4, 4, new RegexExpectedOutput(0, 0, 4)};    // Has identity, all defaults, defaults not set
                yield return new object[] {false, 0, 0, new RegexExpectedOutput(3, 3, 3)};   // No identity, no defaults, all values set
                yield return new object[] {false, 1, 0, new RegexExpectedOutput(3, 3, 3)};   // No identity, some defaults, all values set
                yield return new object[] {false, 1, 1, new RegexExpectedOutput(2, 2, 3)};   // No identity, some defaults, defaults not set
                yield return new object[] {false, 3, 0, new RegexExpectedOutput(3, 3, 3)};   // No identity, all defaults, all values set
                yield return new object[] {false, 3, 3, new RegexExpectedOutput(0, 0, 3)};   // No identity, all defaults, defaults not set
=======
                // NOTE: Test matrix is defined in TableTestMatrix.txt, test cases here are identified by test ID
                yield return new object[] {true, 0, 0, 1, new RegexExpectedOutput(3, 3, 4)};    // 01
                yield return new object[] {true, 0, 1, 1, new RegexExpectedOutput(3, 3, 4)};    // 04
                yield return new object[] {true, 0, 1, 2, new RegexExpectedOutput(2, 2, 4)};    // 05
                yield return new object[] {true, 0, 3, 1, new RegexExpectedOutput(3, 3, 4)};    // 07
                yield return new object[] {true, 0, 3, 2, new RegexExpectedOutput(2, 2, 4)};    // 08
                yield return new object[] {true, 0, 3, 4, new RegexExpectedOutput(0, 0, 4)};    // 09
                yield return new object[] {true, 1, 0, 1, new RegexExpectedOutput(3, 3, 4)};    // 10
                yield return new object[] {true, 1, 0, 2, new RegexExpectedOutput(2, 2, 4)};    // 11
                yield return new object[] {true, 1, 1, 1, new RegexExpectedOutput(3, 3, 4)};    // 13
                yield return new object[] {true, 1, 1, 2, new RegexExpectedOutput(2, 2, 4)};    // 14
                yield return new object[] {true, 1, 1, 3, new RegexExpectedOutput(1, 1, 4)};    // 15
                yield return new object[] {true, 3, 0, 1, new RegexExpectedOutput(3, 3, 4)};    // 17
                yield return new object[] {true, 3, 0, 2, new RegexExpectedOutput(2, 2, 4)};    // 18
                yield return new object[] {true, 3, 0, 4, new RegexExpectedOutput(0, 0, 4)};    // 19
                yield return new object[] {false, 0, 0, 0, new RegexExpectedOutput(3, 3, 3)};   // 20
                yield return new object[] {false, 0, 1, 0, new RegexExpectedOutput(3, 3, 3)};   // 23
                yield return new object[] {false, 0, 1, 1, new RegexExpectedOutput(2, 2, 3)};   // 24
                yield return new object[] {false, 0, 3, 0, new RegexExpectedOutput(3, 3, 3)};   // 26
                yield return new object[] {false, 0, 3, 1, new RegexExpectedOutput(2, 2, 3)};   // 27
                yield return new object[] {false, 0, 3, 3, new RegexExpectedOutput(0, 0, 3)};   // 28
                yield return new object[] {false, 1, 0, 0, new RegexExpectedOutput(3, 3, 3)};   // 29
                yield return new object[] {false, 1, 0, 1, new RegexExpectedOutput(2, 2, 3)};   // 30
                yield return new object[] {false, 1, 1, 0, new RegexExpectedOutput(3, 3, 3)};   // 32
                yield return new object[] {false, 1, 1, 1, new RegexExpectedOutput(2, 2, 3)};   // 33
                yield return new object[] {false, 1, 1, 2, new RegexExpectedOutput(1, 1, 3)};   // 34
                yield return new object[] {false, 3, 0, 0, new RegexExpectedOutput(3, 3, 3)};   // 36
                yield return new object[] {false, 3, 0, 1, new RegexExpectedOutput(2, 2, 3)};   // 37
                yield return new object[] {false, 3, 0, 3, new RegexExpectedOutput(0, 0, 3)};   // 38
>>>>>>> e7b76a6d
            }
        }
        
        [Theory]
        [MemberData(nameof(GetCommandData))]
<<<<<<< HEAD
        public async Task GetCommand(bool includeIdentity, int defaultCols, int valuesToSkipSetting, RegexExpectedOutput expectedOutput)
        {
            // Setup: 
            // ... Generate the parameters for the row create
            DbColumn[] columns = Common.GetColumns(includeIdentity);
            ResultSet rs = await Common.GetResultSet(columns, includeIdentity);
            EditTableMetadata etm = Common.GetStandardMetadata(columns, includeIdentity, defaultCols);
=======
        public async Task GetCommand(bool includeIdentity, int defaultCols, int nullableCols, int valuesToSkip, RegexExpectedOutput expectedOutput)
        {
            // Setup: 
            // ... Generate the parameters for the row create
            Common.TestDbColumnsWithTableMetadata data = new Common.TestDbColumnsWithTableMetadata(false, includeIdentity, defaultCols, nullableCols);
            ResultSet rs = await Common.GetResultSet(data.DbColumns, includeIdentity);
>>>>>>> e7b76a6d
            
            // ... Mock db connection for building the command
            var mockConn = new TestSqlConnection(null);
            
            // ... Create a row create and set the appropriate number of cells 
<<<<<<< HEAD
            RowCreate rc = new RowCreate(100, rs, etm);
            Common.AddCells(rc, valuesToSkipSetting);
=======
            RowCreate rc = new RowCreate(100, rs, data.TableMetadata);
            Common.AddCells(rc, valuesToSkip);
>>>>>>> e7b76a6d
            
            // If: I ask for the command for the row insert
            DbCommand cmd = rc.GetCommand(mockConn);
            
            // Then:
            // ... The command should not be null
            Assert.NotNull(cmd);
            
            // ... There should be parameters in it
            Assert.Equal(expectedOutput.ExpectedInValues, cmd.Parameters.Count);
            
            // ... The script should match the expected regex output
            ValidateCommandAgainstRegex(cmd.CommandText, expectedOutput);
        }

        private static void ValidateCommandAgainstRegex(string sql, RegexExpectedOutput expectedOutput)
        {
            if (expectedOutput.ExpectedInColumns == 0 || expectedOutput.ExpectedInValues == 0)
            {
                // If expected output was null make sure we match the default values reges
                Regex r = new Regex(@"INSERT INTO (.+) OUTPUT (.+) DEFAULT VALUES");
                Match m = r.Match(sql);
                Assert.True(m.Success);
                
                // Table name matches
                Assert.Equal(Common.TableName, m.Groups[1].Value);
                
                // Output columns match
                string[] outCols = m.Groups[2].Value.Split(", ");
                Assert.Equal(expectedOutput.ExpectedOutColumns, outCols.Length);
                Assert.All(outCols, col => Assert.StartsWith("inserted.", col));
            }
            else
            {
                // Do the whole validation
                Regex r = new Regex(@"INSERT INTO (.+)\((.+)\) OUTPUT (.+) VALUES \((.+)\)");
                Match m = r.Match(sql);
                Assert.True(m.Success);
                
                // Table name matches
                Assert.Equal(Common.TableName, m.Groups[1].Value);
                
                // Output columns match
                string[] outCols = m.Groups[3].Value.Split(", ");
                Assert.Equal(expectedOutput.ExpectedOutColumns, outCols.Length);
                Assert.All(outCols, col => Assert.StartsWith("inserted.", col));
                
                // In columns match
                string[] inCols = m.Groups[2].Value.Split(", ");
                Assert.Equal(expectedOutput.ExpectedInColumns, inCols.Length);
                
                // In values match
                string[] inVals = m.Groups[4].Value.Split(", ");
                Assert.Equal(expectedOutput.ExpectedInValues, inVals.Length);
                Assert.All(inVals, val => Assert.Matches(@"@.+\d+", val));
            }
        }
        
        #endregion
        
        #region GetEditRow Tests

        [Fact]
        public async Task GetEditRowNoAdditions()
        {
            // Setup: Generate a standard row create
            RowCreate rc = await GetStandardRowCreate();

            // If: I request an edit row from the row create
            EditRow er = rc.GetEditRow(null);

            // Then:
            // ... The row should not be null
            Assert.NotNull(er);

            // ... The row should not be clean
            Assert.True(er.IsDirty);
            Assert.Equal(EditRow.EditRowState.DirtyInsert, er.State);

            // ... The row should have a bunch of empty cells (equal to number of columns) and all are dirty
            Assert.Equal(rc.newCells.Length, er.Cells.Length);
            Assert.All(er.Cells, ec =>
            {
                Assert.Equal(string.Empty, ec.DisplayValue);
                Assert.False(ec.IsNull);
                Assert.True(ec.IsDirty);
            });
        }

        [Fact]
        public async Task GetEditRowWithDefaultValue()
        {
            // Setup: Generate a row create with default values
            const long rowId = 100;
<<<<<<< HEAD
            DbColumn[] columns = Common.GetColumns(false);
            ResultSet rs = await Common.GetResultSet(columns, false);
            EditTableMetadata etm = Common.GetStandardMetadata(columns, false, columns.Length);
            RowCreate rc = new RowCreate(rowId, rs, etm);
=======
            Common.TestDbColumnsWithTableMetadata data = new Common.TestDbColumnsWithTableMetadata(false, false, 3, 0);
            ResultSet rs = await Common.GetResultSet(data.DbColumns, false);
            RowCreate rc = new RowCreate(rowId, rs, data.TableMetadata);
>>>>>>> e7b76a6d
            
            // If: I request an edit row from the row create
            EditRow er = rc.GetEditRow(null);
            
            // Then:
            // ... The row should not be null
            Assert.NotNull(er);
            
            // ... The row should not be clean
            Assert.True(er.IsDirty);
            Assert.Equal(EditRow.EditRowState.DirtyInsert, er.State);
            
            // ... The row sould have a bunch of default values (equal to number of columns) and all are dirty
            Assert.Equal(rc.newCells.Length, er.Cells.Length);
            Assert.All(er.Cells, ec =>
            {
                Assert.Equal(Common.DefaultValue, ec.DisplayValue);
                Assert.False(ec.IsNull);    // TODO: Update when we support null default values better
                Assert.True(ec.IsDirty);
            });
        }

        [Fact]
        public async Task GetEditRowWithCalculatedValue()
        {
            // Setup: Generate a row create with an identity column
            const long rowId = 100;
<<<<<<< HEAD
            DbColumn[] columns = Common.GetColumns(true);
            ResultSet rs = await Common.GetResultSet(columns, true);
            EditTableMetadata etm = Common.GetStandardMetadata(columns, true);
            RowCreate rc = new RowCreate(rowId, rs, etm);
=======
            Common.TestDbColumnsWithTableMetadata data = new Common.TestDbColumnsWithTableMetadata(false, true, 0, 0);
            ResultSet rs = await Common.GetResultSet(data.DbColumns, true);
            RowCreate rc = new RowCreate(rowId, rs, data.TableMetadata);
>>>>>>> e7b76a6d
            
            // If: I request an edit row from the row created
            EditRow er = rc.GetEditRow(null);
            
            // Then:
            // ... The row should not be null
            Assert.NotNull(er);
            Assert.Equal(er.Id, rowId);
            
            // ... The row should not be clean
            Assert.True(er.IsDirty);
            Assert.Equal(EditRow.EditRowState.DirtyInsert, er.State);
            
            // ... The row should have a TBD for the identity column
            Assert.Equal(rc.newCells.Length, er.Cells.Length);
            Assert.Equal(SR.EditDataComputedColumnPlaceholder, er.Cells[0].DisplayValue);
            Assert.False(er.Cells[0].IsNull);
            Assert.True(er.Cells[0].IsDirty);
                
            // ... The rest of the cells should have empty display values
            Assert.All(er.Cells.Skip(1), ec =>
            {
                Assert.Equal(string.Empty, ec.DisplayValue);
                Assert.False(ec.IsNull);
                Assert.True(ec.IsDirty);
            });
        }

        [Fact]
        public async Task GetEditRowWithAdditions()
        {
            // Setp: Generate a row create with a cell added to it
            RowCreate rc = await GetStandardRowCreate();
            const string setValue = "foo";
            rc.SetCell(0, setValue);

            // If: I request an edit row from the row create
            EditRow er = rc.GetEditRow(null);

            // Then:
            // ... The row should not be null and contain the same number of cells as columns
            Assert.NotNull(er);
            Assert.Equal(EditRow.EditRowState.DirtyInsert, er.State);

            // ... The row should not be clean
            Assert.True(er.IsDirty);
            Assert.Equal(EditRow.EditRowState.DirtyInsert, er.State);

            // ... The row should have a single non-empty cell at the beginning that is dirty
            Assert.Equal(setValue, er.Cells[0].DisplayValue);
            Assert.False(er.Cells[0].IsNull);
            Assert.True(er.Cells[0].IsDirty);

            // ... The rest of the cells should be blank, but dirty
            for (int i = 1; i < er.Cells.Length; i++)
            {
                EditCell ec = er.Cells[i];
                Assert.Equal(string.Empty, ec.DisplayValue);
                Assert.False(ec.IsNull);
                Assert.True(ec.IsDirty);
            }
        }

        #endregion

        #region SetCell Tests
        
        [Theory]
        [InlineData(-1)]        // Negative
        [InlineData(3)]         // At edge of acceptable values
        [InlineData(100)]       // Way too large value
        public async Task SetCellOutOfRange(int columnId)
        {
            // Setup: Generate a row create
            RowCreate rc = await GetStandardRowCreate();

            // If: I attempt to set a cell on a column that is out of range, I should get an exception
            Assert.Throws<ArgumentOutOfRangeException>(() => rc.SetCell(columnId, string.Empty));
        }

        [Fact]
        public async Task SetCellNoChange()
        {
            // Setup: Generate a row create
            RowCreate rc = await GetStandardRowCreate();

            // If: I set a cell in the newly created row to something that doesn't need changing
            const string updateValue = "1";
            EditUpdateCellResult eucr = rc.SetCell(0, updateValue);

            // Then:
            // ... The returned value should be equal to what we provided
            Assert.NotNull(eucr);
            Assert.NotNull(eucr.Cell);
            Assert.Equal(updateValue, eucr.Cell.DisplayValue);
            Assert.False(eucr.Cell.IsNull);

            // ... The returned value should be dirty
            Assert.NotNull(eucr.Cell.IsDirty);

            // ... The row should still be dirty
            Assert.True(eucr.IsRowDirty);

            // ... There should be a cell update in the cell list
            Assert.NotNull(rc.newCells[0]);
        }

        [Fact]
        public async Task SetCellHasCorrections()
        {
            // Setup: 
            // ... Generate a result set with a single binary column
            DbColumn[] cols = {new TestDbColumn
            {
                DataType = typeof(byte[]),
                DataTypeName = "binary"
            }};
            object[][] rows = {};
            var testResultSet = new TestResultSet(cols, rows);
            var testReader = new TestDbDataReader(new[] {testResultSet}, false);
            var rs = new ResultSet(0, 0, MemoryFileSystem.GetFileStreamFactory());
            await rs.ReadResultToEnd(testReader, CancellationToken.None);

            // ... Generate the metadata
            var etm = Common.GetCustomEditTableMetadata(cols);

            // ... Create the row create
            RowCreate rc = new RowCreate(100, rs, etm);

            // If: I set a cell in the newly created row to something that will be corrected
            EditUpdateCellResult eucr = rc.SetCell(0, "1000");

            // Then:
            // ... The returned value should be equal to what we provided
            Assert.NotNull(eucr);
            Assert.NotNull(eucr.Cell);
            Assert.NotEqual("1000", eucr.Cell.DisplayValue);
            Assert.False(eucr.Cell.IsNull);

            // ... The returned value should be dirty
            Assert.NotNull(eucr.Cell.IsDirty);

            // ... The row should still be dirty
            Assert.True(eucr.IsRowDirty);

            // ... There should be a cell update in the cell list
            Assert.NotNull(rc.newCells[0]);
        }

        [Fact]
        public async Task SetCellNull()
        {
            // Setup: Generate a row create
            var data = new Common.TestDbColumnsWithTableMetadata(false, false, 0, 3);
            var rs = await Common.GetResultSet(data.DbColumns, false);
            var rc = new RowCreate(100, rs, data.TableMetadata);

            // If: I set a cell in the newly created row to null
            const string nullValue = "NULL";
            EditUpdateCellResult eucr = rc.SetCell(0, nullValue);

            // Then:
            // ... The returned value should be equal to what we provided
            Assert.NotNull(eucr);
            Assert.NotNull(eucr.Cell);
            Assert.Equal(nullValue, eucr.Cell.DisplayValue);
            Assert.True(eucr.Cell.IsNull);

            // ... The returned value should be dirty
            Assert.NotNull(eucr.Cell.IsDirty);

            // ... The row should still be dirty
            Assert.True(eucr.IsRowDirty);

            // ... There should be a cell update in the cell list
            Assert.NotNull(rc.newCells[0]);
        }

        #endregion
        
        #region RevertCell Tests
        
        [Theory]
        [InlineData(-1)]        // Negative
        [InlineData(3)]         // At edge of acceptable values
        [InlineData(100)]       // Way too large value
        public async Task RevertCellOutOfRange(int columnId)
        {
            // Setup: Generate the row create
            RowCreate rc = await GetStandardRowCreate();

            // If: I attempt to revert a cell that is out of range
            // Then: I should get an exception
            Assert.Throws<ArgumentOutOfRangeException>(() => rc.RevertCell(columnId));
        }

        [Theory]
<<<<<<< HEAD
        [InlineData(true)]
        [InlineData(false)]
        public async Task RevertCellNotSet(bool hasDefaultValues)
        {
            // Setup: 
            // ... Generate the parameters for the row create
            DbColumn[] columns = Common.GetColumns(false);
            ResultSet rs = await Common.GetResultSet(columns, false);
            EditTableMetadata etm = Common.GetStandardMetadata(columns, false, hasDefaultValues ? 1 : 0);
            RowCreate rc = new RowCreate(100, rs, etm);
=======
        [InlineData(1)]
        [InlineData(0)]
        public async Task RevertCellNotSet(int defaultCols)
        {
            // Setup: 
            // ... Generate the parameters for the row create
            Common.TestDbColumnsWithTableMetadata data = new Common.TestDbColumnsWithTableMetadata(false, false, defaultCols, 0);
            ResultSet rs = await Common.GetResultSet(data.DbColumns, false);
            RowCreate rc = new RowCreate(100, rs, data.TableMetadata);
>>>>>>> e7b76a6d

            // If: I attempt to revert a cell that has not been set
            EditRevertCellResult result = rc.RevertCell(0);

            // Then:
            // ... We should get a result back
            Assert.NotNull(result);

            // ... We should get back an edit cell with a value based on the default value
<<<<<<< HEAD
            string expectedDisplayValue = hasDefaultValues ? Common.DefaultValue : string.Empty; 
=======
            string expectedDisplayValue = defaultCols > 0 ? Common.DefaultValue : string.Empty; 
>>>>>>> e7b76a6d
            Assert.NotNull(result.Cell);
            Assert.Equal(expectedDisplayValue, result.Cell.DisplayValue);
            Assert.False(result.Cell.IsNull);    // TODO: Modify to support null defaults

            // ... The row should be dirty
            Assert.True(result.IsRowDirty);

            // ... The cell should no longer be set
            Assert.Null(rc.newCells[0]);
        }

        [Theory]
<<<<<<< HEAD
        [InlineData(true)]
        [InlineData(false)]
        public async Task RevertCellThatWasSet(bool hasDefaultValues)
        {
            // Setup: 
            // ... Generate the parameters for the row create
            DbColumn[] columns = Common.GetColumns(false);
            ResultSet rs = await Common.GetResultSet(columns, false);
            EditTableMetadata etm = Common.GetStandardMetadata(columns, false, hasDefaultValues ? 1 : 0);
            RowCreate rc = new RowCreate(100, rs, etm);
=======
        [InlineData(1)]
        [InlineData(0)]
        public async Task RevertCellThatWasSet(int defaultCols)
        {
            // Setup: 
            // ... Generate the parameters for the row create
            Common.TestDbColumnsWithTableMetadata data = new Common.TestDbColumnsWithTableMetadata(false, false, defaultCols, 0);
            ResultSet rs = await Common.GetResultSet(data.DbColumns, false);
            RowCreate rc = new RowCreate(100, rs, data.TableMetadata);
>>>>>>> e7b76a6d
            rc.SetCell(0, "1");

            // If: I attempt to revert a cell that was set
            EditRevertCellResult result = rc.RevertCell(0);

            // Then:
            // ... We should get a result back
            Assert.NotNull(result);

            // ... We should get back an edit cell with a value based on the default value
<<<<<<< HEAD
            string expectedDisplayValue = hasDefaultValues ? Common.DefaultValue : string.Empty; 
=======
            string expectedDisplayValue = defaultCols > 0 ? Common.DefaultValue : string.Empty; 
>>>>>>> e7b76a6d
            Assert.NotNull(result.Cell);
            Assert.Equal(expectedDisplayValue, result.Cell.DisplayValue);
            Assert.False(result.Cell.IsNull);    // TODO: Modify to support null defaults

            // ... The row should be dirty
            Assert.True(result.IsRowDirty);

            // ... The cell should no longer be set
            Assert.Null(rc.newCells[0]);
        }

        #endregion
        
        private static async Task<RowCreate> GetStandardRowCreate()
        {
            var data = new Common.TestDbColumnsWithTableMetadata(false, false, 0, 0);
            var rs = await Common.GetResultSet(data.DbColumns, false);
            return new RowCreate(100, rs, data.TableMetadata);
        }

        public class RegexExpectedOutput
        {
            public RegexExpectedOutput(int expectedInColumns, int expectedInValues, int expectedOutColumns)
            {
                ExpectedInColumns = expectedInColumns;
                ExpectedInValues = expectedInValues;
                ExpectedOutColumns = expectedOutColumns;
            }
            
            public int ExpectedInColumns { get; }
            public int ExpectedInValues { get; }
            public int ExpectedOutColumns { get; }
        }

        public class RegexExpectedOutput
        {
            public RegexExpectedOutput(int expectedInColumns, int expectedInValues, int expectedOutColumns)
            {
                ExpectedInColumns = expectedInColumns;
                ExpectedInValues = expectedInValues;
                ExpectedOutColumns = expectedOutColumns;
            }
            
            public int ExpectedInColumns { get; set; }
            public int ExpectedInValues { get; set; }
            public int ExpectedOutColumns { get; set; }
        }
    }
}<|MERGE_RESOLUTION|>--- conflicted
+++ resolved
@@ -58,9 +58,6 @@
             }
         }
 
-<<<<<<< HEAD
-        #region GetScript Tests
-=======
         [Theory]
         [MemberData(nameof(GetScriptMissingCellsData))]
         public async Task GetScriptMissingCell(bool includeIdentity, int defaultCols, int nullableCols, int valuesToSkipSetting)
@@ -134,7 +131,6 @@
             // ... The script should match the expected regex output
             ValidateScriptAgainstRegex(script, expectedOutput);
         }
->>>>>>> e7b76a6d
 
         private static void ValidateScriptAgainstRegex(string sql, RegexExpectedOutput expectedOutput)
         {
@@ -170,82 +166,6 @@
         
         #endregion
 
-        public static IEnumerable<object[]> GetScriptData
-        {
-            get
-            {
-                yield return new object[] {true, 0, 1, new RegexExpectedOutput(3, 3, 0)};    // Has identity, no defaults, all values set
-                yield return new object[] {true, 2, 1, new RegexExpectedOutput(3, 3, 0)};    // Has identity, some defaults, all values set
-                yield return new object[] {true, 2, 2, new RegexExpectedOutput(2, 2, 0)};    // Has identity, some defaults, defaults not set
-                yield return new object[] {true, 4, 1, new RegexExpectedOutput(3, 3, 0)};    // Has identity, all defaults, all values set
-                yield return new object[] {true, 4, 4, null};                                // Has identity, all defaults, defaults not set
-                yield return new object[] {false, 0, 0, new RegexExpectedOutput(3, 3, 0)};   // No identity, no defaults, all values set
-                yield return new object[] {false, 1, 0, new RegexExpectedOutput(3, 3, 0)};   // No identity, some defaults, all values set
-                yield return new object[] {false, 1, 1, new RegexExpectedOutput(2, 2, 0)};   // No identity, some defaults, defaults not set
-                yield return new object[] {false, 3, 0, new RegexExpectedOutput(3, 3, 0)};   // No identity, all defaults, all values set
-                yield return new object[] {false, 3, 3, null};                               // No identity, all defaults, defaults not set
-            }
-        }
-        
-        [Theory]
-        [MemberData(nameof(GetScriptData))]
-        public async Task GetScript(bool includeIdentity, int defaultCols, int valuesToSkipSetting, RegexExpectedOutput expectedOutput)
-        {
-            // Setup: 
-            // ... Generate the parameters for the row create
-            DbColumn[] columns = Common.GetColumns(includeIdentity);
-            ResultSet rs = await Common.GetResultSet(columns, includeIdentity);
-            EditTableMetadata etm = Common.GetStandardMetadata(columns, includeIdentity, defaultCols);
-            
-            // ... Create a row create and set the appropriate number of cells 
-            RowCreate rc = new RowCreate(100, rs, etm);
-            Common.AddCells(rc, valuesToSkipSetting);
-            
-            // If: I ask for the script for the row insert
-            string script = rc.GetScript();
-            
-            // Then:
-            // ... The script should not be null
-            Assert.NotNull(script);
-            
-            // ... The script should match the expected regex output
-            ValidateScriptAgainstRegex(script, expectedOutput);
-        }
-
-        private static void ValidateScriptAgainstRegex(string sql, RegexExpectedOutput expectedOutput)
-        {
-            if (expectedOutput == null)
-            {
-                // If expected output was null make sure we match the default values reges
-                Regex r = new Regex(@"INSERT INTO (.+) DEFAULT VALUES");
-                Match m = r.Match(sql);
-                Assert.True(m.Success);
-                
-                // Table name matches
-                Assert.Equal(Common.TableName, m.Groups[1].Value);
-            }
-            else
-            {
-                // Do the whole validation
-                Regex r = new Regex(@"INSERT INTO (.+)\((.+)\) VALUES \((.+)\)");
-                Match m = r.Match(sql);
-                Assert.True(m.Success);
-                
-                // Table name matches
-                Assert.Equal(Common.TableName, m.Groups[1].Value);
-                
-                // In columns match
-                string cols = m.Groups[2].Value;
-                Assert.Equal(expectedOutput.ExpectedInColumns, cols.Split(',').Length);
-                
-                // In values match
-                string vals = m.Groups[3].Value;               
-                Assert.Equal(expectedOutput.ExpectedInValues, vals.Split(',').Length);
-            }
-        }
-        
-        #endregion
-
         [Theory]
         [InlineData(true)]
         [InlineData(false)]
@@ -254,14 +174,8 @@
             // Setup: 
             // ... Generate the parameters for the row create
             const long rowId = 100;
-<<<<<<< HEAD
-            DbColumn[] columns = Common.GetColumns(includeIdentity);
-            ResultSet rs = await Common.GetResultSet(columns, includeIdentity);
-            EditTableMetadata etm = Common.GetStandardMetadata(columns, includeIdentity);
-=======
             Common.TestDbColumnsWithTableMetadata data = new Common.TestDbColumnsWithTableMetadata(false, includeIdentity, 0, 0);
             ResultSet rs = await Common.GetResultSet(data.DbColumns, includeIdentity);
->>>>>>> e7b76a6d
 
             // ... Setup a db reader for the result of an insert
             var newRowReader = Common.GetNewRowDataReader(data.DbColumns, includeIdentity);
@@ -286,14 +200,8 @@
             // Then: It should throw an exception
             Assert.Throws<ArgumentNullException>(() => rc.GetCommand(null));
         }
-<<<<<<< HEAD
-        
-        [Fact]
-        public async Task GetCommandMissingCellNoDefault()
-=======
 
         public static IEnumerable<object[]> GetCommandMissingCellsData
->>>>>>> e7b76a6d
         {
             get
             {
@@ -334,18 +242,6 @@
         {
             get
             {
-<<<<<<< HEAD
-                yield return new object[] {true, 0, 1, new RegexExpectedOutput(3, 3, 4)};    // Has identity, no defaults, all values set
-                yield return new object[] {true, 2, 1, new RegexExpectedOutput(3, 3, 4)};    // Has identity, some defaults, all values set
-                yield return new object[] {true, 2, 2, new RegexExpectedOutput(2, 2, 4)};    // Has identity, some defaults, defaults not set
-                yield return new object[] {true, 4, 1, new RegexExpectedOutput(3, 3, 4)};    // Has identity, all defaults, all values set
-                yield return new object[] {true, 4, 4, new RegexExpectedOutput(0, 0, 4)};    // Has identity, all defaults, defaults not set
-                yield return new object[] {false, 0, 0, new RegexExpectedOutput(3, 3, 3)};   // No identity, no defaults, all values set
-                yield return new object[] {false, 1, 0, new RegexExpectedOutput(3, 3, 3)};   // No identity, some defaults, all values set
-                yield return new object[] {false, 1, 1, new RegexExpectedOutput(2, 2, 3)};   // No identity, some defaults, defaults not set
-                yield return new object[] {false, 3, 0, new RegexExpectedOutput(3, 3, 3)};   // No identity, all defaults, all values set
-                yield return new object[] {false, 3, 3, new RegexExpectedOutput(0, 0, 3)};   // No identity, all defaults, defaults not set
-=======
                 // NOTE: Test matrix is defined in TableTestMatrix.txt, test cases here are identified by test ID
                 yield return new object[] {true, 0, 0, 1, new RegexExpectedOutput(3, 3, 4)};    // 01
                 yield return new object[] {true, 0, 1, 1, new RegexExpectedOutput(3, 3, 4)};    // 04
@@ -375,40 +271,24 @@
                 yield return new object[] {false, 3, 0, 0, new RegexExpectedOutput(3, 3, 3)};   // 36
                 yield return new object[] {false, 3, 0, 1, new RegexExpectedOutput(2, 2, 3)};   // 37
                 yield return new object[] {false, 3, 0, 3, new RegexExpectedOutput(0, 0, 3)};   // 38
->>>>>>> e7b76a6d
             }
         }
         
         [Theory]
         [MemberData(nameof(GetCommandData))]
-<<<<<<< HEAD
-        public async Task GetCommand(bool includeIdentity, int defaultCols, int valuesToSkipSetting, RegexExpectedOutput expectedOutput)
-        {
-            // Setup: 
-            // ... Generate the parameters for the row create
-            DbColumn[] columns = Common.GetColumns(includeIdentity);
-            ResultSet rs = await Common.GetResultSet(columns, includeIdentity);
-            EditTableMetadata etm = Common.GetStandardMetadata(columns, includeIdentity, defaultCols);
-=======
         public async Task GetCommand(bool includeIdentity, int defaultCols, int nullableCols, int valuesToSkip, RegexExpectedOutput expectedOutput)
         {
             // Setup: 
             // ... Generate the parameters for the row create
             Common.TestDbColumnsWithTableMetadata data = new Common.TestDbColumnsWithTableMetadata(false, includeIdentity, defaultCols, nullableCols);
             ResultSet rs = await Common.GetResultSet(data.DbColumns, includeIdentity);
->>>>>>> e7b76a6d
             
             // ... Mock db connection for building the command
             var mockConn = new TestSqlConnection(null);
             
             // ... Create a row create and set the appropriate number of cells 
-<<<<<<< HEAD
-            RowCreate rc = new RowCreate(100, rs, etm);
-            Common.AddCells(rc, valuesToSkipSetting);
-=======
             RowCreate rc = new RowCreate(100, rs, data.TableMetadata);
             Common.AddCells(rc, valuesToSkip);
->>>>>>> e7b76a6d
             
             // If: I ask for the command for the row insert
             DbCommand cmd = rc.GetCommand(mockConn);
@@ -503,16 +383,9 @@
         {
             // Setup: Generate a row create with default values
             const long rowId = 100;
-<<<<<<< HEAD
-            DbColumn[] columns = Common.GetColumns(false);
-            ResultSet rs = await Common.GetResultSet(columns, false);
-            EditTableMetadata etm = Common.GetStandardMetadata(columns, false, columns.Length);
-            RowCreate rc = new RowCreate(rowId, rs, etm);
-=======
             Common.TestDbColumnsWithTableMetadata data = new Common.TestDbColumnsWithTableMetadata(false, false, 3, 0);
             ResultSet rs = await Common.GetResultSet(data.DbColumns, false);
             RowCreate rc = new RowCreate(rowId, rs, data.TableMetadata);
->>>>>>> e7b76a6d
             
             // If: I request an edit row from the row create
             EditRow er = rc.GetEditRow(null);
@@ -540,16 +413,9 @@
         {
             // Setup: Generate a row create with an identity column
             const long rowId = 100;
-<<<<<<< HEAD
-            DbColumn[] columns = Common.GetColumns(true);
-            ResultSet rs = await Common.GetResultSet(columns, true);
-            EditTableMetadata etm = Common.GetStandardMetadata(columns, true);
-            RowCreate rc = new RowCreate(rowId, rs, etm);
-=======
             Common.TestDbColumnsWithTableMetadata data = new Common.TestDbColumnsWithTableMetadata(false, true, 0, 0);
             ResultSet rs = await Common.GetResultSet(data.DbColumns, true);
             RowCreate rc = new RowCreate(rowId, rs, data.TableMetadata);
->>>>>>> e7b76a6d
             
             // If: I request an edit row from the row created
             EditRow er = rc.GetEditRow(null);
@@ -747,18 +613,6 @@
         }
 
         [Theory]
-<<<<<<< HEAD
-        [InlineData(true)]
-        [InlineData(false)]
-        public async Task RevertCellNotSet(bool hasDefaultValues)
-        {
-            // Setup: 
-            // ... Generate the parameters for the row create
-            DbColumn[] columns = Common.GetColumns(false);
-            ResultSet rs = await Common.GetResultSet(columns, false);
-            EditTableMetadata etm = Common.GetStandardMetadata(columns, false, hasDefaultValues ? 1 : 0);
-            RowCreate rc = new RowCreate(100, rs, etm);
-=======
         [InlineData(1)]
         [InlineData(0)]
         public async Task RevertCellNotSet(int defaultCols)
@@ -768,7 +622,6 @@
             Common.TestDbColumnsWithTableMetadata data = new Common.TestDbColumnsWithTableMetadata(false, false, defaultCols, 0);
             ResultSet rs = await Common.GetResultSet(data.DbColumns, false);
             RowCreate rc = new RowCreate(100, rs, data.TableMetadata);
->>>>>>> e7b76a6d
 
             // If: I attempt to revert a cell that has not been set
             EditRevertCellResult result = rc.RevertCell(0);
@@ -778,11 +631,7 @@
             Assert.NotNull(result);
 
             // ... We should get back an edit cell with a value based on the default value
-<<<<<<< HEAD
-            string expectedDisplayValue = hasDefaultValues ? Common.DefaultValue : string.Empty; 
-=======
             string expectedDisplayValue = defaultCols > 0 ? Common.DefaultValue : string.Empty; 
->>>>>>> e7b76a6d
             Assert.NotNull(result.Cell);
             Assert.Equal(expectedDisplayValue, result.Cell.DisplayValue);
             Assert.False(result.Cell.IsNull);    // TODO: Modify to support null defaults
@@ -795,18 +644,6 @@
         }
 
         [Theory]
-<<<<<<< HEAD
-        [InlineData(true)]
-        [InlineData(false)]
-        public async Task RevertCellThatWasSet(bool hasDefaultValues)
-        {
-            // Setup: 
-            // ... Generate the parameters for the row create
-            DbColumn[] columns = Common.GetColumns(false);
-            ResultSet rs = await Common.GetResultSet(columns, false);
-            EditTableMetadata etm = Common.GetStandardMetadata(columns, false, hasDefaultValues ? 1 : 0);
-            RowCreate rc = new RowCreate(100, rs, etm);
-=======
         [InlineData(1)]
         [InlineData(0)]
         public async Task RevertCellThatWasSet(int defaultCols)
@@ -816,7 +653,6 @@
             Common.TestDbColumnsWithTableMetadata data = new Common.TestDbColumnsWithTableMetadata(false, false, defaultCols, 0);
             ResultSet rs = await Common.GetResultSet(data.DbColumns, false);
             RowCreate rc = new RowCreate(100, rs, data.TableMetadata);
->>>>>>> e7b76a6d
             rc.SetCell(0, "1");
 
             // If: I attempt to revert a cell that was set
@@ -827,11 +663,7 @@
             Assert.NotNull(result);
 
             // ... We should get back an edit cell with a value based on the default value
-<<<<<<< HEAD
-            string expectedDisplayValue = hasDefaultValues ? Common.DefaultValue : string.Empty; 
-=======
             string expectedDisplayValue = defaultCols > 0 ? Common.DefaultValue : string.Empty; 
->>>>>>> e7b76a6d
             Assert.NotNull(result.Cell);
             Assert.Equal(expectedDisplayValue, result.Cell.DisplayValue);
             Assert.False(result.Cell.IsNull);    // TODO: Modify to support null defaults
@@ -865,19 +697,5 @@
             public int ExpectedInValues { get; }
             public int ExpectedOutColumns { get; }
         }
-
-        public class RegexExpectedOutput
-        {
-            public RegexExpectedOutput(int expectedInColumns, int expectedInValues, int expectedOutColumns)
-            {
-                ExpectedInColumns = expectedInColumns;
-                ExpectedInValues = expectedInValues;
-                ExpectedOutColumns = expectedOutColumns;
-            }
-            
-            public int ExpectedInColumns { get; set; }
-            public int ExpectedInValues { get; set; }
-            public int ExpectedOutColumns { get; set; }
-        }
     }
 }