--- conflicted
+++ resolved
@@ -683,14 +683,10 @@
         [Fact]
         public async Task ReliableConnectionHelperTest()
         {
-<<<<<<< HEAD
-            ScriptFile scriptFile;
-            ConnectionInfo connInfo = TestObjects.InitLiveConnectionInfo(out scriptFile);
-            DbConnection connection = connInfo.ConnectionTypeToConnectionMap[ConnectionType.Default];
-=======
             var result = await TestObjects.InitLiveConnectionInfo();
             ConnectionInfo connInfo = result.ConnectionInfo;
->>>>>>> 0e29b181
+            DbConnection connection = connInfo.ConnectionTypeToConnectionMap[ConnectionType.Default];
+
 
             Assert.True(ReliableConnectionHelper.IsAuthenticatingDatabaseMaster(connection));
 
@@ -703,11 +699,7 @@
             
             Assert.NotNull(ReliableConnectionHelper.GetAsSqlConnection(connection));
 
-<<<<<<< HEAD
-            ServerInfo info = ReliableConnectionHelper.GetServerVersion(connection);
-=======
-            ReliableConnectionHelper.ServerInfo info = ReliableConnectionHelper.GetServerVersion(connInfo.SqlConnection);
->>>>>>> 0e29b181
+            ReliableConnectionHelper.ServerInfo info = ReliableConnectionHelper.GetServerVersion(connection);
             Assert.NotNull(ReliableConnectionHelper.IsVersionGreaterThan2012RTM(info));
         }
 
@@ -736,15 +728,10 @@
         [Fact]
         public async Task InitReliableSqlConnectionTest()
         {
-<<<<<<< HEAD
-            ScriptFile scriptFile;
-            ConnectionInfo connInfo = TestObjects.InitLiveConnectionInfo(out scriptFile);
-            DbConnection dbConnection;
-            connInfo.TryGetConnection(ConnectionType.Default, out dbConnection);              
-=======
             var result = await TestObjects.InitLiveConnectionInfo();
             ConnectionInfo connInfo = result.ConnectionInfo;
->>>>>>> 0e29b181
+            DbConnection dbConnection;
+            connInfo.TryGetConnection(ConnectionType.Default, out dbConnection);
 
             var connection = dbConnection as ReliableSqlConnection;
             var command = new ReliableSqlConnection.ReliableSqlCommand(connection);
