--- conflicted
+++ resolved
@@ -33,13 +33,7 @@
     <PackageReference Include="Microsoft.NET.Test.Sdk" Version="15.3.0" />
     <PackageReference Include="xunit" Version="2.2.0" />
     <PackageReference Include="xunit.runner.visualstudio" Version="2.2.0" />
-<<<<<<< HEAD
-    <PackageReference Include="Microsoft.SqlServer.DacFx" Version="150.4519.1-preview" />
-=======
-    <PackageReference Include="System.Data.SqlClient" Version="4.6.0" />
-    <PackageReference Include="Microsoft.SqlServer.SqlManagementObjects" Version="$(SmoPackageVersion)" />
     <PackageReference Include="Microsoft.SqlServer.DacFx" Version="150.4534.2-preview" />
->>>>>>> c6631cf6
   </ItemGroup>
   <ItemGroup>
     <Service Include="{82a7f48d-3b50-4b1e-b82e-3ada8210c358}" />
