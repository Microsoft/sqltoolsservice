﻿<Project Sdk="Microsoft.NET.Sdk">
  <PropertyGroup>
    <TargetFramework>$(TestProjectsTargetFramework)</TargetFramework>
    <GenerateAssemblyInfo>false</GenerateAssemblyInfo>
    <DebugType>portable</DebugType>
    <AssemblyName>Microsoft.SqlTools.ServiceLayer.IntegrationTests</AssemblyName>
    <PackageId>Microsoft.SqlTools.ServiceLayer.IntegrationTests</PackageId>
    <GenerateRuntimeConfigurationFiles>true</GenerateRuntimeConfigurationFiles>
    <DefineConstants>$(DefineConstants);TRACE</DefineConstants>
  </PropertyGroup>
  <ItemGroup>
    <ProjectReference Include="../../src/Microsoft.SqlTools.Hosting/Microsoft.SqlTools.Hosting.csproj" />
    <ProjectReference Include="../../src/Microsoft.SqlTools.Credentials/Microsoft.SqlTools.Credentials.csproj" />
    <ProjectReference Include="../../src/Microsoft.Kusto.ServiceLayer/Microsoft.Kusto.ServiceLayer.csproj" />
    <ProjectReference Include="../Microsoft.SqlTools.ServiceLayer.Test.Common/Microsoft.SqlTools.ServiceLayer.Test.Common.csproj" />
    <ProjectReference Include="../../src/Microsoft.SqlTools.ManagedBatchParser/Microsoft.SqlTools.ManagedBatchParser.csproj" />
    <ProjectReference Include="../Microsoft.SqlTools.ServiceLayer.UnitTests/Microsoft.SqlTools.ServiceLayer.UnitTests.csproj" />
    <ProjectReference Include="../Microsoft.SqlTools.Test.CompletionExtension/Microsoft.SqlTools.Test.CompletionExtension.csproj" />
  </ItemGroup>
  <ItemGroup>
<<<<<<< HEAD
    <PackageReference Include="System.Net.Http" Version="4.3.4" />
    <PackageReference Include="Microsoft.NET.Test.Sdk" Version="15.3.0" />
    <PackageReference Include="xunit" Version="2.2.0" />
    <PackageReference Include="xunit.runner.visualstudio" Version="2.2.0" />
    <PackageReference Include="Microsoft.SqlServer.DacFx" Version="150.4630.1-preview" />
=======
    <PackageReference Include="Moq"  />
    <PackageReference Include="System.Net.Http"/>
    <PackageReference Include="Microsoft.NET.Test.Sdk"  />
    <PackageReference Include="xunit"  />
    <PackageReference Include="xunit.runner.visualstudio" />
>>>>>>> 28e479f2
  </ItemGroup>
  <ItemGroup>
    <Service Include="{82a7f48d-3b50-4b1e-b82e-3ada8210c358}" />
  </ItemGroup>
  <PropertyGroup Condition=" '$(Configuration)' == 'Integration' ">
    <DefineConstants>$(DefineConstants);WINDOWS_ONLY_BUILD</DefineConstants>
  </PropertyGroup>
  <ItemGroup>
    <Content Remove=".\Agent\NotebookResources\TestNotebook.ipynb" />
  </ItemGroup>
  <ItemGroup>
    <EmbeddedResource Include=".\Agent\NotebookResources\TestNotebook.ipynb" />
  </ItemGroup>
</Project><|MERGE_RESOLUTION|>--- conflicted
+++ resolved
@@ -18,19 +18,11 @@
     <ProjectReference Include="../Microsoft.SqlTools.Test.CompletionExtension/Microsoft.SqlTools.Test.CompletionExtension.csproj" />
   </ItemGroup>
   <ItemGroup>
-<<<<<<< HEAD
-    <PackageReference Include="System.Net.Http" Version="4.3.4" />
-    <PackageReference Include="Microsoft.NET.Test.Sdk" Version="15.3.0" />
-    <PackageReference Include="xunit" Version="2.2.0" />
-    <PackageReference Include="xunit.runner.visualstudio" Version="2.2.0" />
-    <PackageReference Include="Microsoft.SqlServer.DacFx" Version="150.4630.1-preview" />
-=======
     <PackageReference Include="Moq"  />
     <PackageReference Include="System.Net.Http"/>
     <PackageReference Include="Microsoft.NET.Test.Sdk"  />
     <PackageReference Include="xunit"  />
     <PackageReference Include="xunit.runner.visualstudio" />
->>>>>>> 28e479f2
   </ItemGroup>
   <ItemGroup>
     <Service Include="{82a7f48d-3b50-4b1e-b82e-3ada8210c358}" />
