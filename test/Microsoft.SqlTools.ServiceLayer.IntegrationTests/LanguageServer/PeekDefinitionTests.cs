--- conflicted
+++ resolved
@@ -1,963 +1,866 @@
-//
-// Copyright (c) Microsoft. All rights reserved.
-// Licensed under the MIT license. See LICENSE file in the project root for full license information.
-//
-using Microsoft.SqlServer.Management.Common;
-using Microsoft.SqlServer.Management.SqlParser.Intellisense;
-using Microsoft.SqlTools.ServiceLayer.Connection;
-using Microsoft.SqlTools.ServiceLayer.IntegrationTests.Utility;
-using Microsoft.SqlTools.ServiceLayer.LanguageServices;
-using Microsoft.SqlTools.ServiceLayer.Scripting;
-using Microsoft.SqlTools.ServiceLayer.Test.Common;
-using Microsoft.SqlTools.ServiceLayer.Workspace.Contracts;
-using Moq;
-using System;
-using System.Data.Common;
-using System.IO;
-using System.Threading;
-using Xunit;
-using ConnectionType = Microsoft.SqlTools.ServiceLayer.Connection.ConnectionType;
-using Location = Microsoft.SqlTools.ServiceLayer.Workspace.Contracts.Location;
-using System.Collections.Generic;
-
-namespace Microsoft.SqlTools.ServiceLayer.IntegrationTests.LanguageServices
-{
-    /// <summary>
-    /// Tests for the language service peek definition/ go to definition feature
-    /// </summary>
-    public class PeekDefinitionTests
-    {
-        private const string OwnerUri = "testFile1";
-        private const string TestUri = "testFile2";
-        private const string ReturnTableFunctionName = "pd_returnTable";
-        private const string ReturnTableTableFunctionQuery = @"
-CREATE FUNCTION [dbo].[" + ReturnTableFunctionName + @"] ()
-RETURNS TABLE
-AS
-RETURN
-(
-    select * from master.dbo.spt_monitor
-);
-
-GO";
-
-        private const string AddTwoFunctionName = "pd_addTwo";
-        private const string AddTwoFunctionQuery = @"
-CREATE FUNCTION[dbo].[" + AddTwoFunctionName + @"](@number int)
-RETURNS int
-AS
-BEGIN
-    RETURN @number + 2;
-        END;
-
-GO";
-
-
-        private const string SsnTypeName = "pd_ssn";
-        private const string SsnTypeQuery = @"
-CREATE TYPE [dbo].[" + SsnTypeName + @"] FROM [varchar](11) NOT NULL
-GO";
-
-        private const string LocationTableTypeName = "pd_locationTableType";
-
-        private const string LocationTableTypeQuery = @"
-CREATE TYPE [dbo].[" + LocationTableTypeName + @"] AS TABLE(
-    [LocationName] [varchar](50) NULL,
-    [CostRate] [int] NULL
-)
-GO";
-
-        private const string TestTableSynonymName = "pd_testTable";
-        private const string TestTableSynonymQuery = @"
-CREATE SYNONYM [dbo].[pd_testTable] FOR master.dbo.spt_monitor
-GO";
-
-        private const string TableValuedFunctionTypeName = "TableValuedFunction";
-        private const string ScalarValuedFunctionTypeName = "ScalarValuedFunction";
-        private const string UserDefinedDataTypeTypeName = "UserDefinedDataType";
-        private const string UserDefinedTableTypeTypeName = "UserDefinedTableType";
-        private const string SynonymTypeName = "Synonym";
-        private const string StoredProcedureTypeName = "StoredProcedure";
-        private const string ViewTypeName = "View";
-        private const string TableTypeName = "Table";
-
-        /// <summary>
-        /// Test get definition for a table object with active connection
-        /// </summary>
-        [Fact]
-        public void GetValidTableDefinitionTest()
-        {
-            // Get live connectionInfo and serverConnection
-            ConnectionInfo connInfo = LiveConnectionHelper.InitLiveConnectionInfoForDefinition();
-            ServerConnection serverConnection = LiveConnectionHelper.InitLiveServerConnectionForDefinition(connInfo);
-
-            Scripter scripter = new Scripter(serverConnection, connInfo);
-            string objectName = "spt_monitor";
-
-            string schemaName = null;
-            string objectType = "TABLE";
-
-            // Get locations for valid table object
-            Location[] locations = scripter.GetSqlObjectDefinition(scripter.GetTableScripts, objectName, schemaName, objectType);
-            Assert.NotNull(locations);
-            Cleanup(locations);
-        }
-
-        /// <summary>
-        /// Test get definition for a invalid table object with active connection
-        /// </summary>
-        [Fact]
-        public void GetTableDefinitionInvalidObjectTest()
-        {
-            // Get live connectionInfo and serverConnection
-            ConnectionInfo connInfo = LiveConnectionHelper.InitLiveConnectionInfoForDefinition();
-            ServerConnection serverConnection = LiveConnectionHelper.InitLiveServerConnectionForDefinition(connInfo);
-
-            Scripter scripter = new Scripter(serverConnection, connInfo);
-            string objectName = "test_invalid";
-            string schemaName = null;
-            string objectType = "TABLE";
-
-            // Get locations for invalid table object
-            Location[] locations = scripter.GetSqlObjectDefinition(scripter.GetTableScripts, objectName, schemaName, objectType);
-            Assert.Null(locations);
-        }
-
-        /// <summary>
-        /// Test get definition for a valid table object with schema and active connection
-        /// </summary>
-        [Fact]
-        public void GetTableDefinitionWithSchemaTest()
-        {
-            // Get live connectionInfo and serverConnection
-            ConnectionInfo connInfo = LiveConnectionHelper.InitLiveConnectionInfoForDefinition();
-            ServerConnection serverConnection = LiveConnectionHelper.InitLiveServerConnectionForDefinition(connInfo);
-
-            Scripter scripter = new Scripter(serverConnection, connInfo);
-            string objectName = "spt_monitor";
-
-            string schemaName = "dbo";
-            string objectType = "TABLE";
-
-            // Get locations for valid table object with schema name
-            Location[] locations = scripter.GetSqlObjectDefinition(scripter.GetTableScripts, objectName, schemaName, objectType);
-            Assert.NotNull(locations);
-            Cleanup(locations);
-        }
-
-        /// <summary>
-        /// Test GetDefinition with an unsupported type(schema - dbo). Expect a error result.
-        /// </summary>
-        [Fact]
-        public void GetUnsupportedDefinitionErrorTest()
-        {
-            ConnectionInfo connInfo = LiveConnectionHelper.InitLiveConnectionInfoForDefinition();
-            ServerConnection serverConnection = LiveConnectionHelper.InitLiveServerConnectionForDefinition(connInfo);
-
-            Scripter scripter = new Scripter(serverConnection, connInfo);
-            string objectName = "objects";
-            string schemaName = "sys";
-            // When I try to get definition for 'Collation'
-            DefinitionResult result = scripter.GetDefinitionUsingDeclarationType(DeclarationType.Collation, "master.sys.objects", objectName, schemaName);
-            // Then I expect non null result with error flag set
-            Assert.NotNull(result);
-            Assert.True(result.IsErrorResult);
-        }
-
-        /// <summary>
-        /// Get Definition for a object with no definition. Expect a error result
-        /// </summary>
-        [Fact]
-        public void GetDefinitionWithNoResultsFoundError()
-        {
-            ConnectionInfo connInfo = LiveConnectionHelper.InitLiveConnectionInfoForDefinition();
-            ServerConnection serverConnection = LiveConnectionHelper.InitLiveServerConnectionForDefinition(connInfo);
-
-            Scripter scripter = new Scripter(serverConnection, connInfo);
-            string objectName = "from";
-            Position position = new Position()
-            {
-                Line = 1,
-                Character = 14
-            };
-            ScriptParseInfo scriptParseInfo = new ScriptParseInfo() { IsConnected = true };
-            Mock<IBindingContext> bindingContextMock = new Mock<IBindingContext>();
-            DefinitionResult result = scripter.GetScript(scriptParseInfo.ParseResult, position, bindingContextMock.Object.MetadataDisplayInfoProvider, objectName, null);
-
-            Assert.NotNull(result);
-            Assert.True(result.IsErrorResult);
-            Assert.Equal(SR.PeekDefinitionNoResultsError, result.Message);
-        }
-
-        /// <summary>
-        /// Test GetDefinition with a forced timeout. Expect a error result.
-        /// </summary>
-        [Fact]
-        public void GetDefinitionTimeoutTest()
-        {
-            // Given a binding queue that will automatically time out
-            var languageService = new LanguageService();
-            Mock<ConnectedBindingQueue> queueMock = new Mock<ConnectedBindingQueue>();
-            languageService.BindingQueue = queueMock.Object;
-            ManualResetEvent mre = new ManualResetEvent(true); // Do not block
-            Mock<QueueItem> itemMock = new Mock<QueueItem>();
-            itemMock.Setup(i => i.ItemProcessed).Returns(mre);
-
-            DefinitionResult timeoutResult = null;
-
-            queueMock.Setup(q => q.QueueBindingOperation(
-                It.IsAny<string>(),
-                It.IsAny<Func<IBindingContext, CancellationToken, object>>(),
-                It.IsAny<Func<IBindingContext, object>>(),
-                It.IsAny<int?>(),
-                It.IsAny<int?>()))
-            .Callback<string, Func<IBindingContext, CancellationToken, object>, Func<IBindingContext, object>, int?, int?>(
-                (key, bindOperation, timeoutOperation, t1, t2) =>
-                {
-                    timeoutResult = (DefinitionResult)timeoutOperation((IBindingContext)null);
-                    itemMock.Object.Result = timeoutResult;
-                })
-            .Returns(() => itemMock.Object);
-
-            TextDocumentPosition textDocument = new TextDocumentPosition
-            {
-                TextDocument = new TextDocumentIdentifier { Uri = OwnerUri },
-                Position = new Position
-                {
-                    Line = 0,
-                    Character = 20
-                }
-            };
-            LiveConnectionHelper.TestConnectionResult connectionResult = LiveConnectionHelper.InitLiveConnectionInfo();
-            ScriptFile scriptFile = connectionResult.ScriptFile;
-            ConnectionInfo connInfo = connectionResult.ConnectionInfo;
-            scriptFile.Contents = "select * from dbo.func ()";
-
-            ScriptParseInfo scriptInfo = new ScriptParseInfo { IsConnected = true };
-            languageService.ScriptParseInfoMap.Add(OwnerUri, scriptInfo);
-
-            // When I call the language service
-            var result = languageService.GetDefinition(textDocument, scriptFile, connInfo);
-
-            // Then I expect null locations and an error to be reported
-            Assert.NotNull(result);
-            Assert.True(result.IsErrorResult);
-            // Check timeout message
-            Assert.Equal(SR.PeekDefinitionTimedoutError, result.Message);
-        }
-
-        /// <summary>
-        /// Test get definition for a view object with active connection
-        /// </summary>
-        [Fact]
-        public void GetValidViewDefinitionTest()
-        {
-            ConnectionInfo connInfo = LiveConnectionHelper.InitLiveConnectionInfoForDefinition();
-            ServerConnection serverConnection = LiveConnectionHelper.InitLiveServerConnectionForDefinition(connInfo);
-
-            Scripter scripter = new Scripter(serverConnection, connInfo);
-            string objectName = "objects";
-            string schemaName = "sys";
-            string objectType = "VIEW";
-
-            Location[] locations = scripter.GetSqlObjectDefinition(scripter.GetViewScripts, objectName, schemaName, objectType);
-            Assert.NotNull(locations);
-            Cleanup(locations);
-        }
-
-        /// <summary>
-        /// Test get definition for an invalid view object with no schema name and with active connection
-        /// </summary>
-        [Fact]
-        public void GetViewDefinitionInvalidObjectTest()
-        {
-            // Get live connectionInfo and serverConnection
-            ConnectionInfo connInfo = LiveConnectionHelper.InitLiveConnectionInfoForDefinition();
-            ServerConnection serverConnection = LiveConnectionHelper.InitLiveServerConnectionForDefinition(connInfo);
-
-            Scripter scripter = new Scripter(serverConnection, connInfo);
-            string objectName = "objects";
-            string schemaName = null;
-            string objectType = "VIEW";
-
-            Location[] locations = scripter.GetSqlObjectDefinition(scripter.GetViewScripts, objectName, schemaName, objectType);
-            Assert.Null(locations);
-        }
-
-        /// <summary>
-        /// Test get definition for a stored procedure object with active connection
-        /// </summary>
-        [Fact]
-        public void GetStoredProcedureDefinitionTest()
-        {
-            // Get live connectionInfo and serverConnection
-            ConnectionInfo connInfo = LiveConnectionHelper.InitLiveConnectionInfoForDefinition();
-            ServerConnection serverConnection = LiveConnectionHelper.InitLiveServerConnectionForDefinition(connInfo);
-
-            Scripter scripter = new Scripter(serverConnection, connInfo);
-            string objectName = "sp_MSrepl_startup";
-
-            string schemaName = "dbo";
-            string objectType = "PROCEDURE";
-
-            Location[] locations = scripter.GetSqlObjectDefinition(scripter.GetStoredProcedureScripts, objectName, schemaName, objectType);
-            Assert.NotNull(locations);
-            Cleanup(locations);
-        }
-
-        /// <summary>
-        /// Test get definition for a stored procedure object that does not exist with active connection
-        /// </summary>
-        [Fact]
-        public void GetStoredProcedureDefinitionFailureTest()
-        {
-            // Get live connectionInfo and serverConnection
-            ConnectionInfo connInfo = LiveConnectionHelper.InitLiveConnectionInfoForDefinition();
-            ServerConnection serverConnection = LiveConnectionHelper.InitLiveServerConnectionForDefinition(connInfo);
-
-            Scripter scripter = new Scripter(serverConnection, connInfo);
-            string objectName = "SP2";
-            string schemaName = "dbo";
-            string objectType = "PROCEDURE";
-
-            Location[] locations = scripter.GetSqlObjectDefinition(scripter.GetStoredProcedureScripts, objectName, schemaName, objectType);
-            Assert.Null(locations);
-        }
-
-        /// <summary>
-        /// Test get definition for a stored procedure object with active connection and no schema
-        /// </summary>
-        [Fact]
-        public void GetStoredProcedureDefinitionWithoutSchemaTest()
-        {
-            // Get live connectionInfo and serverConnection
-            ConnectionInfo connInfo = LiveConnectionHelper.InitLiveConnectionInfoForDefinition();
-            ServerConnection serverConnection = LiveConnectionHelper.InitLiveServerConnectionForDefinition(connInfo);
-
-            Scripter scripter = new Scripter(serverConnection, connInfo);
-            string objectName = "sp_MSrepl_startup";
-            string schemaName = null;
-            string objectType = "PROCEDURE";
-
-            Location[] locations = scripter.GetSqlObjectDefinition(scripter.GetStoredProcedureScripts, objectName, schemaName, objectType);
-            Assert.NotNull(locations);
-            Cleanup(locations);
-        }
-
-        /// <summary>
-        /// Test get definition for a scalar valued function object with active connection and explicit schema name. Expect non-null locations
-        /// </summary>
-        [Fact]
-        public void GetScalarValuedFunctionDefinitionWithSchemaNameSuccessTest()
-        {
-            ExecuteAndValidatePeekTest(AddTwoFunctionQuery, AddTwoFunctionName, ScalarValuedFunctionTypeName);
-        }
-
-        private void ExecuteAndValidatePeekTest(string query, string objectName, string objectType, string schemaName = "dbo")
-        {
-            if (!string.IsNullOrEmpty(query))
-            {
-                using (SqlTestDb testDb = SqlTestDb.CreateNew(TestServerType.OnPrem, query))
-                {
-                    ValidatePeekTest(testDb.DatabaseName, objectName, objectType, schemaName, true);
-                }
-            }
-            else
-            {
-                ValidatePeekTest(null, objectName, objectType, schemaName, false);
-            }
-        }
-
-        private void ValidatePeekTest(string databaseName, string objectName, string objectType, string schemaName, bool shouldReturnValidResult)
-        {
-            // Get live connectionInfo and serverConnection
-            ConnectionInfo connInfo = LiveConnectionHelper.InitLiveConnectionInfoForDefinition(databaseName);
-            ServerConnection serverConnection = LiveConnectionHelper.InitLiveServerConnectionForDefinition(connInfo);
-
-            Scripter scripter = new Scripter(serverConnection, connInfo);
-
-            Scripter.ScriptGetter sqlScriptGetter = null;
-            switch (objectType)
-            {
-                case SynonymTypeName:
-                    sqlScriptGetter = scripter.GetSynonymScripts;
-                    break;
-                case ScalarValuedFunctionTypeName:
-                    sqlScriptGetter = scripter.GetScalarValuedFunctionScripts;
-                    objectType = "Function";
-                    break;
-                case TableValuedFunctionTypeName:
-                    sqlScriptGetter = scripter.GetTableValuedFunctionScripts;
-                    objectType = "Function";
-                    break;
-                case TableTypeName:
-                    sqlScriptGetter = scripter.GetTableScripts;
-                    break;
-                case ViewTypeName:
-                    sqlScriptGetter = scripter.GetViewScripts;
-                    break;
-                case StoredProcedureTypeName:
-                    sqlScriptGetter = scripter.GetStoredProcedureScripts;
-                    break;
-                case UserDefinedDataTypeTypeName:
-                    sqlScriptGetter = scripter.GetUserDefinedDataTypeScripts;
-                    objectType = "Type";
-                    break;
-                case UserDefinedTableTypeTypeName:
-                    sqlScriptGetter = scripter.GetUserDefinedTableTypeScripts;
-                    objectType = "Type";
-                    break;
-            }
-
-            Location[] locations = scripter.GetSqlObjectDefinition(sqlScriptGetter, objectName, schemaName, objectType);
-            if (shouldReturnValidResult)
-            {
-                Assert.NotNull(locations);
-                Cleanup(locations);
-            }
-            else
-            {
-                Assert.Null(locations);
-            }
-        }
-
-        /// <summary>
-        /// Test get definition for a table valued function object with active connection and explicit schema name. Expect non-null locations
-        /// </summary>
-        [Fact]
-        public void GetTableValuedFunctionDefinitionWithSchemaNameSuccessTest()
-        {
-            ExecuteAndValidatePeekTest(ReturnTableTableFunctionQuery, ReturnTableFunctionName, TableValuedFunctionTypeName);
-        }
-
-        /// <summary>
-        /// Test get definition for a scalar valued function object that doesn't exist with active connection. Expect null locations
-        /// </summary>
-        [Fact]
-        public void GetScalarValuedFunctionDefinitionWithNonExistentFailureTest()
-        {
-            string objectName = "doesNotExist";
-            string schemaName = "dbo";
-            string objectType = ScalarValuedFunctionTypeName;
-
-            ExecuteAndValidatePeekTest(null, objectName, objectType, schemaName);
-        }
-
-        /// <summary>
-        /// Test get definition for a table valued function object that doesn't exist with active connection. Expect null locations
-        /// </summary>
-        [Fact]
-        public void GetTableValuedFunctionDefinitionWithNonExistentObjectFailureTest()
-        {
-            string objectName = "doesNotExist";
-            string schemaName = "dbo";
-            string objectType = TableValuedFunctionTypeName;
-            ExecuteAndValidatePeekTest(null, objectName, objectType, schemaName);
-        }
-
-        /// <summary>
-        /// Test get definition for a scalar valued function object with active connection. Expect non-null locations
-        /// </summary>
-        [Fact]
-        public void GetScalarValuedFunctionDefinitionWithoutSchemaNameSuccessTest()
-        {
-            ExecuteAndValidatePeekTest(AddTwoFunctionQuery, AddTwoFunctionName, ScalarValuedFunctionTypeName, null);
-        }
-
-        /// <summary>
-        /// Test get definition for a table valued function object with active connection. Expect non-null locations
-        /// </summary>
-        [Fact]
-        public void GetTableValuedFunctionDefinitionWithoutSchemaNameSuccessTest()
-        {
-            ExecuteAndValidatePeekTest(ReturnTableTableFunctionQuery, ReturnTableFunctionName, TableValuedFunctionTypeName, null);
-        }
-
-
-        /// <summary>
-        /// Test get definition for a user defined data type object with active connection and explicit schema name. Expect non-null locations
-        /// </summary>
-        [Fact]
-        public void GetUserDefinedDataTypeDefinitionWithSchemaNameSuccessTest()
-        {
-            ExecuteAndValidatePeekTest(SsnTypeQuery, SsnTypeName, UserDefinedDataTypeTypeName);
-        }
-
-        /// <summary>
-        /// Test get definition for a user defined data type object with active connection. Expect non-null locations
-        /// </summary>
-        [Fact]
-        public void GetUserDefinedDataTypeDefinitionWithoutSchemaNameSuccessTest()
-        {
-            ExecuteAndValidatePeekTest(SsnTypeQuery, SsnTypeName, UserDefinedDataTypeTypeName, null);
-        }
-
-        /// <summary>
-        /// Test get definition for a user defined data type object that doesn't exist with active connection. Expect null locations
-        /// </summary>
-        [Fact]
-        public void GetUserDefinedDataTypeDefinitionWithNonExistentFailureTest()
-        {
-            string objectName = "doesNotExist";
-            string schemaName = "dbo";
-            string objectType = UserDefinedDataTypeTypeName;
-            ExecuteAndValidatePeekTest(null, objectName, objectType, schemaName);
-        }
-
-        /// <summary>
-        /// Test get definition for a user defined table type object with active connection and explicit schema name. Expect non-null locations
-        /// </summary>
-        [Fact]
-        public void GetUserDefinedTableTypeDefinitionWithSchemaNameSuccessTest()
-        {
-            ExecuteAndValidatePeekTest(LocationTableTypeQuery, LocationTableTypeName, UserDefinedTableTypeTypeName);
-        }
-
-        /// <summary>
-        /// Test get definition for a user defined table type object with active connection. Expect non-null locations
-        /// </summary>
-        [Fact]
-        public void GetUserDefinedTableTypeDefinitionWithoutSchemaNameSuccessTest()
-        {
-            ExecuteAndValidatePeekTest(LocationTableTypeQuery, LocationTableTypeName, UserDefinedTableTypeTypeName, null);
-        }
-
-        /// <summary>
-        /// Test get definition for a user defined table type object that doesn't exist with active connection. Expect null locations
-        /// </summary>
-        [Fact]
-        public void GetUserDefinedTableTypeDefinitionWithNonExistentFailureTest()
-        {
-            string objectName = "doesNotExist";
-            string schemaName = "dbo";
-            string objectType = UserDefinedTableTypeTypeName;
-            ExecuteAndValidatePeekTest(null, objectName, objectType, schemaName);
-
-        }
-
-        /// <summary>
-        /// Test get definition for a synonym object with active connection and explicit schema name. Expect non-null locations
-        /// </summary>
-        [Fact]
-        public void GetSynonymDefinitionWithSchemaNameSuccessTest()
-        {
-            ExecuteAndValidatePeekTest(TestTableSynonymQuery, TestTableSynonymName, SynonymTypeName);
-        }
-
-
-        /// <summary>
-        /// Test get definition for a Synonym object with active connection. Expect non-null locations
-        /// </summary>
-        [Fact]
-        public void GetSynonymDefinitionWithoutSchemaNameSuccessTest()
-        {
-            ExecuteAndValidatePeekTest(TestTableSynonymQuery, TestTableSynonymName, SynonymTypeName, null);
-        }
-
-        /// <summary>
-        /// Test get definition for a Synonym object that doesn't exist with active connection. Expect null locations
-        /// </summary>
-        [Fact]
-        public void GetSynonymDefinitionWithNonExistentFailureTest()
-        {
-            string objectName = "doesNotExist";
-            string schemaName = "dbo";
-            string objectType = "Synonym";
-            ExecuteAndValidatePeekTest(null, objectName, objectType, schemaName);
-        }
-
-        /// <summary>
-        /// Test get definition using declaration type for a view object with active connection
-        /// Expect a non-null result with location
-        /// </summary>
-        [Fact]
-        public void GetDefinitionUsingDeclarationTypeWithValidObjectTest()
-        {
-            ConnectionInfo connInfo = LiveConnectionHelper.InitLiveConnectionInfoForDefinition();
-            ServerConnection serverConnection = LiveConnectionHelper.InitLiveServerConnectionForDefinition(connInfo);
-
-            Scripter scripter = new Scripter(serverConnection, connInfo);
-            string objectName = "objects";
-            string schemaName = "sys";
-
-            DefinitionResult result = scripter.GetDefinitionUsingDeclarationType(DeclarationType.View, "master.sys.objects", objectName, schemaName);
-            Assert.NotNull(result);
-            Assert.NotNull(result.Locations);
-            Assert.False(result.IsErrorResult);
-            Cleanup(result.Locations);
-
-        }
-
-        /// <summary>
-        /// Test get definition using declaration type for a non existent view object with active connection
-        /// Expect a non-null result with location
-        /// </summary>
-        [Fact]
-        public void GetDefinitionUsingDeclarationTypeWithNonexistentObjectTest()
-        {
-            ConnectionInfo connInfo = LiveConnectionHelper.InitLiveConnectionInfoForDefinition();
-            ServerConnection serverConnection = LiveConnectionHelper.InitLiveServerConnectionForDefinition(connInfo);
-
-            Scripter scripter = new Scripter(serverConnection, connInfo);
-            string objectName = "doesNotExist";
-            string schemaName = "sys";
-
-            DefinitionResult result = scripter.GetDefinitionUsingDeclarationType(DeclarationType.View, "master.sys.objects", objectName, schemaName);
-            Assert.NotNull(result);
-            Assert.True(result.IsErrorResult);
-        }
-
-        /// <summary>
-        /// Test get definition using quickInfo text for a view object with active connection
-        /// Expect a non-null result with location
-        /// </summary>
-        [Fact]
-        public void GetDefinitionUsingQuickInfoTextWithValidObjectTest()
-        {
-            ConnectionInfo connInfo = LiveConnectionHelper.InitLiveConnectionInfoForDefinition();
-            ServerConnection serverConnection = LiveConnectionHelper.InitLiveServerConnectionForDefinition(connInfo);
-
-            Scripter scripter = new Scripter(serverConnection, connInfo);
-            string objectName = "objects";
-            string schemaName = "sys";
-            string quickInfoText = "view master.sys.objects";
-
-            DefinitionResult result = scripter.GetDefinitionUsingQuickInfoText(quickInfoText, objectName, schemaName);
-            Assert.NotNull(result);
-            Assert.NotNull(result.Locations);
-            Assert.False(result.IsErrorResult);
-            Cleanup(result.Locations);
-
-        }
-
-        /// <summary>
-        /// Test get definition using quickInfo text for a view object with active connection
-        /// Expect a non-null result with location
-        /// </summary>
-        [Fact]
-        public void GetDefinitionUsingQuickInfoTextWithNonexistentObjectTest()
-        {
-            ConnectionInfo connInfo = LiveConnectionHelper.InitLiveConnectionInfoForDefinition();
-            ServerConnection serverConnection = LiveConnectionHelper.InitLiveServerConnectionForDefinition(connInfo);
-
-            Scripter scripter = new Scripter(serverConnection, connInfo);
-            string objectName = "doesNotExist";
-            string schemaName = "sys";
-            string quickInfoText = "view master.sys.objects";
-
-            DefinitionResult result = scripter.GetDefinitionUsingQuickInfoText(quickInfoText, objectName, schemaName);
-            Assert.NotNull(result);
-            Assert.True(result.IsErrorResult);
-        }
-
-        /// <summary>
-        /// Test if peek definition default database name is the default server connection database name
-        /// Given that there is no query connection
-        /// Expect database name to be "master"
-        /// </summary>
-        [Fact]
-        public void GetDatabaseWithNoQueryConnectionTest()
-        {
-            ConnectionInfo connInfo = LiveConnectionHelper.InitLiveConnectionInfoForDefinition();
-            ServerConnection serverConnection = LiveConnectionHelper.InitLiveServerConnectionForDefinition(connInfo);
-            DbConnection connection;
-            //Check if query connection is present
-            Assert.False(connInfo.TryGetConnection(ConnectionType.Query, out connection));
-
-            Scripter scripter = new Scripter(serverConnection, connInfo);
-            //Check if database name is the default server connection database name
-            Assert.Equal(scripter.Database.Name, "master");
-        }
-
-        /// <summary>
-        /// Test if the peek definition database name changes to the query connection database name
-        /// Give that there is a query connection
-        /// Expect database name to be query connection's database name
-        /// </summary>
-        [Fact]
-        public void GetDatabaseWithQueryConnectionTest()
-        {
-            ConnectionInfo connInfo = LiveConnectionHelper.InitLiveConnectionInfoForDefinition();
-            ServerConnection serverConnection = LiveConnectionHelper.InitLiveServerConnectionForDefinition(connInfo);
-            //Mock a query connection object
-            var mockQueryConnection = new Mock<DbConnection> { CallBase = true };
-            mockQueryConnection.SetupGet(x => x.Database).Returns("testdb");
-            connInfo.ConnectionTypeToConnectionMap[ConnectionType.Query] = mockQueryConnection.Object;
-            DbConnection connection;
-            //Check if query connection is present
-            Assert.True(connInfo.TryGetConnection(ConnectionType.Query, out connection));
-
-            Scripter scripter = new Scripter(serverConnection, connInfo);
-            //Check if database name is the database name in the query connection
-            Assert.Equal(scripter.Database.Name, "testdb");
-
-            // remove mock from ConnectionInfo
-            Assert.True(connInfo.ConnectionTypeToConnectionMap.TryRemove(ConnectionType.Query, out connection));
-        }
-
-        /// <summary>
-        /// Get Definition for a object with no definition. Expect a error result
-        /// </summary>
-        //Temporily commented out until a fix is pushed.
-        // [Fact]
-        // public async void GetDefinitionFromChildrenAndParents()
-        // {
-        //     string queryString = "select * from master.sys.objects";
-
-        //     // place the cursor on every token
-
-        //     //cursor on objects
-        //     TextDocumentPosition objectDocument = CreateTextDocPositionWithCursor(26, OwnerUri);
-                
-<<<<<<< HEAD
-        //     //cursor on sys
-        //     TextDocumentPosition sysDocument = CreateTextDocPositionWithCursor(22, OwnerUri);
-
-        //     //cursor on master
-        //     TextDocumentPosition masterDocument = CreateTextDocPositionWithCursor(15, OwnerUri);
-
-        //     LiveConnectionHelper.TestConnectionResult connectionResult = LiveConnectionHelper.InitLiveConnectionInfo();
-        //     ScriptFile scriptFile = connectionResult.ScriptFile;
-        //     ConnectionInfo connInfo = connectionResult.ConnectionInfo;
-
-        //     var bindingQueue = new ConnectedBindingQueue();
-        //     bindingQueue.AddConnectionContext(connInfo);
-        //     scriptFile.Contents = queryString;
-
-        //     var service = new LanguageService();
-        //     service.BindingQueue = bindingQueue;
-        //     await service.UpdateLanguageServiceOnConnection(connectionResult.ConnectionInfo);
-        //     Thread.Sleep(2000);
-
-        //     ScriptParseInfo scriptInfo = new ScriptParseInfo { IsConnected = true };
-        //     scriptInfo.ConnectionKey = bindingQueue.AddConnectionContext(connInfo);
-        //     service.ScriptParseInfoMap.Add(OwnerUri, scriptInfo);
-
-        //     // When I call the language service
-        //     var objectResult = service.GetDefinition(objectDocument, scriptFile, connInfo);
-        //     var sysResult = service.GetDefinition(sysDocument, scriptFile, connInfo);
-        //     var masterResult = service.GetDefinition(masterDocument, scriptFile, connInfo);
-
-        //     // Then I expect the results to be non-null
-        //     Assert.NotNull(objectResult);
-        //     Assert.NotNull(sysResult);
-        //     Assert.NotNull(masterResult);
-
-        //     // And I expect the all results to be the same
-        //     Assert.True(CompareLocations(objectResult.Locations, sysResult.Locations));
-        //     Assert.True(CompareLocations(objectResult.Locations, masterResult.Locations));
-
-        //     Cleanup(objectResult.Locations);
-        //     Cleanup(sysResult.Locations);
-        //     Cleanup(masterResult.Locations);
-        //     service.ScriptParseInfoMap.Remove(OwnerUri);
-        // }
-
-        // [Fact]
-        // public async void GetDefinitionFromProcedures()
-        // {
-
-        //     string queryString = "EXEC master.dbo.sp_MSrepl_startup";
-
-        //     // place the cursor on every token
-
-        //     //cursor on objects
-        //     TextDocumentPosition fnDocument = CreateTextDocPositionWithCursor(30, TestUri);
-
-        //     //cursor on sys
-        //     TextDocumentPosition dboDocument = CreateTextDocPositionWithCursor(14, TestUri);
-
-        //     //cursor on master
-        //     TextDocumentPosition masterDocument = CreateTextDocPositionWithCursor(10, TestUri);
-
-        //     LiveConnectionHelper.TestConnectionResult connectionResult = LiveConnectionHelper.InitLiveConnectionInfo();
-        //     ScriptFile scriptFile = connectionResult.ScriptFile;
-        //     ConnectionInfo connInfo = connectionResult.ConnectionInfo;
-        //     var bindingQueue = new ConnectedBindingQueue();
-        //     bindingQueue.AddConnectionContext(connInfo);
-        //     scriptFile.Contents = queryString;
-
-        //     var service = new LanguageService();
-        //     service.BindingQueue = bindingQueue;
-        //     await service.UpdateLanguageServiceOnConnection(connectionResult.ConnectionInfo);
-        //     Thread.Sleep(2000);
-
-        //     ScriptParseInfo scriptInfo = new ScriptParseInfo { IsConnected = true };
-        //     scriptInfo.ConnectionKey = bindingQueue.AddConnectionContext(connInfo);
-        //     service.ScriptParseInfoMap.Add(TestUri, scriptInfo);
-
-        //     // When I call the language service
-        //     var fnResult = service.GetDefinition(fnDocument, scriptFile, connInfo);
-        //     var sysResult = service.GetDefinition(dboDocument, scriptFile, connInfo);
-        //     var masterResult = service.GetDefinition(masterDocument, scriptFile, connInfo);
-
-        //     // Then I expect the results to be non-null
-        //     Assert.NotNull(fnResult);
-        //     Assert.NotNull(sysResult);
-        //     Assert.NotNull(masterResult);
-
-        //     // And I expect the all results to be the same
-        //     Assert.True(CompareLocations(fnResult.Locations, sysResult.Locations));
-        //     Assert.True(CompareLocations(fnResult.Locations, masterResult.Locations));
-
-        //     Cleanup(fnResult.Locations);
-        //     Cleanup(sysResult.Locations);
-        //     Cleanup(masterResult.Locations);
-        //     service.ScriptParseInfoMap.Remove(TestUri);
-        // }
-=======
-            //cursor on sys
-            TextDocumentPosition sysDocument = CreateTextDocPositionWithCursor(22, OwnerUri);
-
-            //cursor on master
-            TextDocumentPosition masterDocument = CreateTextDocPositionWithCursor(15, OwnerUri);
-
-            LiveConnectionHelper.TestConnectionResult connectionResult = LiveConnectionHelper.InitLiveConnectionInfo();
-            ScriptFile scriptFile = connectionResult.ScriptFile;
-            ConnectionInfo connInfo = connectionResult.ConnectionInfo;
-
-            var bindingQueue = new ConnectedBindingQueue();
-            bindingQueue.AddConnectionContext(connInfo);
-            scriptFile.Contents = queryString;
-
-            var service = new LanguageService();
-            service.BindingQueue = bindingQueue;
-            await service.UpdateLanguageServiceOnConnection(connectionResult.ConnectionInfo);
-            Thread.Sleep(2000);
-
-            ScriptParseInfo scriptInfo = new ScriptParseInfo { IsConnected = true };
-            scriptInfo.ConnectionKey = bindingQueue.AddConnectionContext(connInfo);
-            service.ScriptParseInfoMap.Add(OwnerUri, scriptInfo);
-
-            // When I call the language service
-            var objectResult = service.GetDefinition(objectDocument, scriptFile, connInfo);
-            var sysResult = service.GetDefinition(sysDocument, scriptFile, connInfo);
-            var masterResult = service.GetDefinition(masterDocument, scriptFile, connInfo);
-
-            // Then I expect the results to be non-null
-            Assert.NotNull(objectResult);
-            Assert.NotNull(sysResult);
-            Assert.NotNull(masterResult);
-
-            // And I expect the all results to be the same
-            Assert.True(CompareLocations(objectResult.Locations, sysResult.Locations));
-            Assert.True(CompareLocations(objectResult.Locations, masterResult.Locations));
-
-            Cleanup(objectResult.Locations);
-            Cleanup(sysResult.Locations);
-            Cleanup(masterResult.Locations);
-            service.ScriptParseInfoMap.Remove(OwnerUri);
-        }
-
-        [Fact]
-        public async void GetDefinitionFromProcedures()
-        {
-
-            string queryString = "EXEC master.dbo.sp_MSrepl_startup";
-
-            // place the cursor on every token
-
-            //cursor on objects
-            TextDocumentPosition fnDocument = CreateTextDocPositionWithCursor(30, TestUri);
-
-            //cursor on sys
-            TextDocumentPosition dboDocument = CreateTextDocPositionWithCursor(14, TestUri);
-
-            //cursor on master
-            TextDocumentPosition masterDocument = CreateTextDocPositionWithCursor(10, TestUri);
-
-            LiveConnectionHelper.TestConnectionResult connectionResult = LiveConnectionHelper.InitLiveConnectionInfo();
-            ScriptFile scriptFile = connectionResult.ScriptFile;
-            ConnectionInfo connInfo = connectionResult.ConnectionInfo;
-            var bindingQueue = new ConnectedBindingQueue();
-            bindingQueue.AddConnectionContext(connInfo);
-            scriptFile.Contents = queryString;
-
-            var service = new LanguageService();
-            service.BindingQueue = bindingQueue;
-            await service.UpdateLanguageServiceOnConnection(connectionResult.ConnectionInfo);
-            Thread.Sleep(2000);
-
-            ScriptParseInfo scriptInfo = new ScriptParseInfo { IsConnected = true };
-            scriptInfo.ConnectionKey = bindingQueue.AddConnectionContext(connInfo);
-            service.ScriptParseInfoMap.Add(TestUri, scriptInfo);
-
-            // When I call the language service
-            var fnResult = service.GetDefinition(fnDocument, scriptFile, connInfo);
-            var sysResult = service.GetDefinition(dboDocument, scriptFile, connInfo);
-            var masterResult = service.GetDefinition(masterDocument, scriptFile, connInfo);
-
-            // Then I expect the results to be non-null
-            Assert.NotNull(fnResult);
-            Assert.NotNull(sysResult);
-            Assert.NotNull(masterResult);
-
-            // And I expect the all results to be the same
-            Assert.True(CompareLocations(fnResult.Locations, sysResult.Locations));
-            Assert.True(CompareLocations(fnResult.Locations, masterResult.Locations));
-
-            Cleanup(fnResult.Locations);
-            Cleanup(sysResult.Locations);
-            Cleanup(masterResult.Locations);
-            service.ScriptParseInfoMap.Remove(TestUri);
-        }
->>>>>>> f9138b27
-
-
-        /// <summary>
-        /// Helper method to clean up script files
-        /// </summary>
-        private void Cleanup(Location[] locations)
-        {
-            Uri fileUri = new Uri(locations[0].Uri);
-            if (File.Exists(fileUri.LocalPath))
-            {
-                try
-                {
-                    File.Delete(fileUri.LocalPath);
-                }
-                catch (Exception)
-                {
-
-                }
-            }
-        }
-
-        /// <summary>
-        /// Helper method to compare 2 Locations arrays
-        /// </summary>
-        /// <param name="locationsA"></param>
-        /// <param name="locationsB"></param>
-        /// <returns></returns>
-        private bool CompareLocations(Location[] locationsA, Location[] locationsB)
-        {
-            HashSet<Location> locationSet = new HashSet<Location>();
-            foreach (var location in locationsA)
-            {
-                locationSet.Add(location);
-            }
-            foreach (var location in locationsB)
-            {
-                if (!locationSet.Contains(location))
-                {
-                    return false;
-                }
-            }
-            return true;
-        }
-
-        private TextDocumentPosition CreateTextDocPositionWithCursor(int column, string OwnerUri)
-        {
-            TextDocumentPosition textDocPos = new TextDocumentPosition
-            {
-                TextDocument = new TextDocumentIdentifier { Uri = OwnerUri },
-                Position = new Position
-                {
-                    Line = 0,
-                    Character = column
-                }
-            };
-            return textDocPos;
-        }
-    }
-}
+//
+// Copyright (c) Microsoft. All rights reserved.
+// Licensed under the MIT license. See LICENSE file in the project root for full license information.
+//
+using Microsoft.SqlServer.Management.Common;
+using Microsoft.SqlServer.Management.SqlParser.Intellisense;
+using Microsoft.SqlTools.ServiceLayer.Connection;
+using Microsoft.SqlTools.ServiceLayer.IntegrationTests.Utility;
+using Microsoft.SqlTools.ServiceLayer.LanguageServices;
+using Microsoft.SqlTools.ServiceLayer.Scripting;
+using Microsoft.SqlTools.ServiceLayer.Test.Common;
+using Microsoft.SqlTools.ServiceLayer.Workspace.Contracts;
+using Moq;
+using System;
+using System.Data.Common;
+using System.IO;
+using System.Threading;
+using Xunit;
+using ConnectionType = Microsoft.SqlTools.ServiceLayer.Connection.ConnectionType;
+using Location = Microsoft.SqlTools.ServiceLayer.Workspace.Contracts.Location;
+using System.Collections.Generic;
+
+namespace Microsoft.SqlTools.ServiceLayer.IntegrationTests.LanguageServices
+{
+    /// <summary>
+    /// Tests for the language service peek definition/ go to definition feature
+    /// </summary>
+    public class PeekDefinitionTests
+    {
+        private const string OwnerUri = "testFile1";
+        private const string TestUri = "testFile2";
+        private const string ReturnTableFunctionName = "pd_returnTable";
+        private const string ReturnTableTableFunctionQuery = @"
+CREATE FUNCTION [dbo].[" + ReturnTableFunctionName + @"] ()
+RETURNS TABLE
+AS
+RETURN
+(
+    select * from master.dbo.spt_monitor
+);
+
+GO";
+
+        private const string AddTwoFunctionName = "pd_addTwo";
+        private const string AddTwoFunctionQuery = @"
+CREATE FUNCTION[dbo].[" + AddTwoFunctionName + @"](@number int)
+RETURNS int
+AS
+BEGIN
+    RETURN @number + 2;
+        END;
+
+GO";
+
+
+        private const string SsnTypeName = "pd_ssn";
+        private const string SsnTypeQuery = @"
+CREATE TYPE [dbo].[" + SsnTypeName + @"] FROM [varchar](11) NOT NULL
+GO";
+
+        private const string LocationTableTypeName = "pd_locationTableType";
+
+        private const string LocationTableTypeQuery = @"
+CREATE TYPE [dbo].[" + LocationTableTypeName + @"] AS TABLE(
+    [LocationName] [varchar](50) NULL,
+    [CostRate] [int] NULL
+)
+GO";
+
+        private const string TestTableSynonymName = "pd_testTable";
+        private const string TestTableSynonymQuery = @"
+CREATE SYNONYM [dbo].[pd_testTable] FOR master.dbo.spt_monitor
+GO";
+
+        private const string TableValuedFunctionTypeName = "TableValuedFunction";
+        private const string ScalarValuedFunctionTypeName = "ScalarValuedFunction";
+        private const string UserDefinedDataTypeTypeName = "UserDefinedDataType";
+        private const string UserDefinedTableTypeTypeName = "UserDefinedTableType";
+        private const string SynonymTypeName = "Synonym";
+        private const string StoredProcedureTypeName = "StoredProcedure";
+        private const string ViewTypeName = "View";
+        private const string TableTypeName = "Table";
+
+        /// <summary>
+        /// Test get definition for a table object with active connection
+        /// </summary>
+        [Fact]
+        public void GetValidTableDefinitionTest()
+        {
+            // Get live connectionInfo and serverConnection
+            ConnectionInfo connInfo = LiveConnectionHelper.InitLiveConnectionInfoForDefinition();
+            ServerConnection serverConnection = LiveConnectionHelper.InitLiveServerConnectionForDefinition(connInfo);
+
+            Scripter scripter = new Scripter(serverConnection, connInfo);
+            string objectName = "spt_monitor";
+
+            string schemaName = null;
+            string objectType = "TABLE";
+
+            // Get locations for valid table object
+            Location[] locations = scripter.GetSqlObjectDefinition(scripter.GetTableScripts, objectName, schemaName, objectType);
+            Assert.NotNull(locations);
+            Cleanup(locations);
+        }
+
+        /// <summary>
+        /// Test get definition for a invalid table object with active connection
+        /// </summary>
+        [Fact]
+        public void GetTableDefinitionInvalidObjectTest()
+        {
+            // Get live connectionInfo and serverConnection
+            ConnectionInfo connInfo = LiveConnectionHelper.InitLiveConnectionInfoForDefinition();
+            ServerConnection serverConnection = LiveConnectionHelper.InitLiveServerConnectionForDefinition(connInfo);
+
+            Scripter scripter = new Scripter(serverConnection, connInfo);
+            string objectName = "test_invalid";
+            string schemaName = null;
+            string objectType = "TABLE";
+
+            // Get locations for invalid table object
+            Location[] locations = scripter.GetSqlObjectDefinition(scripter.GetTableScripts, objectName, schemaName, objectType);
+            Assert.Null(locations);
+        }
+
+        /// <summary>
+        /// Test get definition for a valid table object with schema and active connection
+        /// </summary>
+        [Fact]
+        public void GetTableDefinitionWithSchemaTest()
+        {
+            // Get live connectionInfo and serverConnection
+            ConnectionInfo connInfo = LiveConnectionHelper.InitLiveConnectionInfoForDefinition();
+            ServerConnection serverConnection = LiveConnectionHelper.InitLiveServerConnectionForDefinition(connInfo);
+
+            Scripter scripter = new Scripter(serverConnection, connInfo);
+            string objectName = "spt_monitor";
+
+            string schemaName = "dbo";
+            string objectType = "TABLE";
+
+            // Get locations for valid table object with schema name
+            Location[] locations = scripter.GetSqlObjectDefinition(scripter.GetTableScripts, objectName, schemaName, objectType);
+            Assert.NotNull(locations);
+            Cleanup(locations);
+        }
+
+        /// <summary>
+        /// Test GetDefinition with an unsupported type(schema - dbo). Expect a error result.
+        /// </summary>
+        [Fact]
+        public void GetUnsupportedDefinitionErrorTest()
+        {
+            ConnectionInfo connInfo = LiveConnectionHelper.InitLiveConnectionInfoForDefinition();
+            ServerConnection serverConnection = LiveConnectionHelper.InitLiveServerConnectionForDefinition(connInfo);
+
+            Scripter scripter = new Scripter(serverConnection, connInfo);
+            string objectName = "objects";
+            string schemaName = "sys";
+            // When I try to get definition for 'Collation'
+            DefinitionResult result = scripter.GetDefinitionUsingDeclarationType(DeclarationType.Collation, "master.sys.objects", objectName, schemaName);
+            // Then I expect non null result with error flag set
+            Assert.NotNull(result);
+            Assert.True(result.IsErrorResult);
+        }
+
+        /// <summary>
+        /// Get Definition for a object with no definition. Expect a error result
+        /// </summary>
+        [Fact]
+        public void GetDefinitionWithNoResultsFoundError()
+        {
+            ConnectionInfo connInfo = LiveConnectionHelper.InitLiveConnectionInfoForDefinition();
+            ServerConnection serverConnection = LiveConnectionHelper.InitLiveServerConnectionForDefinition(connInfo);
+
+            Scripter scripter = new Scripter(serverConnection, connInfo);
+            string objectName = "from";
+            Position position = new Position()
+            {
+                Line = 1,
+                Character = 14
+            };
+            ScriptParseInfo scriptParseInfo = new ScriptParseInfo() { IsConnected = true };
+            Mock<IBindingContext> bindingContextMock = new Mock<IBindingContext>();
+            DefinitionResult result = scripter.GetScript(scriptParseInfo.ParseResult, position, bindingContextMock.Object.MetadataDisplayInfoProvider, objectName, null);
+
+            Assert.NotNull(result);
+            Assert.True(result.IsErrorResult);
+            Assert.Equal(SR.PeekDefinitionNoResultsError, result.Message);
+        }
+
+        /// <summary>
+        /// Test GetDefinition with a forced timeout. Expect a error result.
+        /// </summary>
+        [Fact]
+        public void GetDefinitionTimeoutTest()
+        {
+            // Given a binding queue that will automatically time out
+            var languageService = new LanguageService();
+            Mock<ConnectedBindingQueue> queueMock = new Mock<ConnectedBindingQueue>();
+            languageService.BindingQueue = queueMock.Object;
+            ManualResetEvent mre = new ManualResetEvent(true); // Do not block
+            Mock<QueueItem> itemMock = new Mock<QueueItem>();
+            itemMock.Setup(i => i.ItemProcessed).Returns(mre);
+
+            DefinitionResult timeoutResult = null;
+
+            queueMock.Setup(q => q.QueueBindingOperation(
+                It.IsAny<string>(),
+                It.IsAny<Func<IBindingContext, CancellationToken, object>>(),
+                It.IsAny<Func<IBindingContext, object>>(),
+                It.IsAny<int?>(),
+                It.IsAny<int?>()))
+            .Callback<string, Func<IBindingContext, CancellationToken, object>, Func<IBindingContext, object>, int?, int?>(
+                (key, bindOperation, timeoutOperation, t1, t2) =>
+                {
+                    timeoutResult = (DefinitionResult)timeoutOperation((IBindingContext)null);
+                    itemMock.Object.Result = timeoutResult;
+                })
+            .Returns(() => itemMock.Object);
+
+            TextDocumentPosition textDocument = new TextDocumentPosition
+            {
+                TextDocument = new TextDocumentIdentifier { Uri = OwnerUri },
+                Position = new Position
+                {
+                    Line = 0,
+                    Character = 20
+                }
+            };
+            LiveConnectionHelper.TestConnectionResult connectionResult = LiveConnectionHelper.InitLiveConnectionInfo();
+            ScriptFile scriptFile = connectionResult.ScriptFile;
+            ConnectionInfo connInfo = connectionResult.ConnectionInfo;
+            scriptFile.Contents = "select * from dbo.func ()";
+
+            ScriptParseInfo scriptInfo = new ScriptParseInfo { IsConnected = true };
+            languageService.ScriptParseInfoMap.Add(OwnerUri, scriptInfo);
+
+            // When I call the language service
+            var result = languageService.GetDefinition(textDocument, scriptFile, connInfo);
+
+            // Then I expect null locations and an error to be reported
+            Assert.NotNull(result);
+            Assert.True(result.IsErrorResult);
+            // Check timeout message
+            Assert.Equal(SR.PeekDefinitionTimedoutError, result.Message);
+        }
+
+        /// <summary>
+        /// Test get definition for a view object with active connection
+        /// </summary>
+        [Fact]
+        public void GetValidViewDefinitionTest()
+        {
+            ConnectionInfo connInfo = LiveConnectionHelper.InitLiveConnectionInfoForDefinition();
+            ServerConnection serverConnection = LiveConnectionHelper.InitLiveServerConnectionForDefinition(connInfo);
+
+            Scripter scripter = new Scripter(serverConnection, connInfo);
+            string objectName = "objects";
+            string schemaName = "sys";
+            string objectType = "VIEW";
+
+            Location[] locations = scripter.GetSqlObjectDefinition(scripter.GetViewScripts, objectName, schemaName, objectType);
+            Assert.NotNull(locations);
+            Cleanup(locations);
+        }
+
+        /// <summary>
+        /// Test get definition for an invalid view object with no schema name and with active connection
+        /// </summary>
+        [Fact]
+        public void GetViewDefinitionInvalidObjectTest()
+        {
+            // Get live connectionInfo and serverConnection
+            ConnectionInfo connInfo = LiveConnectionHelper.InitLiveConnectionInfoForDefinition();
+            ServerConnection serverConnection = LiveConnectionHelper.InitLiveServerConnectionForDefinition(connInfo);
+
+            Scripter scripter = new Scripter(serverConnection, connInfo);
+            string objectName = "objects";
+            string schemaName = null;
+            string objectType = "VIEW";
+
+            Location[] locations = scripter.GetSqlObjectDefinition(scripter.GetViewScripts, objectName, schemaName, objectType);
+            Assert.Null(locations);
+        }
+
+        /// <summary>
+        /// Test get definition for a stored procedure object with active connection
+        /// </summary>
+        [Fact]
+        public void GetStoredProcedureDefinitionTest()
+        {
+            // Get live connectionInfo and serverConnection
+            ConnectionInfo connInfo = LiveConnectionHelper.InitLiveConnectionInfoForDefinition();
+            ServerConnection serverConnection = LiveConnectionHelper.InitLiveServerConnectionForDefinition(connInfo);
+
+            Scripter scripter = new Scripter(serverConnection, connInfo);
+            string objectName = "sp_MSrepl_startup";
+
+            string schemaName = "dbo";
+            string objectType = "PROCEDURE";
+
+            Location[] locations = scripter.GetSqlObjectDefinition(scripter.GetStoredProcedureScripts, objectName, schemaName, objectType);
+            Assert.NotNull(locations);
+            Cleanup(locations);
+        }
+
+        /// <summary>
+        /// Test get definition for a stored procedure object that does not exist with active connection
+        /// </summary>
+        [Fact]
+        public void GetStoredProcedureDefinitionFailureTest()
+        {
+            // Get live connectionInfo and serverConnection
+            ConnectionInfo connInfo = LiveConnectionHelper.InitLiveConnectionInfoForDefinition();
+            ServerConnection serverConnection = LiveConnectionHelper.InitLiveServerConnectionForDefinition(connInfo);
+
+            Scripter scripter = new Scripter(serverConnection, connInfo);
+            string objectName = "SP2";
+            string schemaName = "dbo";
+            string objectType = "PROCEDURE";
+
+            Location[] locations = scripter.GetSqlObjectDefinition(scripter.GetStoredProcedureScripts, objectName, schemaName, objectType);
+            Assert.Null(locations);
+        }
+
+        /// <summary>
+        /// Test get definition for a stored procedure object with active connection and no schema
+        /// </summary>
+        [Fact]
+        public void GetStoredProcedureDefinitionWithoutSchemaTest()
+        {
+            // Get live connectionInfo and serverConnection
+            ConnectionInfo connInfo = LiveConnectionHelper.InitLiveConnectionInfoForDefinition();
+            ServerConnection serverConnection = LiveConnectionHelper.InitLiveServerConnectionForDefinition(connInfo);
+
+            Scripter scripter = new Scripter(serverConnection, connInfo);
+            string objectName = "sp_MSrepl_startup";
+            string schemaName = null;
+            string objectType = "PROCEDURE";
+
+            Location[] locations = scripter.GetSqlObjectDefinition(scripter.GetStoredProcedureScripts, objectName, schemaName, objectType);
+            Assert.NotNull(locations);
+            Cleanup(locations);
+        }
+
+        /// <summary>
+        /// Test get definition for a scalar valued function object with active connection and explicit schema name. Expect non-null locations
+        /// </summary>
+        [Fact]
+        public void GetScalarValuedFunctionDefinitionWithSchemaNameSuccessTest()
+        {
+            ExecuteAndValidatePeekTest(AddTwoFunctionQuery, AddTwoFunctionName, ScalarValuedFunctionTypeName);
+        }
+
+        private void ExecuteAndValidatePeekTest(string query, string objectName, string objectType, string schemaName = "dbo")
+        {
+            if (!string.IsNullOrEmpty(query))
+            {
+                using (SqlTestDb testDb = SqlTestDb.CreateNew(TestServerType.OnPrem, query))
+                {
+                    ValidatePeekTest(testDb.DatabaseName, objectName, objectType, schemaName, true);
+                }
+            }
+            else
+            {
+                ValidatePeekTest(null, objectName, objectType, schemaName, false);
+            }
+        }
+
+        private void ValidatePeekTest(string databaseName, string objectName, string objectType, string schemaName, bool shouldReturnValidResult)
+        {
+            // Get live connectionInfo and serverConnection
+            ConnectionInfo connInfo = LiveConnectionHelper.InitLiveConnectionInfoForDefinition(databaseName);
+            ServerConnection serverConnection = LiveConnectionHelper.InitLiveServerConnectionForDefinition(connInfo);
+
+            Scripter scripter = new Scripter(serverConnection, connInfo);
+
+            Scripter.ScriptGetter sqlScriptGetter = null;
+            switch (objectType)
+            {
+                case SynonymTypeName:
+                    sqlScriptGetter = scripter.GetSynonymScripts;
+                    break;
+                case ScalarValuedFunctionTypeName:
+                    sqlScriptGetter = scripter.GetScalarValuedFunctionScripts;
+                    objectType = "Function";
+                    break;
+                case TableValuedFunctionTypeName:
+                    sqlScriptGetter = scripter.GetTableValuedFunctionScripts;
+                    objectType = "Function";
+                    break;
+                case TableTypeName:
+                    sqlScriptGetter = scripter.GetTableScripts;
+                    break;
+                case ViewTypeName:
+                    sqlScriptGetter = scripter.GetViewScripts;
+                    break;
+                case StoredProcedureTypeName:
+                    sqlScriptGetter = scripter.GetStoredProcedureScripts;
+                    break;
+                case UserDefinedDataTypeTypeName:
+                    sqlScriptGetter = scripter.GetUserDefinedDataTypeScripts;
+                    objectType = "Type";
+                    break;
+                case UserDefinedTableTypeTypeName:
+                    sqlScriptGetter = scripter.GetUserDefinedTableTypeScripts;
+                    objectType = "Type";
+                    break;
+            }
+
+            Location[] locations = scripter.GetSqlObjectDefinition(sqlScriptGetter, objectName, schemaName, objectType);
+            if (shouldReturnValidResult)
+            {
+                Assert.NotNull(locations);
+                Cleanup(locations);
+            }
+            else
+            {
+                Assert.Null(locations);
+            }
+        }
+
+        /// <summary>
+        /// Test get definition for a table valued function object with active connection and explicit schema name. Expect non-null locations
+        /// </summary>
+        [Fact]
+        public void GetTableValuedFunctionDefinitionWithSchemaNameSuccessTest()
+        {
+            ExecuteAndValidatePeekTest(ReturnTableTableFunctionQuery, ReturnTableFunctionName, TableValuedFunctionTypeName);
+        }
+
+        /// <summary>
+        /// Test get definition for a scalar valued function object that doesn't exist with active connection. Expect null locations
+        /// </summary>
+        [Fact]
+        public void GetScalarValuedFunctionDefinitionWithNonExistentFailureTest()
+        {
+            string objectName = "doesNotExist";
+            string schemaName = "dbo";
+            string objectType = ScalarValuedFunctionTypeName;
+
+            ExecuteAndValidatePeekTest(null, objectName, objectType, schemaName);
+        }
+
+        /// <summary>
+        /// Test get definition for a table valued function object that doesn't exist with active connection. Expect null locations
+        /// </summary>
+        [Fact]
+        public void GetTableValuedFunctionDefinitionWithNonExistentObjectFailureTest()
+        {
+            string objectName = "doesNotExist";
+            string schemaName = "dbo";
+            string objectType = TableValuedFunctionTypeName;
+            ExecuteAndValidatePeekTest(null, objectName, objectType, schemaName);
+        }
+
+        /// <summary>
+        /// Test get definition for a scalar valued function object with active connection. Expect non-null locations
+        /// </summary>
+        [Fact]
+        public void GetScalarValuedFunctionDefinitionWithoutSchemaNameSuccessTest()
+        {
+            ExecuteAndValidatePeekTest(AddTwoFunctionQuery, AddTwoFunctionName, ScalarValuedFunctionTypeName, null);
+        }
+
+        /// <summary>
+        /// Test get definition for a table valued function object with active connection. Expect non-null locations
+        /// </summary>
+        [Fact]
+        public void GetTableValuedFunctionDefinitionWithoutSchemaNameSuccessTest()
+        {
+            ExecuteAndValidatePeekTest(ReturnTableTableFunctionQuery, ReturnTableFunctionName, TableValuedFunctionTypeName, null);
+        }
+
+
+        /// <summary>
+        /// Test get definition for a user defined data type object with active connection and explicit schema name. Expect non-null locations
+        /// </summary>
+        [Fact]
+        public void GetUserDefinedDataTypeDefinitionWithSchemaNameSuccessTest()
+        {
+            ExecuteAndValidatePeekTest(SsnTypeQuery, SsnTypeName, UserDefinedDataTypeTypeName);
+        }
+
+        /// <summary>
+        /// Test get definition for a user defined data type object with active connection. Expect non-null locations
+        /// </summary>
+        [Fact]
+        public void GetUserDefinedDataTypeDefinitionWithoutSchemaNameSuccessTest()
+        {
+            ExecuteAndValidatePeekTest(SsnTypeQuery, SsnTypeName, UserDefinedDataTypeTypeName, null);
+        }
+
+        /// <summary>
+        /// Test get definition for a user defined data type object that doesn't exist with active connection. Expect null locations
+        /// </summary>
+        [Fact]
+        public void GetUserDefinedDataTypeDefinitionWithNonExistentFailureTest()
+        {
+            string objectName = "doesNotExist";
+            string schemaName = "dbo";
+            string objectType = UserDefinedDataTypeTypeName;
+            ExecuteAndValidatePeekTest(null, objectName, objectType, schemaName);
+        }
+
+        /// <summary>
+        /// Test get definition for a user defined table type object with active connection and explicit schema name. Expect non-null locations
+        /// </summary>
+        [Fact]
+        public void GetUserDefinedTableTypeDefinitionWithSchemaNameSuccessTest()
+        {
+            ExecuteAndValidatePeekTest(LocationTableTypeQuery, LocationTableTypeName, UserDefinedTableTypeTypeName);
+        }
+
+        /// <summary>
+        /// Test get definition for a user defined table type object with active connection. Expect non-null locations
+        /// </summary>
+        [Fact]
+        public void GetUserDefinedTableTypeDefinitionWithoutSchemaNameSuccessTest()
+        {
+            ExecuteAndValidatePeekTest(LocationTableTypeQuery, LocationTableTypeName, UserDefinedTableTypeTypeName, null);
+        }
+
+        /// <summary>
+        /// Test get definition for a user defined table type object that doesn't exist with active connection. Expect null locations
+        /// </summary>
+        [Fact]
+        public void GetUserDefinedTableTypeDefinitionWithNonExistentFailureTest()
+        {
+            string objectName = "doesNotExist";
+            string schemaName = "dbo";
+            string objectType = UserDefinedTableTypeTypeName;
+            ExecuteAndValidatePeekTest(null, objectName, objectType, schemaName);
+
+        }
+
+        /// <summary>
+        /// Test get definition for a synonym object with active connection and explicit schema name. Expect non-null locations
+        /// </summary>
+        [Fact]
+        public void GetSynonymDefinitionWithSchemaNameSuccessTest()
+        {
+            ExecuteAndValidatePeekTest(TestTableSynonymQuery, TestTableSynonymName, SynonymTypeName);
+        }
+
+
+        /// <summary>
+        /// Test get definition for a Synonym object with active connection. Expect non-null locations
+        /// </summary>
+        [Fact]
+        public void GetSynonymDefinitionWithoutSchemaNameSuccessTest()
+        {
+            ExecuteAndValidatePeekTest(TestTableSynonymQuery, TestTableSynonymName, SynonymTypeName, null);
+        }
+
+        /// <summary>
+        /// Test get definition for a Synonym object that doesn't exist with active connection. Expect null locations
+        /// </summary>
+        [Fact]
+        public void GetSynonymDefinitionWithNonExistentFailureTest()
+        {
+            string objectName = "doesNotExist";
+            string schemaName = "dbo";
+            string objectType = "Synonym";
+            ExecuteAndValidatePeekTest(null, objectName, objectType, schemaName);
+        }
+
+        /// <summary>
+        /// Test get definition using declaration type for a view object with active connection
+        /// Expect a non-null result with location
+        /// </summary>
+        [Fact]
+        public void GetDefinitionUsingDeclarationTypeWithValidObjectTest()
+        {
+            ConnectionInfo connInfo = LiveConnectionHelper.InitLiveConnectionInfoForDefinition();
+            ServerConnection serverConnection = LiveConnectionHelper.InitLiveServerConnectionForDefinition(connInfo);
+
+            Scripter scripter = new Scripter(serverConnection, connInfo);
+            string objectName = "objects";
+            string schemaName = "sys";
+
+            DefinitionResult result = scripter.GetDefinitionUsingDeclarationType(DeclarationType.View, "master.sys.objects", objectName, schemaName);
+            Assert.NotNull(result);
+            Assert.NotNull(result.Locations);
+            Assert.False(result.IsErrorResult);
+            Cleanup(result.Locations);
+
+        }
+
+        /// <summary>
+        /// Test get definition using declaration type for a non existent view object with active connection
+        /// Expect a non-null result with location
+        /// </summary>
+        [Fact]
+        public void GetDefinitionUsingDeclarationTypeWithNonexistentObjectTest()
+        {
+            ConnectionInfo connInfo = LiveConnectionHelper.InitLiveConnectionInfoForDefinition();
+            ServerConnection serverConnection = LiveConnectionHelper.InitLiveServerConnectionForDefinition(connInfo);
+
+            Scripter scripter = new Scripter(serverConnection, connInfo);
+            string objectName = "doesNotExist";
+            string schemaName = "sys";
+
+            DefinitionResult result = scripter.GetDefinitionUsingDeclarationType(DeclarationType.View, "master.sys.objects", objectName, schemaName);
+            Assert.NotNull(result);
+            Assert.True(result.IsErrorResult);
+        }
+
+        /// <summary>
+        /// Test get definition using quickInfo text for a view object with active connection
+        /// Expect a non-null result with location
+        /// </summary>
+        [Fact]
+        public void GetDefinitionUsingQuickInfoTextWithValidObjectTest()
+        {
+            ConnectionInfo connInfo = LiveConnectionHelper.InitLiveConnectionInfoForDefinition();
+            ServerConnection serverConnection = LiveConnectionHelper.InitLiveServerConnectionForDefinition(connInfo);
+
+            Scripter scripter = new Scripter(serverConnection, connInfo);
+            string objectName = "objects";
+            string schemaName = "sys";
+            string quickInfoText = "view master.sys.objects";
+
+            DefinitionResult result = scripter.GetDefinitionUsingQuickInfoText(quickInfoText, objectName, schemaName);
+            Assert.NotNull(result);
+            Assert.NotNull(result.Locations);
+            Assert.False(result.IsErrorResult);
+            Cleanup(result.Locations);
+
+        }
+
+        /// <summary>
+        /// Test get definition using quickInfo text for a view object with active connection
+        /// Expect a non-null result with location
+        /// </summary>
+        [Fact]
+        public void GetDefinitionUsingQuickInfoTextWithNonexistentObjectTest()
+        {
+            ConnectionInfo connInfo = LiveConnectionHelper.InitLiveConnectionInfoForDefinition();
+            ServerConnection serverConnection = LiveConnectionHelper.InitLiveServerConnectionForDefinition(connInfo);
+
+            Scripter scripter = new Scripter(serverConnection, connInfo);
+            string objectName = "doesNotExist";
+            string schemaName = "sys";
+            string quickInfoText = "view master.sys.objects";
+
+            DefinitionResult result = scripter.GetDefinitionUsingQuickInfoText(quickInfoText, objectName, schemaName);
+            Assert.NotNull(result);
+            Assert.True(result.IsErrorResult);
+        }
+
+        /// <summary>
+        /// Test if peek definition default database name is the default server connection database name
+        /// Given that there is no query connection
+        /// Expect database name to be "master"
+        /// </summary>
+        [Fact]
+        public void GetDatabaseWithNoQueryConnectionTest()
+        {
+            ConnectionInfo connInfo = LiveConnectionHelper.InitLiveConnectionInfoForDefinition();
+            ServerConnection serverConnection = LiveConnectionHelper.InitLiveServerConnectionForDefinition(connInfo);
+            DbConnection connection;
+            //Check if query connection is present
+            Assert.False(connInfo.TryGetConnection(ConnectionType.Query, out connection));
+
+            Scripter scripter = new Scripter(serverConnection, connInfo);
+            //Check if database name is the default server connection database name
+            Assert.Equal(scripter.Database.Name, "master");
+        }
+
+        /// <summary>
+        /// Test if the peek definition database name changes to the query connection database name
+        /// Give that there is a query connection
+        /// Expect database name to be query connection's database name
+        /// </summary>
+        [Fact]
+        public void GetDatabaseWithQueryConnectionTest()
+        {
+            ConnectionInfo connInfo = LiveConnectionHelper.InitLiveConnectionInfoForDefinition();
+            ServerConnection serverConnection = LiveConnectionHelper.InitLiveServerConnectionForDefinition(connInfo);
+            //Mock a query connection object
+            var mockQueryConnection = new Mock<DbConnection> { CallBase = true };
+            mockQueryConnection.SetupGet(x => x.Database).Returns("testdb");
+            connInfo.ConnectionTypeToConnectionMap[ConnectionType.Query] = mockQueryConnection.Object;
+            DbConnection connection;
+            //Check if query connection is present
+            Assert.True(connInfo.TryGetConnection(ConnectionType.Query, out connection));
+
+            Scripter scripter = new Scripter(serverConnection, connInfo);
+            //Check if database name is the database name in the query connection
+            Assert.Equal(scripter.Database.Name, "testdb");
+
+            // remove mock from ConnectionInfo
+            Assert.True(connInfo.ConnectionTypeToConnectionMap.TryRemove(ConnectionType.Query, out connection));
+        }
+
+        // Temporily commented out until a fix is pushed.
+
+        /// <summary>
+        /// Get Definition for a object with no definition. Expect a error result
+        /// </summary>
+        // [Fact]
+        // public async void GetDefinitionFromChildrenAndParents()
+        // {
+        //     string queryString = "select * from master.sys.objects";
+
+        //     // place the cursor on every token
+
+        //     //cursor on objects
+        //     TextDocumentPosition objectDocument = CreateTextDocPositionWithCursor(26, OwnerUri);
+                
+        //     //cursor on sys
+        //     TextDocumentPosition sysDocument = CreateTextDocPositionWithCursor(22, OwnerUri);
+
+        //     //cursor on master
+        //     TextDocumentPosition masterDocument = CreateTextDocPositionWithCursor(15, OwnerUri);
+
+        //     LiveConnectionHelper.TestConnectionResult connectionResult = LiveConnectionHelper.InitLiveConnectionInfo();
+        //     ScriptFile scriptFile = connectionResult.ScriptFile;
+        //     ConnectionInfo connInfo = connectionResult.ConnectionInfo;
+
+        //     var bindingQueue = new ConnectedBindingQueue();
+        //     bindingQueue.AddConnectionContext(connInfo);
+        //     scriptFile.Contents = queryString;
+
+        //     var service = new LanguageService();
+        //     service.BindingQueue = bindingQueue;
+        //     await service.UpdateLanguageServiceOnConnection(connectionResult.ConnectionInfo);
+        //     Thread.Sleep(2000);
+
+        //     ScriptParseInfo scriptInfo = new ScriptParseInfo { IsConnected = true };
+        //     scriptInfo.ConnectionKey = bindingQueue.AddConnectionContext(connInfo);
+        //     service.ScriptParseInfoMap.Add(OwnerUri, scriptInfo);
+
+        //     // When I call the language service
+        //     var objectResult = service.GetDefinition(objectDocument, scriptFile, connInfo);
+        //     var sysResult = service.GetDefinition(sysDocument, scriptFile, connInfo);
+        //     var masterResult = service.GetDefinition(masterDocument, scriptFile, connInfo);
+
+        //     // Then I expect the results to be non-null
+        //     Assert.NotNull(objectResult);
+        //     Assert.NotNull(sysResult);
+        //     Assert.NotNull(masterResult);
+
+        //     // And I expect the all results to be the same
+        //     Assert.True(CompareLocations(objectResult.Locations, sysResult.Locations));
+        //     Assert.True(CompareLocations(objectResult.Locations, masterResult.Locations));
+
+        //     Cleanup(objectResult.Locations);
+        //     Cleanup(sysResult.Locations);
+        //     Cleanup(masterResult.Locations);
+        //     service.ScriptParseInfoMap.Remove(OwnerUri);
+        // }
+
+        // [Fact]
+        // public async void GetDefinitionFromProcedures()
+        // {
+
+        //     string queryString = "EXEC master.dbo.sp_MSrepl_startup";
+
+        //     // place the cursor on every token
+
+        //     //cursor on objects
+        //     TextDocumentPosition fnDocument = CreateTextDocPositionWithCursor(30, TestUri);
+
+        //     //cursor on sys
+        //     TextDocumentPosition dboDocument = CreateTextDocPositionWithCursor(14, TestUri);
+
+        //     //cursor on master
+        //     TextDocumentPosition masterDocument = CreateTextDocPositionWithCursor(10, TestUri);
+
+        //     LiveConnectionHelper.TestConnectionResult connectionResult = LiveConnectionHelper.InitLiveConnectionInfo();
+        //     ScriptFile scriptFile = connectionResult.ScriptFile;
+        //     ConnectionInfo connInfo = connectionResult.ConnectionInfo;
+        //     var bindingQueue = new ConnectedBindingQueue();
+        //     bindingQueue.AddConnectionContext(connInfo);
+        //     scriptFile.Contents = queryString;
+
+        //     var service = new LanguageService();
+        //     service.BindingQueue = bindingQueue;
+        //     await service.UpdateLanguageServiceOnConnection(connectionResult.ConnectionInfo);
+        //     Thread.Sleep(2000);
+
+        //     ScriptParseInfo scriptInfo = new ScriptParseInfo { IsConnected = true };
+        //     scriptInfo.ConnectionKey = bindingQueue.AddConnectionContext(connInfo);
+        //     service.ScriptParseInfoMap.Add(TestUri, scriptInfo);
+
+        //     // When I call the language service
+        //     var fnResult = service.GetDefinition(fnDocument, scriptFile, connInfo);
+        //     var sysResult = service.GetDefinition(dboDocument, scriptFile, connInfo);
+        //     var masterResult = service.GetDefinition(masterDocument, scriptFile, connInfo);
+
+        //     // Then I expect the results to be non-null
+        //     Assert.NotNull(fnResult);
+        //     Assert.NotNull(sysResult);
+        //     Assert.NotNull(masterResult);
+
+        //     // And I expect the all results to be the same
+        //     Assert.True(CompareLocations(fnResult.Locations, sysResult.Locations));
+        //     Assert.True(CompareLocations(fnResult.Locations, masterResult.Locations));
+
+        //     Cleanup(fnResult.Locations);
+        //     Cleanup(sysResult.Locations);
+        //     Cleanup(masterResult.Locations);
+        //     service.ScriptParseInfoMap.Remove(TestUri);
+        // }
+
+
+        /// <summary>
+        /// Helper method to clean up script files
+        /// </summary>
+        private void Cleanup(Location[] locations)
+        {
+            Uri fileUri = new Uri(locations[0].Uri);
+            if (File.Exists(fileUri.LocalPath))
+            {
+                try
+                {
+                    File.Delete(fileUri.LocalPath);
+                }
+                catch (Exception)
+                {
+
+                }
+            }
+        }
+
+        /// <summary>
+        /// Helper method to compare 2 Locations arrays
+        /// </summary>
+        /// <param name="locationsA"></param>
+        /// <param name="locationsB"></param>
+        /// <returns></returns>
+        private bool CompareLocations(Location[] locationsA, Location[] locationsB)
+        {
+            HashSet<Location> locationSet = new HashSet<Location>();
+            foreach (var location in locationsA)
+            {
+                locationSet.Add(location);
+            }
+            foreach (var location in locationsB)
+            {
+                if (!locationSet.Contains(location))
+                {
+                    return false;
+                }
+            }
+            return true;
+        }
+
+        private TextDocumentPosition CreateTextDocPositionWithCursor(int column, string OwnerUri)
+        {
+            TextDocumentPosition textDocPos = new TextDocumentPosition
+            {
+                TextDocument = new TextDocumentIdentifier { Uri = OwnerUri },
+                Position = new Position
+                {
+                    Line = 0,
+                    Character = column
+                }
+            };
+            return textDocPos;
+        }
+    }
+}