--- conflicted
+++ resolved
@@ -8,11 +8,8 @@
 using System.Threading.Tasks;
 using Microsoft.Data.SqlClient;
 using Microsoft.SqlServer.Dac;
-<<<<<<< HEAD
 using Microsoft.SqlTools.ServiceLayer.Connection;
-=======
 using Microsoft.SqlTools.Hosting.Protocol;
->>>>>>> 1a93404e
 using Microsoft.SqlTools.ServiceLayer.Connection.ReliableConnection;
 using Microsoft.SqlTools.ServiceLayer.DacFx;
 using Microsoft.SqlTools.ServiceLayer.DacFx.Contracts;
@@ -543,7 +540,6 @@
             }
         }
 
-<<<<<<< HEAD
         ///
         /// Verify that options are set correctly for a deploy request
         /// </summary>
@@ -683,7 +679,8 @@
                     targetDb.Cleanup();
                 }
             }
-=======
+        }
+
         // <summary>
         /// Verify that options can get retrieved from publish profile
         /// </summary>
@@ -756,7 +753,6 @@
             }
 
             return true;
->>>>>>> 1a93404e
         }
 
         private string InitialExtract(DacFxService service, SqlTestDb sourceDb, LiveConnectionHelper.TestConnectionResult result)
