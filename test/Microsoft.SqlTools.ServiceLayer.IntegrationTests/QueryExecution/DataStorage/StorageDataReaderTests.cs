//
// Copyright (c) Microsoft. All rights reserved.
// Licensed under the MIT license. See LICENSE file in the project root for full license information.
//

using System;
using System.Data.Common;
using System.Threading.Tasks;
using Microsoft.SqlTools.ServiceLayer.Connection;
using Microsoft.SqlTools.ServiceLayer.QueryExecution.DataStorage;
using Microsoft.SqlTools.ServiceLayer.Workspace.Contracts;
using Microsoft.SqlTools.Test.Utility;
using Xunit;

namespace Microsoft.SqlTools.ServiceLayer.IntegrationTests.QueryExecution.DataStorage
{
    public class StorageDataReaderTests
    {
        private async Task<StorageDataReader> GetTestStorageDataReader(string query)
        {
<<<<<<< HEAD
            ScriptFile scriptFile;
            ConnectionInfo connInfo = TestObjects.InitLiveConnectionInfo(out scriptFile);
            DbConnection connection;
            connInfo.TryGetConnection(ConnectionType.Default, out connection);

            var command = connection.CreateCommand();
=======
            var result = await TestObjects.InitLiveConnectionInfo();

            var command = result.ConnectionInfo.SqlConnection.CreateCommand();
>>>>>>> 0e29b181
            command.CommandText = query;
            DbDataReader reader = command.ExecuteReader();

            return new StorageDataReader(reader);
        }

        /// <summary>
        /// Validate GetBytesWithMaxCapacity
        /// </summary>
        [Fact]
        public async Task GetBytesWithMaxCapacityTest()
        {
            var storageReader = await GetTestStorageDataReader(
                "SELECT CAST([name] as TEXT) As TextName FROM sys.all_columns");
            DbDataReader reader = storageReader.DbDataReader;

            reader.Read();
            Assert.False(storageReader.IsDBNull(0));

            byte[] bytes = storageReader.GetBytesWithMaxCapacity(0, 100);
            Assert.NotNull(bytes);
        }

        /// <summary>
        /// Validate GetCharsWithMaxCapacity
        /// </summary>
        [Fact]
        public async Task GetCharsWithMaxCapacityTest()
        {
            var storageReader = await GetTestStorageDataReader(
                "SELECT name FROM sys.all_columns");
            DbDataReader reader = storageReader.DbDataReader;

            reader.Read();
            Assert.False(storageReader.IsDBNull(0));

            Assert.NotNull(storageReader.GetValue(0));

            string shortName = storageReader.GetCharsWithMaxCapacity(0, 2);
            Assert.True(shortName.Length == 2);

            Assert.Throws<ArgumentOutOfRangeException>(() => storageReader.GetBytesWithMaxCapacity(0, 0));
            Assert.Throws<ArgumentOutOfRangeException>(() => storageReader.GetCharsWithMaxCapacity(0, 0));     
        }

        /// <summary>
        /// Validate GetXmlWithMaxCapacity
        /// </summary>
        [Fact]
        public async Task GetXmlWithMaxCapacityTest()
        {
            var storageReader = await GetTestStorageDataReader(
                "SELECT CAST('<xml>Test XML context</xml>' AS XML) As XmlColumn");
            DbDataReader reader = storageReader.DbDataReader;

            reader.Read();
            Assert.False(storageReader.IsDBNull(0));

            string shortXml = storageReader.GetXmlWithMaxCapacity(0, 2);
            Assert.True(shortXml.Length == 3);
        }

        /// <summary>
        /// Validate StringWriterWithMaxCapacity Write test
        /// </summary>
        [Fact]
        public void StringWriterWithMaxCapacityTest()
        {
            var writer = new StorageDataReader.StringWriterWithMaxCapacity(null, 4);
            string output = "...";
            writer.Write(output);
            Assert.True(writer.ToString().Equals(output));
            writer.Write('.');
            Assert.True(writer.ToString().Equals(output + '.'));       
            writer.Write(output);
            writer.Write('.');
            Assert.True(writer.ToString().Equals(output + '.'));
        }       
    }
}<|MERGE_RESOLUTION|>--- conflicted
+++ resolved
@@ -18,18 +18,11 @@
     {
         private async Task<StorageDataReader> GetTestStorageDataReader(string query)
         {
-<<<<<<< HEAD
-            ScriptFile scriptFile;
-            ConnectionInfo connInfo = TestObjects.InitLiveConnectionInfo(out scriptFile);
+            var result = await TestObjects.InitLiveConnectionInfo();
             DbConnection connection;
-            connInfo.TryGetConnection(ConnectionType.Default, out connection);
+            result.ConnectionInfo.TryGetConnection(ConnectionType.Default, out connection);
 
             var command = connection.CreateCommand();
-=======
-            var result = await TestObjects.InitLiveConnectionInfo();
-
-            var command = result.ConnectionInfo.SqlConnection.CreateCommand();
->>>>>>> 0e29b181
             command.CommandText = query;
             DbDataReader reader = command.ExecuteReader();
 
