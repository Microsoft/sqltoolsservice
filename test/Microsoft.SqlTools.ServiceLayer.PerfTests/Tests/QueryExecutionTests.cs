﻿//
// Copyright (c) Microsoft. All rights reserved.
// Licensed under the MIT license. See LICENSE file in the project root for full license information.
//

using System;
using System.Linq;
using System.Threading.Tasks;
using Microsoft.SqlTools.ServiceLayer.QueryExecution.Contracts;
using Microsoft.SqlTools.ServiceLayer.Test.Common;
using Xunit;

namespace Microsoft.SqlTools.ServiceLayer.PerfTests
{
    public class QueryExecutionTests
    {
        [Fact]
        public async Task QueryResultSummaryOnPremTest()
        {
            TestServerType serverType = TestServerType.OnPrem;

            using (SelfCleaningTempFile queryTempFile = new SelfCleaningTempFile())
            using (TestServiceDriverProvider testService = new TestServiceDriverProvider())
            {
                const string query = Scripts.MasterBasicQuery;

                await testService.ConnectForQuery(serverType, query, queryTempFile.FilePath, SqlTestDb.MasterDatabaseName);
                var queryResult = await testService.CalculateRunTime(() => testService.RunQueryAndWaitToComplete(queryTempFile.FilePath, query), true);

                Assert.NotNull(queryResult);
                Assert.True(queryResult.BatchSummaries.Any(x => x.ResultSetSummaries.Any(r => r.RowCount > 0)));

                await testService.Disconnect(queryTempFile.FilePath);
            }
        }

        [Fact]
        public async Task QueryResultFirstOnPremTest()
        {
            TestServerType serverType = TestServerType.OnPrem;

            using (SelfCleaningTempFile queryTempFile = new SelfCleaningTempFile())
            using (TestServiceDriverProvider testService = new TestServiceDriverProvider())
            {
                const string query = Scripts.MasterBasicQuery;

                await testService.ConnectForQuery(serverType, query, queryTempFile.FilePath, SqlTestDb.MasterDatabaseName);

                var queryResult = await testService.CalculateRunTime(async () =>
                {
                    await testService.RunQueryAndWaitToComplete(queryTempFile.FilePath, query);
                    return await testService.ExecuteSubset(queryTempFile.FilePath, 0, 0, 0, 100);
                }, true);

                Assert.NotNull(queryResult);
                Assert.NotNull(queryResult.ResultSubset);
                Assert.True(queryResult.ResultSubset.Rows.Any());

                await testService.Disconnect(queryTempFile.FilePath);
            }
        }

        [Fact]
        [CreateTestDb(TestServerType.OnPrem)]
        public async Task CancelQueryOnPremTest()
        {
            TestServerType serverType = TestServerType.OnPrem;

            using (SelfCleaningTempFile queryTempFile = new SelfCleaningTempFile())
            using (TestServiceDriverProvider testService = new TestServiceDriverProvider())
            {
                await testService.ConnectForQuery(serverType, Scripts.DelayQuery, queryTempFile.FilePath, Common.PerfTestDatabaseName);
                var queryParams = new QueryExecuteParams
                {
                    OwnerUri = queryTempFile.FilePath,
                    QuerySelection = null
                };

<<<<<<< HEAD
                var result = await testService.Driver.SendRequest(QueryExecuteRequest.Type, queryParams);
                if (result != null && string.IsNullOrEmpty(result.Messages))
=======
                var result = await testHelper.Driver.SendRequest(QueryExecuteRequest.Type, queryParams);
                if (result != null)
>>>>>>> e71bcefb
                {
                    TestTimer timer = new TestTimer() { PrintResult = true };
                    await testService.ExecuteWithTimeout(timer, 100000, async () => 
                    {
                        var cancelQueryResult = await testService.CancelQuery(queryTempFile.FilePath);
                        return true;
                    },  TimeSpan.FromMilliseconds(10));
                }
                else
                {
                    Assert.True(false, "Failed to run the query");
                }

                await testService.Disconnect(queryTempFile.FilePath);
            }
        }
    }
}<|MERGE_RESOLUTION|>--- conflicted
+++ resolved
@@ -76,13 +76,8 @@
                     QuerySelection = null
                 };
 
-<<<<<<< HEAD
                 var result = await testService.Driver.SendRequest(QueryExecuteRequest.Type, queryParams);
-                if (result != null && string.IsNullOrEmpty(result.Messages))
-=======
-                var result = await testHelper.Driver.SendRequest(QueryExecuteRequest.Type, queryParams);
                 if (result != null)
->>>>>>> e71bcefb
                 {
                     TestTimer timer = new TestTimer() { PrintResult = true };
                     await testService.ExecuteWithTimeout(timer, 100000, async () => 
