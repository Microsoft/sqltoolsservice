pool:
  name: Hosted VS2017
  demands:
  - Cmd
  - npm

steps:
- task: ArchiveFiles@1
  displayName: 'Archive source '
  inputs:
    rootFolder: '$(Build.SourcesDirectory)'
    includeRootFolder: false
    archiveType: tar
    archiveFile: '$(Build.ArtifactStagingDirectory)/source.tar.gz'

- task: PublishBuildArtifacts@1
  displayName: 'Publish Artifact: source'
  inputs:
    PathtoPublish: '$(Build.ArtifactStagingDirectory)/source.tar.gz'
    ArtifactName: source

- task: UseDotNet@2
  displayName: 'Use defined .NET Core sdk'
  inputs:
    useGlobalJson: true

- task: DotNetCoreCLI@1
  displayName: 'dotnet restore src/Microsoft.SqlTools.Credentials'
  inputs:
    command: restore
    projects: '$(Build.SourcesDirectory)/src/Microsoft.SqlTools.Credentials'
    arguments: '--configfile $(Build.SourcesDirectory)/nuget.config'

- task: DotNetCoreCLI@1
  displayName: 'dotnet restore src/Microsoft.SqlTools.Hosting'
  inputs:
    command: restore
    projects: '$(Build.SourcesDirectory)/src/Microsoft.SqlTools.Hosting'
    arguments: '--configfile $(Build.SourcesDirectory)/nuget.config'

- task: DotNetCoreCLI@1
  displayName: 'dotnet restore src/Microsoft.SqlTools.ServiceLayer'
  inputs:
    command: restore
    projects: '$(Build.SourcesDirectory)/src/Microsoft.SqlTools.ServiceLayer'
    arguments: '--configfile $(Build.SourcesDirectory)/nuget.config'

- task: DotNetCoreCLI@2
  displayName: 'dotnet build src/Microsoft.SqlTools.ServiceLayer'
  inputs:
    projects: '$(Build.SourcesDirectory)/src/Microsoft.SqlTools.ServiceLayer'

- task: DotNetCoreCLI@2
  displayName: 'dotnet build src/Microsoft.SqlTools.ServiceLayer --configuration Release'
  inputs:
    projects: '$(Build.SourcesDirectory)/src/Microsoft.SqlTools.ServiceLayer '
    arguments: '--configuration Release'

- task: BatchScript@1
  displayName: 'Run script build.cmd'
  inputs:
    filename: build.cmd
    arguments: '-target=all -mono'
  continueOnError: true

- task: DotNetCoreCLI@1
  displayName: 'dotnet restore test/Microsoft.SqlTools.ServiceLayer.UnitTests'
  inputs:
    command: restore
    projects: test/Microsoft.SqlTools.ServiceLayer.UnitTests

- task: DotNetCoreCLI@1
  displayName: 'dotnet test test/Microsoft.SqlTools.ServiceLayer.UnitTests'
  inputs:
    command: test
    projects: test/Microsoft.SqlTools.ServiceLayer.UnitTests
    arguments: '--logger "trx;LogFileName=xunit.trx"'

- task: Npm@1
  displayName: 'npm install -g gulp-cli'
  inputs:
    command: custom
    verbose: false
    customCommand: 'install -g gulp-cli'

- task: BatchScript@1
  displayName: 'Run script test/CodeCoverage/runintegration.bat'
  inputs:
    filename: test/CodeCoverage/runintegration.bat
    workingFolder: test/CodeCoverage
  enabled: false

<<<<<<< HEAD
- script: |
   copy /Y $(Build.SourcesDirectory)\bin\patch\*  $(Build.SourcesDirectory)\artifacts\publish\Microsoft.SqlTools.ServiceLayer\osx.10.11-x64\netcoreapp3.1\
   
  displayName: 'Copy SqlClient KeepAlive patch to macOS archive'

- task: SFP.build-tasks.custom-build-task-1.EsrpCodeSigning@2.0.20200520.3
=======
- task: SFP.build-tasks.custom-build-task-1.EsrpCodeSigning@1
>>>>>>> ffe4be51
  displayName: 'ESRP CodeSigning - sha256 only'
  inputs:
    ConnectedServiceName: 'Code Signing'
    FolderPath: '$(Build.SourcesDirectory)/artifacts/publish'
    Pattern: 'Microsoft.SqlTools.ManagedBatchParser.dll,MicrosoftSqlToolsCredentials.exe,MicrosoftSqlToolsServiceLayer.exe,SqlSerializationService.exe,SqlToolsResourceProviderService.exe,Microsoft.SqlTools.Hosting.dll,Microsoft.SqlTools.ResourceProvider.Core.dll,Microsoft.SqlTools.ResourceProvider.DefaultImpl.dll,MicrosoftSqlToolsCredentials.dll,MicrosoftSqlToolsServiceLayer.dll,Newtonsoft.Json.dll,SqlSerializationService.dll,SqlToolsResourceProviderService.dll,System.Data.SqlClient.dll,System.Net.Sockets.dll'
    signConfigType: inlineSignParams
    inlineOperation: |
     [
       {
         "keyCode": "CP-230012",
         "operationSetCode": "SigntoolSign",
         "parameters": [
         {
           "parameterName": "OpusName",
           "parameterValue": "SQL Tools Service"
         },
         {
           "parameterName": "OpusInfo",
           "parameterValue": "https://github.com/microsoft/sqltoolsservice"
         },
         {
           "parameterName": "PageHash",
           "parameterValue": "/NPH"
         },
         {
           "parameterName": "FileDigest",
           "parameterValue": "/fd sha256"
         },
         {
           "parameterName": "TimeStamp",
           "parameterValue": "/tr \"http://rfc3161.gtm.corp.microsoft.com/TSS/HttpTspServer\" /td sha256"
         }
         ],
         "toolName": "signtool.exe",
         "toolVersion": "6.2.9304.0"
       },
       {
         "keyCode": "CP-230012",
         "operationSetCode": "SigntoolVerify",
         "parameters": [
         {
           "parameterName": "VerifyAll",
           "parameterValue": "/all"
         }
             ],
         "toolName": "signtool.exe",
         "toolVersion": "6.2.9304.0"
       }
     ]
    SessionTimeout: 600
    MaxConcurrency: 5
  condition: and(succeeded(), eq(variables['signed'], true))

- task: ArchiveFiles@1
  displayName: 'Archive osx build'
  inputs:
    rootFolder: '$(Build.SourcesDirectory)/artifacts/publish/Microsoft.SqlTools.ServiceLayer/osx.10.11-x64/netcoreapp3.1'
    includeRootFolder: false
    archiveType: tar
    archiveFile: '$(Build.SourcesDirectory)/artifacts/package/Microsoft.SqlTools.ServiceLayer-osx-x64-netcoreapp3.1.tar.gz'

- task: ArchiveFiles@1
  displayName: 'Archive rhel build'
  inputs:
    rootFolder: '$(Build.SourcesDirectory)/artifacts/publish/Microsoft.SqlTools.ServiceLayer/rhel.7.2-x64/netcoreapp3.1'
    includeRootFolder: false
    archiveType: tar
    archiveFile: '$(Build.SourcesDirectory)/artifacts/package/Microsoft.SqlTools.ServiceLayer-rhel-x64-netcoreapp3.1.tar.gz'

- task: ArchiveFiles@1
  displayName: 'Archive windows 64 bit build'
  inputs:
    rootFolder: '$(Build.SourcesDirectory)/artifacts/publish/Microsoft.SqlTools.ServiceLayer/win7-x64/netcoreapp3.1'
    includeRootFolder: false
    archiveFile: '$(Build.SourcesDirectory)/artifacts/package/Microsoft.SqlTools.ServiceLayer-win-x64-netcoreapp3.1.zip'

- task: ArchiveFiles@1
  displayName: 'Archive windows 32 bit build'
  inputs:
    rootFolder: '$(Build.SourcesDirectory)/artifacts/publish/Microsoft.SqlTools.ServiceLayer/win7-x86/netcoreapp3.1'
    includeRootFolder: false
    archiveFile: '$(Build.SourcesDirectory)/artifacts/package/Microsoft.SqlTools.ServiceLayer-win-x86-netcoreapp3.1.zip'

- task: ArchiveFiles@1
  displayName: 'Archive windows10 arm 32 bit build'
  inputs:
    rootFolder: '$(Build.SourcesDirectory)/artifacts/publish/Microsoft.SqlTools.ServiceLayer/win10-arm/netcoreapp3.1'
    includeRootFolder: false
    archiveFile: '$(Build.SourcesDirectory)/artifacts/package/Microsoft.SqlTools.ServiceLayer-win10-arm-netcoreapp3.1.zip'

- task: ArchiveFiles@1
  displayName: 'Archive windows10 arm 64 bit build'
  inputs:
    rootFolder: '$(Build.SourcesDirectory)/artifacts/publish/Microsoft.SqlTools.ServiceLayer/win10-arm64/netcoreapp3.1'
    includeRootFolder: false
    archiveFile: '$(Build.SourcesDirectory)/artifacts/package/Microsoft.SqlTools.ServiceLayer-win10-arm64-netcoreapp3.1.zip'

- task: PublishBuildArtifacts@1
  displayName: 'Publish Artifact: drop'
  inputs:
    PathtoPublish: '$(Build.SourcesDirectory)/artifacts/package'

- task: NuGetCommand@2
  displayName: 'NuGet push'
  condition: eq(variables['PUSH_SYMBOLS'], 'true')
  inputs:
    command: push
    packagesToPush: '$(Build.SourcesDirectory)/artifacts/nugetPackages/**/*.nupkg;!$(Build.ArtifactStagingDirectory)/**/*.symbols.nupkg'
    publishVstsFeed: '2191dd5f-4aec-491b-ac50-568bbc331c8a'
    allowPackageConflicts: true

- task: PublishTestResults@2
  displayName: 'Publish Test Results **/xunit.trx'
  inputs:
    testResultsFormat: VSTest
    testResultsFiles: '**/xunit.trx'

trigger: none
pr: none

schedules:
- cron: "0 5 * * Mon-Fri"
  displayName: Mon-Fri at 5:00AM
  branches:
    include:
    - main<|MERGE_RESOLUTION|>--- conflicted
+++ resolved
@@ -90,16 +90,7 @@
     workingFolder: test/CodeCoverage
   enabled: false
 
-<<<<<<< HEAD
-- script: |
-   copy /Y $(Build.SourcesDirectory)\bin\patch\*  $(Build.SourcesDirectory)\artifacts\publish\Microsoft.SqlTools.ServiceLayer\osx.10.11-x64\netcoreapp3.1\
-   
-  displayName: 'Copy SqlClient KeepAlive patch to macOS archive'
-
-- task: SFP.build-tasks.custom-build-task-1.EsrpCodeSigning@2.0.20200520.3
-=======
 - task: SFP.build-tasks.custom-build-task-1.EsrpCodeSigning@1
->>>>>>> ffe4be51
   displayName: 'ESRP CodeSigning - sha256 only'
   inputs:
     ConnectedServiceName: 'Code Signing'
