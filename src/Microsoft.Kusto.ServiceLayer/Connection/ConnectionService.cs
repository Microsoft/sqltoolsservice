--- conflicted
+++ resolved
@@ -260,13 +260,8 @@
 
         internal string RefreshAzureToken(string ownerUri)
         {
-<<<<<<< HEAD
-            _connectionManager.TryFindConnection(ownerUri, out ConnectionInfo existingConnection);
-            
-=======
-            TryFindConnection(ownerUri, out ConnectionInfo connection);
-
->>>>>>> a94ab9d8
+            _connectionManager.TryFindConnection(ownerUri, out ConnectionInfo connection);
+
             var requestMessage = new RequestSecurityTokenParams
             {
                 AccountId = connection.ConnectionDetails.GetOptionValue("azureAccount", string.Empty),
@@ -781,14 +776,9 @@
                 throw new Exception(SR.ConnectionServiceListDbErrorNotConnected(owner));
             }
 
-<<<<<<< HEAD
-            info.TryGetConnection(ConnectionType.Default, out ReliableDataSourceConnection dataSourceConnection);
-            IDataSource dataSource = dataSourceConnection.GetUnderlyingConnection();
-=======
             info.TryGetConnection(ConnectionType.Default, out ReliableDataSourceConnection connection);
             IDataSource dataSource = connection.GetUnderlyingConnection();
             
->>>>>>> a94ab9d8
             DataSourceObjectMetadata objectMetadata = MetadataFactory.CreateClusterMetadata(info.ConnectionDetails.ServerName);
 
             ListDatabasesResponse response = new ListDatabasesResponse();
@@ -812,12 +802,8 @@
         {
             ServiceHost = serviceHost;
             _dataSourceConnectionFactory = dataSourceConnectionFactory;
-<<<<<<< HEAD
             _connectionManager = connectionManager;
             
-=======
-            _dataSourceFactory = dataSourceFactory;
->>>>>>> a94ab9d8
             connectedQueues.AddOrUpdate("Default", connectedBindingQueue, (key, old) => connectedBindingQueue);
             LockedDatabaseManager.ConnectionService = this;
 
