﻿//
// Copyright (c) Microsoft. All rights reserved.
// Licensed under the MIT license. See LICENSE file in the project root for full license information.
//

using Microsoft.Kusto.ServiceLayer.Scripting.Contracts;
using Microsoft.Kusto.ServiceLayer.DataSource;
using Microsoft.SqlTools.Utility;
using System;
using System.Data.SqlClient;
using System.Diagnostics;
using System.IO;
using System.Reflection;
using static Microsoft.SqlServer.Management.SqlScriptPublish.SqlScriptOptions;

namespace Microsoft.Kusto.ServiceLayer.Scripting
{
    /// <summary>
    /// Base class for all SMO scripting operations
    /// </summary>
    public abstract class SmoScriptingOperation : ScriptingOperation
    {
<<<<<<< HEAD
        protected readonly IDataSource dataSource;
        private bool _disposed;

        protected SmoScriptingOperation(ScriptingParams parameters, IDataSource dataSource)
        {
            this.dataSource = dataSource;
=======
        protected readonly IDataSource _dataSource;
        private bool _disposed;

        protected SmoScriptingOperation(ScriptingParams parameters, IDataSource datasource)
        {
            _dataSource = datasource;
>>>>>>> a94ab9d8
            Validate.IsNotNull("parameters", parameters);
            this.Parameters = parameters;
        }

        protected ScriptingParams Parameters { get; set; }

        public string ScriptText { get; protected set; }

        /// <remarks>
        /// An event can be completed by the following conditions: success, cancel, error.
        /// </remarks>
        public event EventHandler<ScriptingCompleteParams> CompleteNotification;

        /// <summary>
        /// Event raised when a scripting operation has made forward progress.
        /// </summary>
        public event EventHandler<ScriptingProgressNotificationParams> ProgressNotification;

        /// <summary>
        /// Event raised when a scripting operation has resolved which database objects will be scripted.
        /// </summary>
        public event EventHandler<ScriptingPlanNotificationParams> PlanNotification;

        protected virtual void SendCompletionNotificationEvent(ScriptingCompleteParams parameters)
        {
            this.SetCommonEventProperties(parameters);
            this.CompleteNotification?.Invoke(this, parameters);
        }

        protected virtual void SendProgressNotificationEvent(ScriptingProgressNotificationParams parameters)
        {
            this.SetCommonEventProperties(parameters);
            this.ProgressNotification?.Invoke(this, parameters);
        }

        protected virtual void SendPlanNotificationEvent(ScriptingPlanNotificationParams parameters)
        {
            this.SetCommonEventProperties(parameters);
            this.PlanNotification?.Invoke(this, parameters);
        }

        protected virtual void SetCommonEventProperties(ScriptingEventParams parameters)
        {
            parameters.OperationId = this.OperationId;
        }

        protected string GetServerNameFromLiveInstance()
        {
<<<<<<< HEAD
            Logger.Write(TraceEventType.Verbose, string.Format("Resolved server name '{0}'", dataSource.ClusterName));
            return dataSource.ClusterName;
=======
            Logger.Write(TraceEventType.Verbose, string.Format("Resolved server name '{0}'", _dataSource.ClusterName));
            return _dataSource.ClusterName;
>>>>>>> a94ab9d8
        }

        protected void ValidateScriptDatabaseParams()
        {
            try
            {
                SqlConnectionStringBuilder builder = new SqlConnectionStringBuilder(this.Parameters.ConnectionString);
            }
            catch (Exception e)
            {
                throw new ArgumentException(SR.ScriptingParams_ConnectionString_Property_Invalid, e);
            }
            if (this.Parameters.FilePath == null && this.Parameters.ScriptDestination != "ToEditor")
            {
                throw new ArgumentException(SR.ScriptingParams_FilePath_Property_Invalid);
            }
            else if (this.Parameters.FilePath != null && this.Parameters.ScriptDestination != "ToEditor")
            {
                if (!Directory.Exists(Path.GetDirectoryName(this.Parameters.FilePath)))
                {
                    throw new ArgumentException(SR.ScriptingParams_FilePath_Property_Invalid);
                }
            }
        }

        protected static void PopulateAdvancedScriptOptions(ScriptOptions scriptOptionsParameters, object advancedOptions)
        {
            if (scriptOptionsParameters == null)
            {
                Logger.Write(TraceEventType.Verbose, "No advanced options set, the ScriptOptions object is null.");
                return;
            }

            foreach (PropertyInfo optionPropInfo in scriptOptionsParameters.GetType().GetProperties())
            {
                PropertyInfo advancedOptionPropInfo = advancedOptions.GetType().GetProperty(optionPropInfo.Name);
                if (advancedOptionPropInfo == null)
                {
                    Logger.Write(TraceEventType.Warning, string.Format("Invalid property info name {0} could not be mapped to a property on SqlScriptOptions.", optionPropInfo.Name));
                    continue;
                }

                object optionValue = optionPropInfo.GetValue(scriptOptionsParameters, index: null);
                if (optionValue == null)
                {
                    Logger.Write(TraceEventType.Verbose, string.Format("Skipping ScriptOptions.{0} since value is null", optionPropInfo.Name));
                    continue;
                }

                //
                // The ScriptOptions property types from the request will be either a string or a bool?.  
                // The SqlScriptOptions property types from SMO will all be an Enum.  Using reflection, we
                // map the request ScriptOptions values to the SMO SqlScriptOptions values.
                //

                try
                {
                    object smoValue = null;
                    if (optionPropInfo.PropertyType == typeof(bool?))
                    {
                        if (advancedOptionPropInfo.PropertyType == typeof(bool))
                        {

                            smoValue = (bool)optionValue;
                        }
                        else
                        {
                            smoValue = (bool)optionValue ? BooleanTypeOptions.True : BooleanTypeOptions.False;
                        }
                    }
                    else
                    {
                        smoValue = Enum.Parse(advancedOptionPropInfo.PropertyType, (string)optionValue, ignoreCase: true);
                    }

                    Logger.Write(TraceEventType.Verbose, string.Format("Setting ScriptOptions.{0} to value {1}", optionPropInfo.Name, smoValue));
                    advancedOptionPropInfo.SetValue(advancedOptions, smoValue);
                }
                catch (Exception e)
                {
                    Logger.Write(
                        TraceEventType.Warning,
                        string.Format("An exception occurred setting option {0} to value {1}: {2}", optionPropInfo.Name, optionValue, e));
                }
            }

        }

        /// <summary>
        /// Disposes the scripting operation.
        /// </summary>
        public override void Dispose()
        {
            if (!_disposed)
            {
                this.Cancel();
                _disposed = true;
            }
        }

    }
}<|MERGE_RESOLUTION|>--- conflicted
+++ resolved
@@ -20,21 +20,12 @@
     /// </summary>
     public abstract class SmoScriptingOperation : ScriptingOperation
     {
-<<<<<<< HEAD
-        protected readonly IDataSource dataSource;
-        private bool _disposed;
-
-        protected SmoScriptingOperation(ScriptingParams parameters, IDataSource dataSource)
-        {
-            this.dataSource = dataSource;
-=======
         protected readonly IDataSource _dataSource;
         private bool _disposed;
 
         protected SmoScriptingOperation(ScriptingParams parameters, IDataSource datasource)
         {
             _dataSource = datasource;
->>>>>>> a94ab9d8
             Validate.IsNotNull("parameters", parameters);
             this.Parameters = parameters;
         }
@@ -83,13 +74,8 @@
 
         protected string GetServerNameFromLiveInstance()
         {
-<<<<<<< HEAD
-            Logger.Write(TraceEventType.Verbose, string.Format("Resolved server name '{0}'", dataSource.ClusterName));
-            return dataSource.ClusterName;
-=======
             Logger.Write(TraceEventType.Verbose, string.Format("Resolved server name '{0}'", _dataSource.ClusterName));
             return _dataSource.ClusterName;
->>>>>>> a94ab9d8
         }
 
         protected void ValidateScriptDatabaseParams()
