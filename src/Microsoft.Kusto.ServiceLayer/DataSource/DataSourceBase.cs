--- conflicted
+++ resolved
@@ -16,207 +16,6 @@
 
 namespace Microsoft.Kusto.ServiceLayer.DataSource
 {
-<<<<<<< HEAD
-=======
-    /// <summary>
-    /// Represents the type of a data source.
-    /// </summary>
-    public enum DataSourceType
-    {
-        /// <summary>
-        /// Unknown.
-        /// </summary>
-        None,
-
-        /// <summary>
-        /// A Kusto cluster.
-        /// </summary>
-        Kusto,
-
-        /// <summary>
-        /// An Application Insights subscription.
-        /// </summary>
-        ApplicationInsights,
-
-        /// <summary>
-        /// An Operations Management Suite (OMS) Log Analytics workspace.
-        /// </summary>
-        OmsLogAnalytics
-    }
-
-     /// <summary>
-    /// Metadata type enumeration
-    /// </summary>
-    public enum DataSourceMetadataType
-    {
-        Cluster = 0,
-        Database = 1,
-        Table = 2,
-        Column = 3,
-        Function = 4,
-        Folder = 5
-    }
-
-    /// <summary>
-    /// Object metadata information
-    /// </summary>
-    public class DataSourceObjectMetadata 
-    {
-        public DataSourceMetadataType MetadataType { get; set; }
-    
-        public string MetadataTypeName { get; set; }
-
-        public string Name { get; set; }
-
-        public string PrettyName { get; set; }
-        
-        public string Urn { get; set; }
-    }
-
-    /// <summary>
-    /// Database metadata information
-    /// </summary>
-    public class DatabaseMetadata : DataSourceObjectMetadata
-    {
-        public string ClusterName { get; set; }
-    }
-
-    /// <summary>
-    /// Database metadata information
-    /// </summary>
-    public class TableMetadata : DatabaseMetadata
-    {
-        public string DatabaseName { get; set; }
-    }
-
-    /// <summary>
-    /// Column metadata information
-    /// </summary>
-    public class ColumnMetadata : TableMetadata
-    {
-        public string TableName { get; set; }
-        public string DataType { get; set; }
-    }
-
-    /// <summary>
-    /// Folder metadata information
-    /// </summary>
-    public class FolderMetadata : DataSourceObjectMetadata
-    {
-        public DataSourceObjectMetadata ParentMetadata { get; set; }
-    }
-    
-    /// <summary>
-    /// Represents data source utilities.
-    /// </summary>
-    public interface IDataSource : IDisposable
-    {
-        /// <summary>
-        /// The data source type.
-        /// </summary>
-        DataSourceType DataSourceType { get; }
-
-        /// <summary>
-        /// The cluster/server name.
-        /// </summary>
-        string ClusterName { get; }
-
-        /// <summary>
-        /// The current database name, if there is one.
-        /// </summary>
-        string DatabaseName { get; set; }
-
-        /// <summary>
-        /// Executes a query.
-        /// </summary>
-        /// <param name="query">The query.</param>
-        /// <returns>The results.</returns>
-        Task<IDataReader> ExecuteQueryAsync(string query, CancellationToken cancellationToken, string databaseName = null);
-
-        /// <summary>
-        /// Executes a Kusto query that returns a scalar value.
-        /// </summary>
-        /// <typeparam name="T">The type of the result.</typeparam>
-        /// <param name="query">The query.</param>
-        /// <returns>The result.</returns>
-        Task<T> ExecuteScalarQueryAsync<T>(string query, CancellationToken cancellationToken, string databaseName = null);
-
-        /// <summary>
-        /// Executes a Kusto query that returns a scalar value.
-        /// </summary>
-        /// <typeparam name="T">The type of the result.</typeparam>
-        /// <param name="query">The query.</param>
-        /// <returns>The result.</returns>
-        Task<IEnumerable<T>> ExecuteControlCommandAsync<T>(string command, bool throwOnError, CancellationToken cancellationToken);
-
-        /// <summary>
-        /// Get children of the  given parent
-        /// </summary>
-        /// <param name="parentMetadata">Parent object metadata.</param>
-        /// <returns>Metadata for all children.</returns>
-        IEnumerable<DataSourceObjectMetadata> GetChildObjects(DataSourceObjectMetadata parentMetadata);
-
-        /// <summary>
-        /// Get folders of the  given parent
-        /// </summary>
-        /// <param name="parentMetadata">Parent object metadata.</param>
-        /// <returns>List of all children.</returns>
-        IEnumerable<DataSourceObjectMetadata> GetChildFolders(DataSourceObjectMetadata parentMetadata);
-
-        /// <summary>
-        /// Refresh object list for entire cluster.
-        /// </summary>
-        void Refresh();
-
-        /// <summary>
-        /// Refresh object list for given object.
-        /// </summary>
-        /// <param name="objectMetadata">Object metadata.</param>
-        void Refresh(DataSourceObjectMetadata objectMetadata);
-
-        /// <summary>
-        /// Updates database and affected variables like GlobalState for given object.
-        /// </summary>
-        /// <param name="updateDatabase">Object metadata.</param>
-        void UpdateDatabase(string databaseName);
-
-        /// <summary>
-        /// Gets autocomplete suggestions at given position.
-        /// </summary>
-        /// <param name="GetAutoCompleteSuggestions">Object metadata.</param>
-        CompletionItem[] GetAutoCompleteSuggestions(ScriptDocumentInfo queryText, Position index, bool throwOnError = false);
-        /// <summary>
-        /// Gets quick info hover tooltips for the current position.
-        /// </summary>
-        /// <param name="GetHoverHelp">Object metadata.</param>
-        Hover GetHoverHelp(ScriptDocumentInfo scriptDocumentInfo, Position textPosition, bool throwOnError = false);
-
-        /// <summary>
-        /// Gets definition for a selected query text.
-        /// </summary>
-        /// <param name="GetDefinition">Object metadata.</param>
-        DefinitionResult GetDefinition(string queryText, int index, int startLine, int startColumn, bool throwOnError = false);
-        
-        /// <summary>
-        /// Gets a list of semantic diagnostic marks for the provided script file
-        /// </summary>
-        /// <param name="GetSemanticMarkers">Object metadata.</param>
-        ScriptFileMarker[] GetSemanticMarkers(ScriptParseInfo parseInfo, ScriptFile scriptFile, string queryText);
-
-        /// <summary>
-        /// Tells whether the data source exists.
-        /// </summary>
-        /// <returns>true if it exists; false otherwise.</returns>
-        Task<bool> Exists();
-
-        /// <summary>
-        /// Tells whether the object exists.
-        /// </summary>
-        /// <returns>true if it exists; false otherwise.</returns>
-        bool Exists(DataSourceObjectMetadata objectMetadata);
-    }
-
->>>>>>> 0f77a15a
     /// <inheritdoc cref="IDataSource"/>
     public abstract class DataSourceBase : IDataSource
     {
@@ -324,100 +123,4 @@
 
         #endregion
     }
-<<<<<<< HEAD
-=======
-
-    /// <summary>
-    /// Data source factory.
-    /// </summary>
-    public static class DataSourceFactory
-    {
-        public static IDataSource Create(DataSourceType dataSourceType, string connectionString, string azureAccountToken)
-        {
-            ValidationUtils.IsArgumentNotNullOrWhiteSpace(connectionString, nameof(connectionString));
-            ValidationUtils.IsArgumentNotNullOrWhiteSpace(azureAccountToken, nameof(azureAccountToken));
-
-            switch (dataSourceType)
-            {
-                case DataSourceType.Kusto:
-                    {
-                        return new KustoDataSource(connectionString, azureAccountToken);
-                    }
-
-                default:
-                    throw new ArgumentException($"Unsupported data source type \"{dataSourceType}\"", nameof(dataSourceType));
-            }
-        }
-
-        public static DataSourceObjectMetadata CreateClusterMetadata(string clusterName)
-        {
-            ValidationUtils.IsArgumentNotNullOrWhiteSpace(clusterName, nameof(clusterName));
-
-            return new DataSourceObjectMetadata{
-                MetadataType = DataSourceMetadataType.Cluster,
-                MetadataTypeName = DataSourceMetadataType.Cluster.ToString(),
-                Name = clusterName,
-                PrettyName = clusterName,
-                Urn = $"{clusterName}"
-            };
-        }
-
-        public static DataSourceObjectMetadata CreateDatabaseMetadata(DataSourceObjectMetadata clusterMetadata, string databaseName)
-        {
-            ValidationUtils.IsTrue<ArgumentException>(clusterMetadata.MetadataType == DataSourceMetadataType.Cluster, nameof(clusterMetadata));
-            ValidationUtils.IsArgumentNotNullOrWhiteSpace(databaseName, nameof(databaseName));
-
-            return new DatabaseMetadata{
-                ClusterName = clusterMetadata.Name,
-                MetadataType = DataSourceMetadataType.Database,
-                MetadataTypeName = DataSourceMetadataType.Database.ToString(),
-                Name = databaseName,
-                PrettyName = databaseName,
-                Urn = $"{clusterMetadata.Urn}.{databaseName}"
-            };
-        }
-
-        public static DataSourceObjectMetadata CreateFolderMetadata(DataSourceObjectMetadata parentMetadata, string name)
-        {
-            ValidationUtils.IsNotNull(parentMetadata, nameof(parentMetadata));
-
-            return new FolderMetadata{
-                MetadataType = DataSourceMetadataType.Folder,
-                MetadataTypeName = DataSourceMetadataType.Folder.ToString(),
-                Name = name,
-                PrettyName = name,
-                ParentMetadata = parentMetadata,
-                Urn = $"{parentMetadata.Urn}.Folder_{name}"
-            };
-        }
-
-        // Gets default keywords for intellisense when there is no connection.
-        public static CompletionItem[] GetDefaultAutoComplete(DataSourceType dataSourceType, ScriptDocumentInfo scriptDocumentInfo, Position textDocumentPosition){
-            switch (dataSourceType)
-            {
-                case DataSourceType.Kusto:
-                    {
-                        return KustoIntellisenseHelper.GetDefaultKeywords(scriptDocumentInfo, textDocumentPosition);
-                    }
-
-                default:
-                    throw new ArgumentException($"Unsupported data source type \"{dataSourceType}\"", nameof(dataSourceType));
-            }
-        }
-
-        // Gets default keywords errors related to intellisense when there is no connection.
-        public static ScriptFileMarker[] GetDefaultSemanticMarkers(DataSourceType dataSourceType, ScriptParseInfo parseInfo, ScriptFile scriptFile, string queryText){
-            switch (dataSourceType)
-            {
-                case DataSourceType.Kusto:
-                    {
-                        return KustoIntellisenseHelper.GetDefaultDiagnostics(parseInfo, scriptFile, queryText);
-                    }
-
-                default:
-                    throw new ArgumentException($"Unsupported data source type \"{dataSourceType}\"", nameof(dataSourceType));
-            }
-        }
-    }
->>>>>>> 0f77a15a
 }