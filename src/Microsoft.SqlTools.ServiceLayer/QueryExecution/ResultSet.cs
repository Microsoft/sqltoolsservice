﻿// 
// Copyright (c) Microsoft. All rights reserved.
// Licensed under the MIT license. See LICENSE file in the project root for full license information.
//

using System;
using System.Collections.Concurrent;
using System.Collections.Generic;
using System.Data.Common;
using System.Linq;
using System.Threading;
using System.Threading.Tasks;
using Microsoft.SqlTools.ServiceLayer.QueryExecution.Contracts;
using Microsoft.SqlTools.ServiceLayer.QueryExecution.DataStorage;
using Microsoft.SqlTools.ServiceLayer.Utility;

namespace Microsoft.SqlTools.ServiceLayer.QueryExecution
{
    /// <summary>
    /// Class that represents a resultset the was generated from a query. Contains logic for
    /// storing and retrieving results. Is contained by a Batch class.
    /// </summary>
    public class ResultSet : IDisposable
    {
        #region Constants

        // Column names of 'for xml' and 'for json' queries
        private const string NameOfForXMLColumn = "XML_F52E2B61-18A1-11d1-B105-00805F49916B";
        private const string NameOfForJSONColumn = "JSON_F52E2B61-18A1-11d1-B105-00805F49916B";

        #endregion

        #region Member Variables

        /// <summary>
        /// The reader to use for this resultset
        /// </summary>
        private readonly StorageDataReader dataReader;

        /// <summary>
        /// For IDisposable pattern, whether or not object has been disposed
        /// </summary>
        private bool disposed;

        /// <summary>
        /// A list of offsets into the buffer file that correspond to where rows start
        /// </summary>
        private readonly LongList<long> fileOffsets;

        /// <summary>
        /// The factory to use to get reading/writing handlers
        /// </summary>
        private readonly IFileStreamFactory fileStreamFactory;

        /// <summary>
        /// Whether or not the result set has been read in from the database
        /// </summary>
        private bool hasBeenRead;

        /// <summary>
        /// Whether resultSet is a 'for xml' or 'for json' result
        /// </summary>
        private bool isSingleColumnXmlJsonResultSet;

        /// <summary>
        /// The name of the temporary file we're using to output these results in
        /// </summary>
        private readonly string outputFileName;

        /// <summary>
        /// Whether the resultSet is in the process of being disposed
        /// </summary>
<<<<<<< HEAD
        private bool isBeingDisposed;

        /// <summary>
        /// All save tasks currently saving this ResultSet
        /// </summary>
=======
>>>>>>> c2ffd4c2
        private readonly ConcurrentDictionary<string, Task> saveTasks;

        #endregion

        /// <summary>
        /// Creates a new result set and initializes its state
        /// </summary>
        /// <param name="reader">The reader from executing a query</param>
        /// <param name="factory">Factory for creating a reader/writer</param>
        public ResultSet(DbDataReader reader, IFileStreamFactory factory)
        {
            // Sanity check to make sure we got a reader
            Validate.IsNotNull(nameof(reader), SR.QueryServiceResultSetReaderNull);

            dataReader = new StorageDataReader(reader);

            // Initialize the storage
            outputFileName = factory.CreateFile();
            fileOffsets = new LongList<long>();

            // Store the factory
            fileStreamFactory = factory;
            hasBeenRead = false;
            saveTasks = new ConcurrentDictionary<string, Task>();
        }

        #region Properties

        public delegate Task SaveAsAsyncEventHandler(SaveResultsRequestParams parameters);

        public delegate Task SaveAsFailureAsyncEventHandler(
            SaveResultsRequestParams pararmeters, Exception thrownException);

        /// <summary>
        /// Whether the resultSet is in the process of being disposed
        /// </summary>
        /// <returns></returns>
        internal bool IsBeingDisposed { get; private set; }

        /// <summary>
        /// The columns for this result set
        /// </summary>
        public DbColumnWrapper[] Columns { get; private set; }

        /// <summary>
<<<<<<< HEAD
        /// The reader to use for this resultset
        /// </summary>
        private StorageDataReader DataReader { get; set; }

        /// <summary>
        /// A list of offsets into the buffer file that correspond to where rows start
        /// </summary>
        private LongList<long> FileOffsets { get; set; }
=======
        /// Maximum number of characters to store for a field
        /// </summary>
        public int MaxCharsToStore { get { return DefaultMaxCharsToStore; } }

        /// <summary>
        /// Maximum number of characters to store for an XML field
        /// </summary>
        public int MaxXmlCharsToStore { get { return DefaultMaxXmlCharsToStore; } }
>>>>>>> c2ffd4c2

        /// <summary>
        /// The number of rows for this result set
        /// </summary>
        public long RowCount { get; private set; }

        #endregion

        #region Public Methods

        /// <summary>
        /// Generates a subset of the rows from the result set
        /// </summary>
        /// <param name="startRow">The starting row of the results</param>
        /// <param name="rowCount">How many rows to retrieve</param>
        /// <returns>A subset of results</returns>
        public Task<ResultSetSubset> GetSubset(int startRow, int rowCount)
        {
            // Sanity check to make sure that the results have been read beforehand
            if (!hasBeenRead)
            {
                throw new InvalidOperationException(SR.QueryServiceResultSetNotRead);
            }

            // Sanity check to make sure that the row and the row count are within bounds
            if (startRow < 0 || startRow >= RowCount)
            {
                throw new ArgumentOutOfRangeException(nameof(startRow), SR.QueryServiceResultSetStartRowOutOfRange);
            }
            if (rowCount <= 0)
            {
                throw new ArgumentOutOfRangeException(nameof(rowCount), SR.QueryServiceResultSetRowCountOutOfRange);
            }

            return Task.Factory.StartNew(() =>
            {

                string[][] rows;

                using (IFileStreamReader fileStreamReader = fileStreamFactory.GetReader(outputFileName))
                {
                    // If result set is 'for xml' or 'for json',
                    // Concatenate all the rows together into one row
                    if (isSingleColumnXmlJsonResultSet)
                    {
                        // Iterate over all the rows and process them into a list of string builders
                        IEnumerable<string> rowValues = fileOffsets.Select(rowOffset => fileStreamReader.ReadRow(rowOffset, Columns)[0].DisplayValue);
                        rows = new[] { new[] { string.Join(string.Empty, rowValues) } };

                    }
                    else
                    {
                        // Figure out which rows we need to read back
                        IEnumerable<long> rowOffsets = fileOffsets.Skip(startRow).Take(rowCount);

                        // Iterate over the rows we need and process them into output
                        rows = rowOffsets.Select(rowOffset =>
                            fileStreamReader.ReadRow(rowOffset, Columns).Select(cell => cell.DisplayValue).ToArray())
                            .ToArray();

                    }
                }
                // Retrieve the subset of the results as per the request
                return new ResultSetSubset
                {
                    Rows = rows,
                    RowCount = rows.Length
                };
            });
        }

        /// <summary>
        /// Reads from the reader until there are no more results to read
        /// </summary>
        /// <param name="cancellationToken">Cancellation token for cancelling the query</param>
        public async Task ReadResultToEnd(CancellationToken cancellationToken)
        {
            // Mark that result has been read
            hasBeenRead = true;

            // Open a writer for the file
            using (IFileStreamWriter fileWriter = fileStreamFactory.GetWriter(outputFileName))
            {
                // If we can initialize the columns using the column schema, use that
                if (!dataReader.DbDataReader.CanGetColumnSchema())
                {
                    throw new InvalidOperationException(SR.QueryServiceResultSetNoColumnSchema);
                }
                Columns = dataReader.Columns;

                long currentFileOffset = 0;
                while (await dataReader.ReadAsync(cancellationToken))
                {
                    // Store the beginning of the row
                    long rowStart = currentFileOffset;
                    currentFileOffset += fileWriter.WriteRow(dataReader);

                    // Add the row to the list of rows we have only if the row was successfully written
                    RowCount++;
                    fileOffsets.Add(rowStart);
                }
            }
            // Check if resultset is 'for xml/json'. If it is, set isJson/isXml value in column metadata
            SingleColumnXmlJsonResultSet();
        }

        public void SaveAsCsv(SaveResultsAsCsvRequestParams saveParams, IFileStreamFactory csvFactory, 
            SaveAsAsyncEventHandler successHandler, SaveAsFailureAsyncEventHandler failureHandler)
        {
            // Make sure there isn't a task for this file already
            Task existingTask;
            if (saveTasks.TryGetValue(saveParams.FilePath, out existingTask))
            {
                if (existingTask.IsCompleted)
                {
                    // The task has completed, so let's attempt to remove it
                    if (!saveTasks.TryRemove(saveParams.FilePath, out existingTask))
                    {
                        failureHandler?.Invoke(saveParams, null);
                        return;
                    }
                }
                else
                {
                    // The task hasn't completed, so we shouldn't continue
                    failureHandler?.Invoke(saveParams, null);
                    return;
                }
            }

            // Create the new task
            Task saveAsTask = new Task(() =>
            {
                try
                {
                    // Set row counts depending on whether save request is for entire set or a subset
                    long rowEndIndex = RowCount;
                    int rowStartIndex = 0;
                    if (saveParams.IsSaveSelection)
                    {
                        // ReSharper disable PossibleInvalidOperationException  IsSaveSelection verifies these values exist
                        rowEndIndex = saveParams.RowEndIndex.Value;
                        rowStartIndex = saveParams.RowStartIndex.Value;
                        // ReSharper restore PossibleInvalidOperationException
                    }

                    using (var fileReader = csvFactory.GetReader(outputFileName))
                    using (var fileWriter = csvFactory.GetWriter(saveParams.FilePath))
                    {
                        // Iterate over the rows that are in the selected row set
                        for (long i = rowStartIndex; i <= rowEndIndex; ++i)
                        {
                            fileWriter.WriteRow(fileReader.ReadRow(FileOffsets[i], Columns), Columns);
                        }
                        successHandler?.Invoke(saveParams).Wait();
                    }
                }
                catch (Exception e)
                {
                    csvFactory.DisposeFile(saveParams.FilePath);
                    failureHandler?.Invoke(saveParams, e).Wait();
                }
            });

            // If saving the task fails, return a failure
            if (!saveTasks.TryAdd(saveParams.FilePath, saveAsTask))
            {
                failureHandler?.Invoke(saveParams, null);
            }

            // Task was saved, so start up the task
            saveAsTask.Start();
        }

        #endregion

        #region IDisposable Implementation

        public void Dispose()
        {
            Dispose(true);
            GC.SuppressFinalize(this);
        }

        protected virtual void Dispose(bool disposing)
        {
            if (disposed)
            {
                return;
            }

            IsBeingDisposed = true;
            // Check if saveTasks are running for this ResultSet
            if (!saveTasks.IsEmpty)
            {
                // Wait for tasks to finish before disposing ResultSet
                Task.WhenAll(saveTasks.Values.ToArray()).ContinueWith((antecedent) =>
                {
                    if (disposing)
                    {
                        fileStreamFactory.DisposeFile(outputFileName);
                    }
                    disposed = true;
                    IsBeingDisposed = false;
                });
            }
            else
            {
                // If saveTasks is empty, continue with dispose
                if (disposing)
                {
                    fileStreamFactory.DisposeFile(outputFileName);
                }
                disposed = true;
                IsBeingDisposed = false;
            }
        }

        #endregion

        #region Private Helper Methods

        /// <summary>
        /// If the result set represented by this class corresponds to a single XML
        /// column that contains results of "for xml" query, set isXml = true 
        /// If the result set represented by this class corresponds to a single JSON
        /// column that contains results of "for json" query, set isJson = true
        /// </summary>
        private void SingleColumnXmlJsonResultSet() {

            if (Columns?.Length == 1 && RowCount != 0)
            {   
                if (Columns[0].ColumnName.Equals(NameOfForXMLColumn, StringComparison.Ordinal))
                {
                    Columns[0].IsXml = true;
                    isSingleColumnXmlJsonResultSet = true;
                    RowCount = 1;
                }
                else if (Columns[0].ColumnName.Equals(NameOfForJSONColumn, StringComparison.Ordinal))
                {
                    Columns[0].IsJson = true;
                    isSingleColumnXmlJsonResultSet = true;
                    RowCount = 1;
                }                
            }
        }

        #endregion

        #region Internal Methods to Add and Remove save tasks
        internal void AddSaveTask(string key, Task saveTask)
        {
            saveTasks.TryAdd(key, saveTask);
        }

        internal void RemoveSaveTask(string key)
        {
            Task completedTask;
            saveTasks.TryRemove(key, out completedTask);
        }

        internal Task GetSaveTask(string key)
        {
            Task completedTask;
            saveTasks.TryRemove(key, out completedTask);
            return completedTask;
        }
        #endregion
    }
}<|MERGE_RESOLUTION|>--- conflicted
+++ resolved
@@ -68,16 +68,8 @@
         private readonly string outputFileName;
 
         /// <summary>
-        /// Whether the resultSet is in the process of being disposed
-        /// </summary>
-<<<<<<< HEAD
-        private bool isBeingDisposed;
-
-        /// <summary>
         /// All save tasks currently saving this ResultSet
         /// </summary>
-=======
->>>>>>> c2ffd4c2
         private readonly ConcurrentDictionary<string, Task> saveTasks;
 
         #endregion
@@ -123,27 +115,6 @@
         public DbColumnWrapper[] Columns { get; private set; }
 
         /// <summary>
-<<<<<<< HEAD
-        /// The reader to use for this resultset
-        /// </summary>
-        private StorageDataReader DataReader { get; set; }
-
-        /// <summary>
-        /// A list of offsets into the buffer file that correspond to where rows start
-        /// </summary>
-        private LongList<long> FileOffsets { get; set; }
-=======
-        /// Maximum number of characters to store for a field
-        /// </summary>
-        public int MaxCharsToStore { get { return DefaultMaxCharsToStore; } }
-
-        /// <summary>
-        /// Maximum number of characters to store for an XML field
-        /// </summary>
-        public int MaxXmlCharsToStore { get { return DefaultMaxXmlCharsToStore; } }
->>>>>>> c2ffd4c2
-
-        /// <summary>
         /// The number of rows for this result set
         /// </summary>
         public long RowCount { get; private set; }
@@ -294,7 +265,7 @@
                         // Iterate over the rows that are in the selected row set
                         for (long i = rowStartIndex; i <= rowEndIndex; ++i)
                         {
-                            fileWriter.WriteRow(fileReader.ReadRow(FileOffsets[i], Columns), Columns);
+                            fileWriter.WriteRow(fileReader.ReadRow(fileOffsets[i], Columns), Columns);
                         }
                         successHandler?.Invoke(saveParams).Wait();
                     }
