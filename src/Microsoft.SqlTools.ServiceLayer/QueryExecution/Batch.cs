--- conflicted
+++ resolved
@@ -252,16 +252,10 @@
                     SqlError sqlError = error as SqlError;
                     if (sqlError != null)
                     {
-<<<<<<< HEAD
                         int lineNumber = sqlError.LineNumber + Selection.StartLine;
                         string message = String.Format("Msg {0}, Level {1}, State {2}, Line {3}{4}{5}",
                             sqlError.Number, sqlError.Class, sqlError.State, lineNumber,
                             Environment.NewLine, sqlError.Message);
-=======
-                        int lineNumber = sqlError.LineNumber + StartLine;
-                        string message = SR.QueryServiceErrorFormat(sqlError.Number, sqlError.Class, sqlError.State,
-                            lineNumber, Environment.NewLine, sqlError.Message);
->>>>>>> 71c2a057
                         resultMessages.Add(message);
                     }
                 }
