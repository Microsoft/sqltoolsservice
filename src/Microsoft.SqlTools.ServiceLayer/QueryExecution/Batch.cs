﻿// 
// Copyright (c) Microsoft. All rights reserved.
// Licensed under the MIT license. See LICENSE file in the project root for full license information.

using System;
using System.Collections.Generic;
using System.Data;
using System.Data.Common;
using System.Diagnostics;
using System.Data.SqlClient;
using System.Linq;
using System.Threading;
using System.Threading.Tasks;
using Microsoft.SqlTools.ServiceLayer.Connection.ReliableConnection;
using Microsoft.SqlTools.ServiceLayer.QueryExecution.Contracts;
using Microsoft.SqlTools.ServiceLayer.QueryExecution.DataStorage;
using Microsoft.SqlTools.ServiceLayer.Utility;
using Microsoft.SqlTools.ServiceLayer.Workspace.Contracts;

namespace Microsoft.SqlTools.ServiceLayer.QueryExecution
{
    /// <summary>
    /// This class represents a batch within a query
    /// </summary>
    public class Batch : IDisposable
    {
        #region Member Variables

        /// <summary>
        /// For IDisposable implementation, whether or not this has been disposed
        /// </summary>
        private bool disposed;

        /// <summary>
        /// Local time when the execution and retrieval of files is finished
        /// </summary>
        private DateTime executionEndTime;

        /// <summary>
        /// Local time when the execution starts, specifically when the object is created
        /// </summary>
        private readonly DateTime executionStartTime;

        /// <summary>
        /// Factory for creating readers/writers for the output of the batch
        /// </summary>
        private readonly IFileStreamFactory outputFileFactory;

        /// <summary>
        /// Internal representation of the messages so we can modify internally
        /// </summary>
        private readonly List<ResultMessage> resultMessages;

        /// <summary>
        /// Internal representation of the result sets so we can modify internally
        /// </summary>
        private readonly List<ResultSet> resultSets;

        #endregion

        internal Batch(string batchText, BufferRange selection, int ordinalId, IFileStreamFactory outputFileFactory)
        {
            // Sanity check for input
            Validate.IsNotNullOrEmptyString(nameof(batchText), batchText);
            Validate.IsNotNull(nameof(outputFileFactory), outputFileFactory);
            Validate.IsGreaterThan(nameof(ordinalId), ordinalId, 0);

            // Initialize the internal state
            BatchText = batchText;
<<<<<<< HEAD
            Selection = selection;
=======
            executionStartTime = DateTime.Now;
            Selection = new SelectionData(startLine, startColumn, endLine, endColumn);
>>>>>>> 2eeed98a
            HasExecuted = false;
            Id = ordinalId;
            resultSets = new List<ResultSet>();
            resultMessages = new List<ResultMessage>();
            this.outputFileFactory = outputFileFactory;
        }

        #region Properties

        public delegate Task BatchAsyncEventHandler(Batch summary);

        public event BatchAsyncEventHandler BatchCompletion;

        /// <summary>
        /// The text of batch that will be executed
        /// </summary>
        public string BatchText { get; set; }

        /// <summary>
        /// Localized timestamp for when the execution completed.
        /// Stored in UTC ISO 8601 format; should be localized before displaying to any user
        /// </summary>
        public string ExecutionEndTimeStamp { get { return executionEndTime.ToString("o"); } }

        /// <summary>
        /// Localized timestamp for how long it took for the execution to complete
        /// </summary>
        public string ExecutionElapsedTime
        {
            get
            {
                TimeSpan elapsedTime = executionEndTime - executionStartTime;
                return elapsedTime.ToString();
            }
        }

        /// <summary>
        /// Localized timestamp for when the execution began.
        /// Stored in UTC ISO 8601 format; should be localized before displaying to any user
        /// </summary>
        public string ExecutionStartTimeStamp { get { return executionStartTime.ToString("o"); } }

        /// <summary>
        /// Whether or not this batch has an error
        /// </summary>
        public bool HasError { get; set; }

        /// <summary>
        /// Whether or not this batch has been executed, regardless of success or failure 
        /// </summary>
        public bool HasExecuted { get; set; }

        /// <summary>
        /// Ordinal of the batch in the query
        /// </summary>
        public int Id { get; private set; }

        /// <summary>
        /// Messages that have come back from the server
        /// </summary>
        public IEnumerable<ResultMessage> ResultMessages
        {
            get { return resultMessages; }
        }

        /// <summary>
        /// The result sets of the batch execution
        /// </summary>
        public IEnumerable<ResultSet> ResultSets
        {
            get { return resultSets; }
        }

        /// <summary>
        /// Property for generating a set result set summaries from the result sets
        /// </summary>
        public ResultSetSummary[] ResultSummaries
        {
            get
            {
                return ResultSets.Select((set, index) => new ResultSetSummary()
                {
                    ColumnInfo = set.Columns,
                    Id = index,
                    RowCount = set.RowCount
                }).ToArray();
            }
        }

        /// <summary>
        /// Creates a <see cref="BatchSummary"/> based on the batch instance
        /// </summary>
        public BatchSummary Summary
        {
            get
            {
                return new BatchSummary
                {
                    HasError = HasError,
                    Id = Id,
                    ResultSetSummaries = ResultSummaries,
                    Messages = ResultMessages.ToArray(),
                    Selection = Selection
                };
            }
        }

        /// <summary>
        /// The range from the file that is this batch
        /// </summary>
        internal BufferRange Selection { get; set; }

        #endregion

        #region Public Methods

        /// <summary>
        /// Executes this batch and captures any server messages that are returned.
        /// </summary>
        /// <param name="conn">The connection to use to execute the batch</param>
        /// <param name="cancellationToken">Token for cancelling the execution</param>
        /// <param name="batchCompletionCallback"> 
        /// Function to be called upon completion of the batch
        /// </param>
        public async Task Execute(DbConnection conn, CancellationToken cancellationToken)
        {
            // Sanity check to make sure we haven't already run this batch
            if (HasExecuted)
            {
                throw new InvalidOperationException("Batch has already executed.");
            }

            try
            {
                DbCommand command = null;

                // Register the message listener to *this instance* of the batch
                // Note: This is being done to associate messages with batches
                ReliableSqlConnection sqlConn = conn as ReliableSqlConnection;
                if (sqlConn != null)
                {
                    sqlConn.GetUnderlyingConnection().InfoMessage += StoreDbMessage;
                    command = sqlConn.GetUnderlyingConnection().CreateCommand();
                }
                else
                {
                    command = conn.CreateCommand();
                }

                // Make sure we aren't using a ReliableCommad since we do not want automatic retry
                Debug.Assert(!(command is ReliableSqlConnection.ReliableSqlCommand),
                    "ReliableSqlCommand command should not be used to execute queries");

                // Create a command that we'll use for executing the query
                using (command)
                {
                    command.CommandText = BatchText;
                    command.CommandType = CommandType.Text;
                    command.CommandTimeout = 0;

                    // Execute the command to get back a reader
                    using (DbDataReader reader = await command.ExecuteReaderAsync(cancellationToken))
                    {
                        do
                        {
                            // Skip this result set if there aren't any rows (ie, UPDATE/DELETE/etc queries)
                            if (!reader.HasRows && reader.FieldCount == 0)
                            {
                                // Create a message with the number of affected rows -- IF the query affects rows
                                resultMessages.Add(new ResultMessage(reader.RecordsAffected >= 0
                                    ? SR.QueryServiceAffectedRows(reader.RecordsAffected)
                                    : SR.QueryServiceCompletedSuccessfully));
                                continue;
                            }

                            // This resultset has results (ie, SELECT/etc queries)
                            ResultSet resultSet = new ResultSet(reader, outputFileFactory);
                            
                            // Add the result set to the results of the query
                            resultSets.Add(resultSet);
                            
                            // Read until we hit the end of the result set
                            await resultSet.ReadResultToEnd(cancellationToken).ConfigureAwait(false);

                            // Add a message for the number of rows the query returned
                            resultMessages.Add(new ResultMessage(SR.QueryServiceAffectedRows(resultSet.RowCount)));
                        } while (await reader.NextResultAsync(cancellationToken));
                    }
                }
            }
            catch (DbException dbe)
            {
                HasError = true;
                UnwrapDbException(dbe);
            }
            catch (TaskCanceledException)
            {
                resultMessages.Add(new ResultMessage(SR.QueryServiceQueryCancelled));
                throw;
            }
            catch (Exception e)
            {
                HasError = true;
                resultMessages.Add(new ResultMessage(SR.QueryServiceQueryFailed(e.Message)));
                throw;
            }
            finally
            {
                // Remove the message event handler from the connection
                ReliableSqlConnection sqlConn = conn as ReliableSqlConnection;
                if (sqlConn != null)
                {
                    sqlConn.GetUnderlyingConnection().InfoMessage -= StoreDbMessage;
                }

                // Mark that we have executed
                HasExecuted = true;
<<<<<<< HEAD

                // Fire an event to signify that the batch has completed
                if (BatchCompletion != null)
                {
                    await BatchCompletion(this);
                }
=======
                executionEndTime = DateTime.Now;
>>>>>>> 2eeed98a
            }
        }

        /// <summary>
        /// Generates a subset of the rows from a result set of the batch
        /// </summary>
        /// <param name="resultSetIndex">The index for selecting the result set</param>
        /// <param name="startRow">The starting row of the results</param>
        /// <param name="rowCount">How many rows to retrieve</param>
        /// <returns>A subset of results</returns>
        public Task<ResultSetSubset> GetSubset(int resultSetIndex, int startRow, int rowCount)
        {
            // Sanity check to make sure that the batch has finished
            if (!HasExecuted)
            {
                throw new InvalidOperationException(SR.QueryServiceSubsetBatchNotCompleted);
            }

            // Sanity check to make sure we have valid numbers
            if (resultSetIndex < 0 || resultSetIndex >= resultSets.Count)
            {
                throw new ArgumentOutOfRangeException(nameof(resultSetIndex), SR.QueryServiceSubsetResultSetOutOfRange);
            }

            // Retrieve the result set
            return resultSets[resultSetIndex].GetSubset(startRow, rowCount);
        }

        #endregion

        #region Private Helpers

        /// <summary>
        /// Delegate handler for storing messages that are returned from the server
        /// NOTE: Only messages that are below a certain severity will be returned via this
        /// mechanism. Anything above that level will trigger an exception.
        /// </summary>
        /// <param name="sender">Object that fired the event</param>
        /// <param name="args">Arguments from the event</param>
        private void StoreDbMessage(object sender, SqlInfoMessageEventArgs args)
        {
            resultMessages.Add(new ResultMessage(args.Message));
        }

        /// <summary>
        /// Attempts to convert a <see cref="DbException"/> to a <see cref="SqlException"/> that
        /// contains much more info about Sql Server errors. The exception is then unwrapped and
        /// messages are formatted and stored in <see cref="ResultMessages"/>. If the exception
        /// cannot be converted to SqlException, the message is written to the messages list.
        /// </summary>
        /// <param name="dbe">The exception to unwrap</param>
        private void UnwrapDbException(DbException dbe)
        {
            SqlException se = dbe as SqlException;
            if (se != null)
            {
                var errors = se.Errors.Cast<SqlError>().ToList();
                // Detect user cancellation errors
                if (errors.Any(error => error.Class == 11 && error.Number == 0))
                {
                    // User cancellation error, add the single message
                    HasError = false;
                    resultMessages.Add(new ResultMessage(SR.QueryServiceQueryCancelled));
                }
                else
                {
                    // Not a user cancellation error, add all 
                    foreach (var error in errors)
                    {
<<<<<<< HEAD
                        int lineNumber = sqlError.LineNumber + Selection.Start.Line;
=======
                        int lineNumber = error.LineNumber + Selection.StartLine;
>>>>>>> 2eeed98a
                        string message = string.Format("Msg {0}, Level {1}, State {2}, Line {3}{4}{5}",
                            error.Number, error.Class, error.State, lineNumber,
                            Environment.NewLine, error.Message);
                        resultMessages.Add(new ResultMessage(message));
                    }
                }
            }
            else
            {
                resultMessages.Add(new ResultMessage(dbe.Message));
            }
        }

        #endregion

        #region IDisposable Implementation

        public void Dispose()
        {
            Dispose(true);
            GC.SuppressFinalize(this);
        }

        protected virtual void Dispose(bool disposing)
        {
            if (disposed)
            {
                return;
            }

            if (disposing)
            {
                foreach (ResultSet r in ResultSets)
                {
                    r.Dispose();
                }
            }

            disposed = true;
        }

        #endregion
    }
}<|MERGE_RESOLUTION|>--- conflicted
+++ resolved
@@ -67,12 +67,8 @@
 
             // Initialize the internal state
             BatchText = batchText;
-<<<<<<< HEAD
             Selection = selection;
-=======
             executionStartTime = DateTime.Now;
-            Selection = new SelectionData(startLine, startColumn, endLine, endColumn);
->>>>>>> 2eeed98a
             HasExecuted = false;
             Id = ordinalId;
             resultSets = new List<ResultSet>();
@@ -175,7 +171,10 @@
                     Id = Id,
                     ResultSetSummaries = ResultSummaries,
                     Messages = ResultMessages.ToArray(),
-                    Selection = Selection
+                    Selection = Selection,
+                    ExecutionElapsed = ExecutionElapsedTime,
+                    ExecutionStart = ExecutionStartTimeStamp,
+                    ExecutionEnd = ExecutionEndTimeStamp
                 };
             }
         }
@@ -290,16 +289,13 @@
 
                 // Mark that we have executed
                 HasExecuted = true;
-<<<<<<< HEAD
+                executionEndTime = DateTime.Now;
 
                 // Fire an event to signify that the batch has completed
                 if (BatchCompletion != null)
                 {
                     await BatchCompletion(this);
                 }
-=======
-                executionEndTime = DateTime.Now;
->>>>>>> 2eeed98a
             }
         }
 
@@ -369,11 +365,7 @@
                     // Not a user cancellation error, add all 
                     foreach (var error in errors)
                     {
-<<<<<<< HEAD
-                        int lineNumber = sqlError.LineNumber + Selection.Start.Line;
-=======
-                        int lineNumber = error.LineNumber + Selection.StartLine;
->>>>>>> 2eeed98a
+                        int lineNumber = error.LineNumber + Selection.Start.Line;
                         string message = string.Format("Msg {0}, Level {1}, State {2}, Line {3}{4}{5}",
                             error.Number, error.Class, error.State, lineNumber,
                             Environment.NewLine, error.Message);
