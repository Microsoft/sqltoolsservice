--- conflicted
+++ resolved
@@ -15,11 +15,8 @@
 using Microsoft.SqlTools.ServiceLayer.QueryExecution.DataStorage;
 using Microsoft.SqlTools.ServiceLayer.SqlContext;
 using Microsoft.SqlTools.ServiceLayer.Utility;
-<<<<<<< HEAD
 using Microsoft.SqlTools.ServiceLayer.Connection.Contracts;
-=======
 using System.Collections.Generic;
->>>>>>> 8a8d4338
 
 namespace Microsoft.SqlTools.ServiceLayer.QueryExecution
 {
@@ -384,59 +381,39 @@
 
             try
             {
+                // Execute beforeBatches synchronously, before the user defined batches 
+                foreach (Batch b in BeforeBatches)
+                {
+                    await b.Execute(conn, cancellationSource.Token);
+                }
+
                 // We need these to execute synchronously, otherwise the user will be very unhappy
                 foreach (Batch b in Batches)
                 {
+                    // Add completion callbacks 
                     b.BatchStart += BatchStarted;
                     b.BatchCompletion += BatchCompleted;
                     b.BatchMessageSent += BatchMessageSent;
                     b.ResultSetCompletion += ResultSetCompleted;
-                    await b.Execute(queryConnection, cancellationSource.Token);
+                    await b.Execute(conn, cancellationSource.Token);
+                }
+
+                // Execute afterBatches synchronously, after the user defined batches
+                foreach (Batch b in AfterBatches)
+                {
+                    await b.Execute(conn, cancellationSource.Token);
                 }
 
                 // Call the query execution callback
                 if (QueryCompleted != null)
                 {
-<<<<<<< HEAD
                     await QueryCompleted(this);
-                }          
+                }         
             }
             catch (Exception)
             {
                 // Call the query failure callback
                 if (QueryFailed != null)
-=======
-                    // Execute beforeBatches synchronously, before the user defined batches 
-                    foreach (Batch b in BeforeBatches)
-                    {
-                        await b.Execute(conn, cancellationSource.Token);
-                    }
-
-                    // We need these to execute synchronously, otherwise the user will be very unhappy
-                    foreach (Batch b in Batches)
-                    {
-                        // Add completion callbacks 
-                        b.BatchStart += BatchStarted;
-                        b.BatchCompletion += BatchCompleted;
-                        b.BatchMessageSent += BatchMessageSent;
-                        b.ResultSetCompletion += ResultSetCompleted;
-                        await b.Execute(conn, cancellationSource.Token);
-                    }
-
-                    // Execute afterBatches synchronously, after the user defined batches
-                    foreach (Batch b in AfterBatches)
-                    {
-                        await b.Execute(conn, cancellationSource.Token);
-                    }
-
-                    // Call the query execution callback
-                    if (QueryCompleted != null)
-                    {
-                        await QueryCompleted(this);
-                    }
-                }
-                catch (Exception)
->>>>>>> 8a8d4338
                 {
                     await QueryFailed(this);
                 }
