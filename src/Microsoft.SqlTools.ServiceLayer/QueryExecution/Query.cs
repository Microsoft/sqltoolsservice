﻿// 
// Copyright (c) Microsoft. All rights reserved.
// Licensed under the MIT license. See LICENSE file in the project root for full license information.

using System;
using System.Data.Common;
using System.Data.SqlClient;
using System.Linq;
using System.Threading;
using System.Threading.Tasks;
using Microsoft.SqlServer.Management.SqlParser.Parser;
using Microsoft.SqlTools.ServiceLayer.Connection;
using Microsoft.SqlTools.ServiceLayer.Connection.ReliableConnection;
using Microsoft.SqlTools.ServiceLayer.QueryExecution.Contracts;
using Microsoft.SqlTools.ServiceLayer.QueryExecution.DataStorage;
using Microsoft.SqlTools.ServiceLayer.SqlContext;
using Microsoft.SqlTools.ServiceLayer.Utility;
using Microsoft.SqlTools.ServiceLayer.Workspace.Contracts;

namespace Microsoft.SqlTools.ServiceLayer.QueryExecution
{
    /// <summary>
    /// Internal representation of an active query
    /// </summary>
    public class Query : IDisposable
    {
        /// <summary>
        /// "Error" code produced by SQL Server when the database context (name) for a connection changes.
        /// </summary>
        private const int DatabaseContextChangeErrorNumber = 5701;

        #region Member Variables

        /// <summary>
        /// Cancellation token source, used for cancelling async db actions
        /// </summary>
        private readonly CancellationTokenSource cancellationSource;

        /// <summary>
        /// For IDisposable implementation, whether or not this object has been disposed
        /// </summary>
        private bool disposed;

        /// <summary>
        /// The connection info associated with the file editor owner URI, used to create a new
        /// connection upon execution of the query
        /// </summary>
        private readonly ConnectionInfo editorConnection;

        /// <summary>
        /// Whether or not the execute method has been called for this query
        /// </summary>
        private bool hasExecuteBeenCalled;

        #endregion

        /// <summary>
        /// Constructor for a query
        /// </summary>
        /// <param name="queryText">The text of the query to execute</param>
        /// <param name="connection">The information of the connection to use to execute the query</param>
        /// <param name="settings">Settings for how to execute the query, from the user</param>
        /// <param name="outputFactory">Factory for creating output files</param>
        public Query(string queryText, ConnectionInfo connection, QueryExecutionSettings settings, IFileStreamFactory outputFactory)
        {
            // Sanity check for input
            Validate.IsNotNullOrEmptyString(nameof(queryText), queryText);
            Validate.IsNotNull(nameof(connection), connection);
            Validate.IsNotNull(nameof(settings), settings);
            Validate.IsNotNull(nameof(outputFactory), outputFactory);

            // Initialize the internal state
            QueryText = queryText;
            editorConnection = connection;
            cancellationSource = new CancellationTokenSource();

            // Process the query into batches
            ParseResult parseResult = Parser.Parse(queryText, new ParseOptions
            {
                BatchSeparator = settings.BatchSeparator
            });
            // NOTE: We only want to process batches that have statements (ie, ignore comments and empty lines)
            var batchSelection = parseResult.Script.Batches
                .Where(batch => batch.Statements.Count > 0)
                .Select((batch, index) =>
                    new Batch(batch.Sql,
                        new SelectionData(
                            batch.StartLocation.LineNumber - 1,
                            batch.StartLocation.ColumnNumber - 1,
                            batch.EndLocation.LineNumber - 1,
                            batch.EndLocation.ColumnNumber - 1),
                        index, outputFactory));
            Batches = batchSelection.ToArray();
        }

        #region Properties

        /// <summary>
        /// Delegate type for callback when a query completes or fails
        /// </summary>
        /// <param name="q">The query that completed</param>
        public delegate Task QueryAsyncEventHandler(Query q);

        /// <summary>
<<<<<<< HEAD
        /// Event to be called when a batch is completed.
        /// </summary>
        public event Batch.BatchAsyncEventHandler BatchCompleted;
=======
        /// Delegate type for callback when a query connection fails
        /// </summary>
        /// <param name="q">The query that completed</param>
        public delegate Task QueryAsyncErrorEventHandler(string message);
>>>>>>> 29b7854e

        /// <summary>
        /// Callback for when the query has completed successfully
        /// </summary>
        public event QueryAsyncEventHandler QueryCompleted;

        /// <summary>
        /// Callback for when the query has failed
        /// </summary>
        public event QueryAsyncEventHandler QueryFailed;

        /// <summary>
        /// Callback for when the query connection has failed
        /// </summary>
        public event QueryAsyncErrorEventHandler QueryConnectionException;

        /// <summary>
        /// The batches underneath this query
        /// </summary>
        internal Batch[] Batches { get; set; }

        /// <summary>
        /// The summaries of the batches underneath this query
        /// </summary>
        public BatchSummary[] BatchSummaries
        {
            get
            {
                if (!HasExecuted)
                {
                    throw new InvalidOperationException("Query has not been executed.");
                }
                return Batches.Select(b => b.Summary).ToArray();
            }
        }

        internal Task ExecutionTask { get; private set; }

        /// <summary>
        /// Whether or not the query has completed executed, regardless of success or failure
        /// </summary>
        /// <remarks>
        /// Don't touch the setter unless you're doing unit tests!
        /// </remarks>
        public bool HasExecuted
        {
            get { return Batches.Length == 0 ? hasExecuteBeenCalled : Batches.All(b => b.HasExecuted); }
            internal set
            {
                hasExecuteBeenCalled = value;
                foreach (var batch in Batches)
                {
                    batch.HasExecuted = value;
                }
            }
        }

        /// <summary>
        /// The text of the query to execute
        /// </summary>
        public string QueryText { get; set; }

        #endregion

        #region Public Methods

        /// <summary>
        /// Cancels the query by issuing the cancellation token
        /// </summary>
        public void Cancel()
        {
            // Make sure that the query hasn't completed execution
            if (HasExecuted)
            {
                throw new InvalidOperationException(SR.QueryServiceCancelAlreadyCompleted);
            }

            // Issue the cancellation token for the query
            cancellationSource.Cancel();
        }

        public void Execute()
        {
            ExecutionTask = Task.Run(ExecuteInternal);
        }

        /// <summary>
        /// Retrieves a subset of the result sets
        /// </summary>
        /// <param name="batchIndex">The index for selecting the batch item</param>
        /// <param name="resultSetIndex">The index for selecting the result set</param>
        /// <param name="startRow">The starting row of the results</param>
        /// <param name="rowCount">How many rows to retrieve</param>
        /// <returns>A subset of results</returns>
        public Task<ResultSetSubset> GetSubset(int batchIndex, int resultSetIndex, int startRow, int rowCount)
        {
            // Sanity check to make sure that the batch is within bounds
            if (batchIndex < 0 || batchIndex >= Batches.Length)
            {
                throw new ArgumentOutOfRangeException(nameof(batchIndex), SR.QueryServiceSubsetBatchOutOfRange);
            }

            return Batches[batchIndex].GetSubset(resultSetIndex, startRow, rowCount);
        }

        #endregion

        #region Private Helpers

        /// <summary>
        /// Executes this query asynchronously and collects all result sets
        /// </summary>
        private async Task ExecuteInternal()
        {
            // Mark that we've internally executed
            hasExecuteBeenCalled = true;

            // Don't actually execute if there aren't any batches to execute
            if (Batches.Length == 0)
            {
                return;
            }

            // Open up a connection for querying the database
            string connectionString = ConnectionService.BuildConnectionString(editorConnection.ConnectionDetails);
            // TODO: Don't create a new connection every time, see TFS #834978
            using (DbConnection conn = editorConnection.Factory.CreateSqlConnection(connectionString))
            {
                try
                {
                    await conn.OpenAsync();
                }
                catch(Exception exception)
                {
                    this.HasExecuted = true;                 
                    if (QueryConnectionException != null)
                    {                        
                        await QueryConnectionException(exception.Message);
                    }
                    return;
                }

                ReliableSqlConnection sqlConn = conn as ReliableSqlConnection;
                if (sqlConn != null)
                {
                    // Subscribe to database informational messages
                    sqlConn.GetUnderlyingConnection().InfoMessage += OnInfoMessage;
                }

                try
                {
                    // We need these to execute synchronously, otherwise the user will be very unhappy
                    foreach (Batch b in Batches)
                    {
                        b.BatchCompletion += BatchCompleted;
                        await b.Execute(conn, cancellationSource.Token);
                    }

                    // Call the query execution callback
                    if (QueryCompleted != null)
                    {
                        await QueryCompleted(this);
                    }
                }
                catch (Exception)
                {
                    // Call the query failure callback
                    if (QueryFailed != null)
                    {
                        await QueryFailed(this);
                    }
                }
                finally
                {
                    if (sqlConn != null)
                    {
                        // Subscribe to database informational messages
                        sqlConn.GetUnderlyingConnection().InfoMessage -= OnInfoMessage;
                    }
                }

                // TODO: Close connection after eliminating using statement for above TODO
            }
        }

        /// <summary>
        /// Handler for database messages during query execution
        /// </summary>
        private void OnInfoMessage(object sender, SqlInfoMessageEventArgs args)
        {
            SqlConnection conn = sender as SqlConnection;
            if (conn == null)
            {
                throw new InvalidOperationException(SR.QueryServiceMessageSenderNotSql);
            }

            foreach (SqlError error in args.Errors)
            {
                // Did the database context change (error code 5701)?
                if (error.Number == DatabaseContextChangeErrorNumber)
                {
                    ConnectionService.Instance.ChangeConnectionDatabaseContext(editorConnection.OwnerUri, conn.Database);
                }
            }
        }

        #endregion

        #region IDisposable Implementation

        public void Dispose()
        {
            Dispose(true);
            GC.SuppressFinalize(this);
        }

        protected virtual void Dispose(bool disposing)
        {
            if (disposed)
            {
                return;
            }

            if (disposing)
            {
                cancellationSource.Dispose();
                foreach (Batch b in Batches)
                {
                    b.Dispose();
                }
            }

            disposed = true;
        }

        #endregion
    }
}<|MERGE_RESOLUTION|>--- conflicted
+++ resolved
@@ -15,7 +15,6 @@
 using Microsoft.SqlTools.ServiceLayer.QueryExecution.DataStorage;
 using Microsoft.SqlTools.ServiceLayer.SqlContext;
 using Microsoft.SqlTools.ServiceLayer.Utility;
-using Microsoft.SqlTools.ServiceLayer.Workspace.Contracts;
 
 namespace Microsoft.SqlTools.ServiceLayer.QueryExecution
 {
@@ -102,16 +101,15 @@
         public delegate Task QueryAsyncEventHandler(Query q);
 
         /// <summary>
-<<<<<<< HEAD
         /// Event to be called when a batch is completed.
         /// </summary>
         public event Batch.BatchAsyncEventHandler BatchCompleted;
-=======
+
+        /// <summary>
         /// Delegate type for callback when a query connection fails
         /// </summary>
-        /// <param name="q">The query that completed</param>
+        /// <param name="message">Message to return</param>
         public delegate Task QueryAsyncErrorEventHandler(string message);
->>>>>>> 29b7854e
 
         /// <summary>
         /// Callback for when the query has completed successfully
