--- conflicted
+++ resolved
@@ -226,57 +226,6 @@
         #region Private Helpers
 
         /// <summary>
-        /// Creates a new buffer that is of the specified length if the buffer is not already
-        /// at least as long as specified.
-        /// </summary>
-        /// <param name="newBufferLength">The minimum buffer size</param>
-        private void AssureBufferLength(int newBufferLength)
-        {
-            if (newBufferLength > byteBuffer.Length)
-            {
-                byteBuffer = new byte[byteBuffer.Length];
-            }
-        }
-
-        /// <summary>
-        /// Writes the length of the field using the appropriate number of bytes (ie, 1 if the
-        /// length is &lt;255, 5 if the length is &gt;=255)
-        /// </summary>
-        /// <returns>Number of bytes used to store the length</returns>
-        private int WriteLength(int iLen)
-        {
-            if (iLen < 0xFF)
-            {
-                // fits in one byte of memory only need to write one byte
-                int iTmp = iLen & 0x000000FF;
-
-                byteBuffer[0] = Convert.ToByte(iTmp);
-                return fileStream.WriteData(byteBuffer, 1);
-            }
-            // The length won't fit in 1 byte, so we need to use 1 byte to signify that the length
-            // is a full 4 bytes.
-            byteBuffer[0] = 0xFF;
-
-            // convert int32 into array of bytes
-            intBuffer[0] = iLen;
-            Buffer.BlockCopy(intBuffer, 0, byteBuffer, 1, 4);
-            return fileStream.WriteData(byteBuffer, 5);
-        }
-
-        /// <summary>
-        /// Writes a Nullable type (generally a Sql* type) to the file. The function provided by
-        /// <paramref name="valueWriteFunc"/> is used to write to the file if <paramref name="val"/>
-        /// is not null. <see cref="WriteNull"/> is used if <paramref name="val"/> is null.
-        /// </summary>
-        /// <param name="val">The value to write to the file</param>
-        /// <param name="valueWriteFunc">The function to use if val is not null</param>
-        /// <returns>Number of bytes used to write value to the file</returns>
-        private int WriteNullable(INullable val, Func<object, int> valueWriteFunc)
-        {
-            return val.IsNull ? WriteNull() : valueWriteFunc(val);
-        }
-
-        /// <summary>
         /// Writes null to the file as one 0x00 byte
         /// </summary>
         /// <returns>Number of bytes used to store the null</returns>
@@ -341,13 +290,8 @@
         internal int WriteBoolean(bool val)
         {
             byteBuffer[0] = 0x01; // length
-<<<<<<< HEAD
-            byteBuffer[1] = (byte)(val ? 0x01 : 0x00);
-            return fileStream.WriteData(byteBuffer, 2);
-=======
             byteBuffer[1] = (byte) (val ? 0x01 : 0x00);
             return WriteHelper(byteBuffer, 2);
->>>>>>> 7de742bf
         }
 
         /// <summary>
@@ -545,20 +489,6 @@
             return WriteDecimal(val.Value);
         }
 
-<<<<<<< HEAD
-=======
-        /// <summary>
-        /// Flushes the internal buffer to the file stream
-        /// </summary>
-        public void FlushBuffer()
-        {
-            fileStream.Flush();
-        }
-
-        #endregion
-
-        #region Private Helpers
-
         /// <summary>
         /// Creates a new buffer that is of the specified length if the buffer is not already
         /// at least as long as specified.
@@ -616,7 +546,6 @@
             return length;
         }
 
->>>>>>> 7de742bf
         #endregion
 
         #region IDisposable Implementation
