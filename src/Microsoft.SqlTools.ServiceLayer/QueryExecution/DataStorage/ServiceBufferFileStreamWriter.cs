﻿//
// Copyright (c) Microsoft. All rights reserved.
// Licensed under the MIT license. See LICENSE file in the project root for full license information.
//

using System;
using System.Collections.Generic;
using System.Data.SqlTypes;
using System.Diagnostics;
using System.IO;
using System.Text;
using Microsoft.SqlTools.ServiceLayer.QueryExecution.Contracts;
using Microsoft.SqlTools.ServiceLayer.Utility;

namespace Microsoft.SqlTools.ServiceLayer.QueryExecution.DataStorage
{
    /// <summary>
    /// Writer for service buffer formatted file streams
    /// </summary>
    public class ServiceBufferFileStreamWriter : IFileStreamWriter
    {
        private const int DefaultBufferLength = 8192;

        #region Member Variables

        private readonly Stream fileStream;
        private readonly int maxCharsToStore;
        private readonly int maxXmlCharsToStore;

        private byte[] byteBuffer;
        private readonly short[] shortBuffer;
        private readonly int[] intBuffer;
        private readonly long[] longBuffer;
        private readonly char[] charBuffer;
        private readonly double[] doubleBuffer;
        private readonly float[] floatBuffer;

        /// <summary>
        /// Functions to use for writing various types to a file
        /// </summary>
        private readonly Dictionary<Type, Func<object, DbColumnWrapper, int>> writeMethods;

        #endregion

        /// <summary>
        /// Constructs a new writer
        /// </summary>
        /// <param name="stream">The file wrapper to use as the underlying file stream</param>
        /// <param name="maxCharsToStore">Maximum number of characters to store for long text fields</param>
        /// <param name="maxXmlCharsToStore">Maximum number of characters to store for XML fields</param>
        public ServiceBufferFileStreamWriter(Stream stream, int maxCharsToStore, int maxXmlCharsToStore)
        {
            // open file for reading/writing
            if (!stream.CanWrite || !stream.CanSeek)
            {
                throw new InvalidOperationException("Stream must be writable and seekable.");
            }
            fileStream = stream;

            // create internal buffer
            byteBuffer = new byte[DefaultBufferLength];

            // Create internal buffers for blockcopy of contents to byte array
            // Note: We create them now to avoid the overhead of creating a new array for every write call
            shortBuffer = new short[1];
            intBuffer = new int[1];
            longBuffer = new long[1];
            charBuffer = new char[1];
            doubleBuffer = new double[1];
            floatBuffer = new float[1];

            // Store max chars to store
            this.maxCharsToStore = maxCharsToStore;
            this.maxXmlCharsToStore = maxXmlCharsToStore;

            // Define what methods to use to write a type to the file
            writeMethods = new Dictionary<Type, Func<object, DbColumnWrapper, int>>
            {
                {typeof(string),         (val, col) => WriteString((string) val)},
                {typeof(short),          (val, col) => WriteInt16((short) val)},
                {typeof(int),            (val, col) => WriteInt32((int) val)},
                {typeof(long),           (val, col) => WriteInt64((long) val)},
                {typeof(byte),           (val, col) => WriteByte((byte) val)},
                {typeof(char),           (val, col) => WriteChar((char) val)},
                {typeof(bool),           (val, col) => WriteBoolean((bool) val)},
                {typeof(double),         (val, col) => WriteDouble((double) val) },
                {typeof(float),          (val, col) => WriteSingle((float) val) },
                {typeof(decimal),        (val, col) => WriteDecimal((decimal) val) },
                {typeof(DateTime),       (val, col) => WriteDateTime(col, (DateTime) val) },
                {typeof(DateTimeOffset), (val, col) => WriteDateTimeOffset((DateTimeOffset) val) },
                {typeof(TimeSpan),       (val, col) => WriteTimeSpan((TimeSpan) val) },
                {typeof(byte[]),         (val, col) => WriteBytes((byte[]) val)},

                {
                    typeof(SqlString),
                    (val, col) => WriteNullable((SqlString) val, obj => WriteString((string) obj))
                },
                {
                    typeof(SqlInt16),
                    (val, col) => WriteNullable((SqlInt16) val, obj => WriteInt16((short) obj))
                },
                {
                    typeof(SqlInt32),
                    (val, col) => WriteNullable((SqlInt32) val, obj => WriteInt32((int) obj))
                },
                {
                    typeof(SqlInt64),
                    (val, col) => WriteNullable((SqlInt64) val, obj => WriteInt64((long) obj))
                },
                {
                    typeof(SqlByte),
                    (val, col) => WriteNullable((SqlByte) val, obj => WriteByte((byte) obj))
                },
                {
                    typeof(SqlBoolean),
                    (val, col) => WriteNullable((SqlBoolean) val, obj => WriteBoolean((bool) obj)) },
                {
                    typeof(SqlDouble),
                    (val, col) => WriteNullable((SqlDouble) val, obj => WriteDouble((double) obj))
                },
                {
                    typeof(SqlSingle),
                    (val, col) => WriteNullable((SqlSingle) val, obj => WriteSingle((float) obj))
                },
                {
                    typeof(SqlDecimal),
                    (val, col) => WriteNullable((SqlDecimal) val, obj => WriteSqlDecimal((SqlDecimal) obj))
                },
                {
                    typeof(SqlDateTime),
                    (val, col) => WriteNullable((SqlDateTime) val, obj => WriteDateTime(col, (DateTime) obj))
                },
                {
                    typeof(SqlBytes),
                    (val, col) => WriteNullable((SqlBytes) val, obj => WriteBytes((byte[]) obj))
                },
                {
                    typeof(SqlBinary),
                    (val, col) => WriteNullable((SqlBinary) val, obj => WriteBytes((byte[]) obj))
                },
                {
                    typeof(SqlGuid),
                    (val, col) => WriteNullable((SqlGuid) val, obj => WriteGuid((Guid) obj))
                },
                {
                    typeof(SqlMoney),
                    (val, col) => WriteNullable((SqlMoney) val, obj => WriteMoney((SqlMoney) obj))
                }
            };
        }

        #region IFileStreamWriter Implementation

        /// <summary>
        /// Writes an entire row to the file stream
        /// </summary>
        /// <param name="reader">A primed reader</param>
        /// <returns>Number of bytes used to write the row</returns>
        public int WriteRow(StorageDataReader reader)
        {
            // Read the values in from the db
            object[] values = new object[reader.Columns.Length];
            if (!reader.HasLongColumns)
            {
                // get all record values in one shot if there are no extra long fields
                reader.GetValues(values);
            }

            // Loop over all the columns and write the values to the temp file
            int rowBytes = 0;
            for (int i = 0; i < reader.Columns.Length; i++)
            {
                DbColumnWrapper ci = reader.Columns[i];
                if (reader.HasLongColumns)
                {
                    if (reader.IsDBNull(i))
                    {
                        // Need special case for DBNull because
                        // reader.GetValue doesn't return DBNull in case of SqlXml and CLR type
                        values[i] = DBNull.Value;
                    }
                    else
                    {
                        if (!ci.IsLong)
                        {
                            // not a long field 
                            values[i] = reader.GetValue(i);
                        }
                        else
                        {
                            // this is a long field
                            if (ci.IsBytes)
                            {
                                values[i] = reader.GetBytesWithMaxCapacity(i, maxCharsToStore);
                            }
                            else if (ci.IsChars)
                            {
                                Debug.Assert(maxCharsToStore > 0);
                                values[i] = reader.GetCharsWithMaxCapacity(i,
                                    ci.IsXml ? maxXmlCharsToStore : maxCharsToStore);
                            }
                            else if (ci.IsXml)
                            {
                                Debug.Assert(maxXmlCharsToStore > 0);
                                values[i] = reader.GetXmlWithMaxCapacity(i, maxXmlCharsToStore);
                            }
                            else
                            {
                                // we should never get here
                                Debug.Assert(false);
                            }
                        }
                    }
                }

                // Get true type of the object
                Type tVal = values[i].GetType();

                // Write the object to a file
                if (tVal == typeof(DBNull))
                {
                    rowBytes += WriteNull();
                }
                else
                {
                    if (ci.IsSqlVariant)
                    {
                        // serialize type information as a string before the value
                        string val = tVal.ToString();
                        rowBytes += WriteString(val);
                    }

                    // Use the appropriate writing method for the type
                    Func<object, DbColumnWrapper, int> writeMethod;
                    if (writeMethods.TryGetValue(tVal, out writeMethod))
                    {
                        rowBytes += writeMethod(values[i], ci);
                    }
                    else
                    {
                        rowBytes += WriteString(values[i].ToString());
                    }
                }
            }

            // Flush the buffer after every row
            FlushBuffer();
            return rowBytes;
        }

        [Obsolete]
        public void WriteRow(IList<DbCellValue> row, IList<DbColumnWrapper> columns)
        {
            throw new InvalidOperationException("This type of writer is meant to write values from a DbDataReader only.");
        }

        /// <summary>
        /// Flushes the internal buffer to the file stream
        /// </summary>
        public void FlushBuffer()
        {
            fileStream.Flush();
        }

        #endregion

        #region Private Helpers

        /// <summary>
        /// Writes null to the file as one 0x00 byte
        /// </summary>
        /// <returns>Number of bytes used to store the null</returns>
        internal int WriteNull()
        {
            byteBuffer[0] = 0x00;
            return FileUtils.WriteWithLength(fileStream, byteBuffer, 1);
        }

        /// <summary>
        /// Writes a short to the file
        /// </summary>
        /// <returns>Number of bytes used to store the short</returns>
        internal int WriteInt16(short val)
        {
            byteBuffer[0] = 0x02; // length
            shortBuffer[0] = val;
            Buffer.BlockCopy(shortBuffer, 0, byteBuffer, 1, 2);
            return FileUtils.WriteWithLength(fileStream, byteBuffer, 3);
        }

        /// <summary>
        /// Writes a int to the file
        /// </summary>
        /// <returns>Number of bytes used to store the int</returns>
        internal int WriteInt32(int val)
        {
            byteBuffer[0] = 0x04; // length
            intBuffer[0] = val;
            Buffer.BlockCopy(intBuffer, 0, byteBuffer, 1, 4);
            return FileUtils.WriteWithLength(fileStream, byteBuffer, 5);
        }

        /// <summary>
        /// Writes a long to the file
        /// </summary>
        /// <returns>Number of bytes used to store the long</returns>
        internal int WriteInt64(long val)
        {
            byteBuffer[0] = 0x08; // length
            longBuffer[0] = val;
            Buffer.BlockCopy(longBuffer, 0, byteBuffer, 1, 8);
            return FileUtils.WriteWithLength(fileStream, byteBuffer, 9);
        }

        /// <summary>
        /// Writes a char to the file
        /// </summary>
        /// <returns>Number of bytes used to store the char</returns>
        internal int WriteChar(char val)
        {
            byteBuffer[0] = 0x02; // length
            charBuffer[0] = val;
            Buffer.BlockCopy(charBuffer, 0, byteBuffer, 1, 2);
            return FileUtils.WriteWithLength(fileStream, byteBuffer, 3);
        }

        /// <summary>
        /// Writes a bool to the file
        /// </summary>
        /// <returns>Number of bytes used to store the bool</returns>
        internal int WriteBoolean(bool val)
        {
            byteBuffer[0] = 0x01; // length
            byteBuffer[1] = (byte) (val ? 0x01 : 0x00);
            return FileUtils.WriteWithLength(fileStream, byteBuffer, 2);
        }

        /// <summary>
        /// Writes a byte to the file
        /// </summary>
        /// <returns>Number of bytes used to store the byte</returns>
        internal int WriteByte(byte val)
        {
            byteBuffer[0] = 0x01; // length
            byteBuffer[1] = val;
            return FileUtils.WriteWithLength(fileStream, byteBuffer, 2);
        }

        /// <summary>
        /// Writes a float to the file
        /// </summary>
        /// <returns>Number of bytes used to store the float</returns>
        internal int WriteSingle(float val)
        {
            byteBuffer[0] = 0x04; // length
            floatBuffer[0] = val;
            Buffer.BlockCopy(floatBuffer, 0, byteBuffer, 1, 4);
            return FileUtils.WriteWithLength(fileStream, byteBuffer, 5);
        }

        /// <summary>
        /// Writes a double to the file
        /// </summary>
        /// <returns>Number of bytes used to store the double</returns>
        internal int WriteDouble(double val)
        {
            byteBuffer[0] = 0x08; // length
            doubleBuffer[0] = val;
            Buffer.BlockCopy(doubleBuffer, 0, byteBuffer, 1, 8);
            return FileUtils.WriteWithLength(fileStream, byteBuffer, 9);
        }

        /// <summary>
        /// Writes a SqlDecimal to the file
        /// </summary>
        /// <returns>Number of bytes used to store the SqlDecimal</returns>
        internal int WriteSqlDecimal(SqlDecimal val)
        {
            int[] arrInt32 = val.Data;
            int iLen = 3 + (arrInt32.Length * 4);
            int iTotalLen = WriteLength(iLen); // length

            // precision
            byteBuffer[0] = val.Precision;

            // scale
            byteBuffer[1] = val.Scale;

            // positive
            byteBuffer[2] = (byte)(val.IsPositive ? 0x01 : 0x00);

            // data value
            Buffer.BlockCopy(arrInt32, 0, byteBuffer, 3, iLen - 3);
            iTotalLen += FileUtils.WriteWithLength(fileStream, byteBuffer, iLen);
            return iTotalLen; // len+data
        }

        /// <summary>
        /// Writes a decimal to the file
        /// </summary>
        /// <returns>Number of bytes used to store the decimal</returns>
        internal int WriteDecimal(decimal val)
        {
            int[] arrInt32 = decimal.GetBits(val);

            int iLen = arrInt32.Length * 4;
            int iTotalLen = WriteLength(iLen); // length

            Buffer.BlockCopy(arrInt32, 0, byteBuffer, 0, iLen);
            iTotalLen += FileUtils.WriteWithLength(fileStream, byteBuffer, iLen);

            return iTotalLen; // len+data
        }

        /// <summary>
        /// Writes a DateTime to the file as precision and ticks
        /// </summary>
        /// <returns>Number of bytes used to store the DateTime</returns>
<<<<<<< HEAD
        internal int WriteDateTime(DateTime dtVal)
=======
        public int WriteDateTime(DbColumnWrapper col, DateTime dtVal)
>>>>>>> 431dfa41
        {
            // Length
            var length = WriteLength(12);

            // Precision
            intBuffer[0] = col.NumericScale ?? 3;
            Buffer.BlockCopy(intBuffer, 0, byteBuffer, 0, 4);

            // Ticks
            longBuffer[0] = dtVal.Ticks;
            Buffer.BlockCopy(longBuffer, 0, byteBuffer, 4, 8);

            length += WriteHelper(byteBuffer, 12);

            return length;
        }

        /// <summary>
        /// Writes a DateTimeOffset to the file
        /// </summary>
        /// <returns>Number of bytes used to store the DateTimeOffset</returns>
        internal int WriteDateTimeOffset(DateTimeOffset dtoVal)
        {
            // Write the length, which is the 2*sizeof(long)
            byteBuffer[0] = 0x10; // length (16)

            // Write the two longs, the datetime and the offset
            long[] longBufferOffset = new long[2];
            longBufferOffset[0] = dtoVal.Ticks;
            longBufferOffset[1] = dtoVal.Offset.Ticks;
            Buffer.BlockCopy(longBufferOffset, 0, byteBuffer, 1, 16);
            return FileUtils.WriteWithLength(fileStream, byteBuffer, 17);
        }

        /// <summary>
        /// Writes a TimeSpan to the file
        /// </summary>
        /// <returns>Number of bytes used to store the TimeSpan</returns>
        internal int WriteTimeSpan(TimeSpan timeSpan)
        {
            return WriteInt64(timeSpan.Ticks);
        }

        /// <summary>
        /// Writes a string to the file
        /// </summary>
        /// <returns>Number of bytes used to store the string</returns>
        internal int WriteString(string sVal)
        {
            Validate.IsNotNull(nameof(sVal), sVal);

            int iTotalLen;
            if (0 == sVal.Length) // special case of 0 length string
            {
                const int iLen = 5;

                AssureBufferLength(iLen);
                byteBuffer[0] = 0xFF;
                byteBuffer[1] = 0x00;
                byteBuffer[2] = 0x00;
                byteBuffer[3] = 0x00;
                byteBuffer[4] = 0x00;

                iTotalLen = FileUtils.WriteWithLength(fileStream, byteBuffer, 5);
            }
            else
            {
                // Convert to a unicode byte array
                byte[] bytes = Encoding.Unicode.GetBytes(sVal);

                // convert char array into byte array and write it out							
                iTotalLen = WriteLength(bytes.Length);
                iTotalLen += FileUtils.WriteWithLength(fileStream, bytes, bytes.Length);
            }
            return iTotalLen; // len+data
        }

        /// <summary>
        /// Writes a byte[] to the file
        /// </summary>
        /// <returns>Number of bytes used to store the byte[]</returns>
        internal int WriteBytes(byte[] bytesVal)
        {
            Validate.IsNotNull(nameof(bytesVal), bytesVal);

            int iTotalLen;
            if (bytesVal.Length == 0) // special case of 0 length byte array "0x"
            {
                AssureBufferLength(5);
                byteBuffer[0] = 0xFF;
                byteBuffer[1] = 0x00;
                byteBuffer[2] = 0x00;
                byteBuffer[3] = 0x00;
                byteBuffer[4] = 0x00;

                iTotalLen = FileUtils.WriteWithLength(fileStream, byteBuffer, 5);
            }
            else
            {
                iTotalLen = WriteLength(bytesVal.Length);
                iTotalLen += FileUtils.WriteWithLength(fileStream, bytesVal, bytesVal.Length);
            }
            return iTotalLen; // len+data
        }

        /// <summary>
        /// Stores a GUID value to the file by treating it as a byte array
        /// </summary>
        /// <param name="val">The GUID to write to the file</param>
        /// <returns>Number of bytes written to the file</returns>
        internal int WriteGuid(Guid val)
        {
            byte[] guidBytes = val.ToByteArray();
            return WriteBytes(guidBytes);
        }

        /// <summary>
        /// Stores a SqlMoney value to the file by treating it as a decimal
        /// </summary>
        /// <param name="val">The SqlMoney value to write to the file</param>
        /// <returns>Number of bytes written to the file</returns>
        internal int WriteMoney(SqlMoney val)
        {
            return WriteDecimal(val.Value);
        }

        /// <summary>
        /// Creates a new buffer that is of the specified length if the buffer is not already
        /// at least as long as specified.
        /// </summary>
        /// <param name="newBufferLength">The minimum buffer size</param>
        private void AssureBufferLength(int newBufferLength)
        {
            if (newBufferLength > byteBuffer.Length)
            {
                byteBuffer = new byte[byteBuffer.Length];
            }
        }

        /// <summary>
        /// Writes the length of the field using the appropriate number of bytes (ie, 1 if the
        /// length is &lt;255, 5 if the length is &gt;=255)
        /// </summary>
        /// <returns>Number of bytes used to store the length</returns>
        private int WriteLength(int iLen)
        {
            if (iLen < 0xFF)
            {
                // fits in one byte of memory only need to write one byte
                int iTmp = iLen & 0x000000FF;

                byteBuffer[0] = Convert.ToByte(iTmp);
                return FileUtils.WriteWithLength(fileStream, byteBuffer, 1);
            }
            // The length won't fit in 1 byte, so we need to use 1 byte to signify that the length
            // is a full 4 bytes.
            byteBuffer[0] = 0xFF;

            // convert int32 into array of bytes
            intBuffer[0] = iLen;
            Buffer.BlockCopy(intBuffer, 0, byteBuffer, 1, 4);
            return FileUtils.WriteWithLength(fileStream, byteBuffer, 5);
        }

        /// <summary>
        /// Writes a Nullable type (generally a Sql* type) to the file. The function provided by
        /// <paramref name="valueWriteFunc"/> is used to write to the file if <paramref name="val"/>
        /// is not null. <see cref="WriteNull"/> is used if <paramref name="val"/> is null.
        /// </summary>
        /// <param name="val">The value to write to the file</param>
        /// <param name="valueWriteFunc">The function to use if val is not null</param>
        /// <returns>Number of bytes used to write value to the file</returns>
        private int WriteNullable(INullable val, Func<object, int> valueWriteFunc)
        {
            return val.IsNull ? WriteNull() : valueWriteFunc(val);
        }

        #endregion

        #region IDisposable Implementation

        private bool disposed;

        public void Dispose()
        {
            Dispose(true);
            GC.SuppressFinalize(this);
        }

        protected virtual void Dispose(bool disposing)
        {
            if (disposed)
            {
                return;
            }

            if (disposing)
            {
                fileStream.Flush();
                fileStream.Dispose();
            }

            disposed = true;
        }

        ~ServiceBufferFileStreamWriter()
        {
            Dispose(false);
        }

        #endregion
    }
}<|MERGE_RESOLUTION|>--- conflicted
+++ resolved
@@ -416,11 +416,7 @@
         /// Writes a DateTime to the file as precision and ticks
         /// </summary>
         /// <returns>Number of bytes used to store the DateTime</returns>
-<<<<<<< HEAD
-        internal int WriteDateTime(DateTime dtVal)
-=======
         public int WriteDateTime(DbColumnWrapper col, DateTime dtVal)
->>>>>>> 431dfa41
         {
             // Length
             var length = WriteLength(12);
@@ -433,7 +429,7 @@
             longBuffer[0] = dtVal.Ticks;
             Buffer.BlockCopy(longBuffer, 0, byteBuffer, 4, 8);
 
-            length += WriteHelper(byteBuffer, 12);
+            length += FileUtils.WriteWithLength(fileStream, byteBuffer, 12);
 
             return length;
         }
