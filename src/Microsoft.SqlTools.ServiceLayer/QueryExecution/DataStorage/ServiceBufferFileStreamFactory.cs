﻿//
// Copyright (c) Microsoft. All rights reserved.
// Licensed under the MIT license. See LICENSE file in the project root for full license information.
//

using System.IO;

namespace Microsoft.SqlTools.ServiceLayer.QueryExecution.DataStorage
{
    /// <summary>
    /// Factory that creates file reader/writers that process rows in an internal, non-human readable file format
    /// </summary>
    public class ServiceBufferFileStreamFactory : IFileStreamFactory
    {
        #region Properties

        /// <summary>
        /// The maximum number of characters to store from long text fields
        /// </summary>
        public int MaxCharsToStore { get; set; }

        /// <summary>
        /// The maximum number of characters to store from xml fields
        /// </summary>
        public int MaxXmlCharsToStore { get; set; }

        #endregion

        /// <summary>
        ///  Creates a new temporary file
        /// </summary>
        /// <returns>The name of the temporary file</returns>
        public string CreateFile()
        {
            return Path.GetTempFileName();
        }

        /// <summary>
        /// Creates a new <see cref="ServiceBufferFileStreamReader"/> for reading values back from
        /// an SSMS formatted buffer file
        /// </summary>
        /// <param name="fileName">The file to read values from</param>
        /// <returns>A <see cref="ServiceBufferFileStreamReader"/></returns>
        public IFileStreamReader GetReader(string fileName)
        {
            return new ServiceBufferFileStreamReader(new FileStream(fileName, FileMode.Open, FileAccess.Read));
        }

        /// <summary>
        /// Creates a new <see cref="ServiceBufferFileStreamWriter"/> for writing values out to an
        /// SSMS formatted buffer file
        /// </summary>
        /// <param name="fileName">The file to write values to</param>
        /// <returns>A <see cref="ServiceBufferFileStreamWriter"/></returns>
        public IFileStreamWriter GetWriter(string fileName)
        {
<<<<<<< HEAD
            return new ServiceBufferFileStreamWriter(new FileStreamWrapper(), fileName, MaxCharsToStore, MaxXmlCharsToStore);
=======
            return new ServiceBufferFileStreamWriter(new FileStream(fileName, FileMode.OpenOrCreate, FileAccess.ReadWrite), maxCharsToStore, maxXmlCharsToStore);
>>>>>>> 7de742bf
        }

        /// <summary>
        /// Disposes of a file created via this factory
        /// </summary>
        /// <param name="fileName">The file to dispose of</param>
        public void DisposeFile(string fileName)
        {
            FileUtils.SafeFileDelete(fileName);
        }
    }
}<|MERGE_RESOLUTION|>--- conflicted
+++ resolved
@@ -54,11 +54,7 @@
         /// <returns>A <see cref="ServiceBufferFileStreamWriter"/></returns>
         public IFileStreamWriter GetWriter(string fileName)
         {
-<<<<<<< HEAD
-            return new ServiceBufferFileStreamWriter(new FileStreamWrapper(), fileName, MaxCharsToStore, MaxXmlCharsToStore);
-=======
-            return new ServiceBufferFileStreamWriter(new FileStream(fileName, FileMode.OpenOrCreate, FileAccess.ReadWrite), maxCharsToStore, maxXmlCharsToStore);
->>>>>>> 7de742bf
+            return new ServiceBufferFileStreamWriter(new FileStream(fileName, FileMode.OpenOrCreate, FileAccess.ReadWrite), MaxCharsToStore, MaxXmlCharsToStore);
         }
 
         /// <summary>
