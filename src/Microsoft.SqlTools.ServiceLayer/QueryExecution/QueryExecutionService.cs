﻿//
// Copyright (c) Microsoft. All rights reserved.
// Licensed under the MIT license. See LICENSE file in the project root for full license information.
//
using System;
using System.Collections.Concurrent;
using System.Linq;
using System.Threading.Tasks;
using Microsoft.SqlTools.ServiceLayer.Connection;
using Microsoft.SqlTools.ServiceLayer.Hosting;
using Microsoft.SqlTools.ServiceLayer.Hosting.Protocol;
using Microsoft.SqlTools.ServiceLayer.QueryExecution.Contracts;
using Microsoft.SqlTools.ServiceLayer.QueryExecution.DataStorage;
using Microsoft.SqlTools.ServiceLayer.SqlContext;
using Microsoft.SqlTools.ServiceLayer.Utility;
using Microsoft.SqlTools.ServiceLayer.Workspace;
using Microsoft.SqlTools.ServiceLayer.Workspace.Contracts;

namespace Microsoft.SqlTools.ServiceLayer.QueryExecution
{
    /// <summary>
    /// Service for executing queries
    /// </summary>
    public sealed class QueryExecutionService : IDisposable
    {
        #region Singleton Instance Implementation

        private static readonly Lazy<QueryExecutionService> instance = new Lazy<QueryExecutionService>(() => new QueryExecutionService());

        /// <summary>
        /// Singleton instance of the query execution service
        /// </summary>
        public static QueryExecutionService Instance
        {
            get { return instance.Value; }
        }

        private QueryExecutionService()
        {
            ConnectionService = ConnectionService.Instance;
            WorkspaceService = WorkspaceService<SqlToolsSettings>.Instance;
        }

        internal QueryExecutionService(ConnectionService connService, WorkspaceService<SqlToolsSettings> workspaceService)
        {
            ConnectionService = connService;
            WorkspaceService = workspaceService;
        }

        #endregion

        #region Properties

        /// <summary>
        /// File factory to be used to create a buffer file for results.
        /// </summary>
        /// <remarks>
        /// Made internal here to allow for overriding in unit testing
        /// </remarks>
        internal IFileStreamFactory BufferFileStreamFactory;

        /// <summary>
        /// File factory to be used to create a buffer file for results
        /// </summary>
        private IFileStreamFactory BufferFileFactory
        {
            get { return BufferFileStreamFactory ?? (BufferFileStreamFactory = new ServiceBufferFileStreamFactory()); }
        }

        /// <summary>
        /// The collection of active queries
        /// </summary>
        internal ConcurrentDictionary<string, Query> ActiveQueries
        {
            get { return queries.Value; }
        }

        /// <summary>
        /// Instance of the connection service, used to get the connection info for a given owner URI
        /// </summary>
        private ConnectionService ConnectionService { get; set; }

        private WorkspaceService<SqlToolsSettings> WorkspaceService { get; set; }

        /// <summary>
        /// Internal storage of active queries, lazily constructed as a threadsafe dictionary
        /// </summary>
        private readonly Lazy<ConcurrentDictionary<string, Query>> queries =
            new Lazy<ConcurrentDictionary<string, Query>>(() => new ConcurrentDictionary<string, Query>());

        private SqlToolsSettings Settings { get { return WorkspaceService<SqlToolsSettings>.Instance.CurrentSettings; } }

        #endregion

        /// <summary>
        /// Initializes the service with the service host, registers request handlers and shutdown
        /// event handler.
        /// </summary>
        /// <param name="serviceHost">The service host instance to register with</param>
        public void InitializeService(ServiceHost serviceHost)
        {
            // Register handlers for requests
            serviceHost.SetRequestHandler(QueryExecuteRequest.Type, HandleExecuteRequest);
            serviceHost.SetRequestHandler(QueryExecuteSubsetRequest.Type, HandleResultSubsetRequest);
            serviceHost.SetRequestHandler(QueryDisposeRequest.Type, HandleDisposeRequest);
            serviceHost.SetRequestHandler(QueryCancelRequest.Type, HandleCancelRequest);
            serviceHost.SetRequestHandler(SaveResultsAsCsvRequest.Type, HandleSaveResultsAsCsvRequest);
            serviceHost.SetRequestHandler(SaveResultsAsJsonRequest.Type, HandleSaveResultsAsJsonRequest);

            // Register handler for shutdown event
            serviceHost.RegisterShutdownTask((shutdownParams, requestContext) =>
            {
                Dispose();
                return Task.FromResult(0);
            });

            // Register a handler for when the configuration changes
            WorkspaceService.RegisterConfigChangeCallback((oldSettings, newSettings, eventContext) =>
            {
                Settings.QueryExecutionSettings.Update(newSettings.QueryExecutionSettings);
                return Task.FromResult(0);
            });
        }

        #region Request Handlers

        public async Task HandleExecuteRequest(QueryExecuteParams executeParams,
            RequestContext<QueryExecuteResult> requestContext)
        {
            // Get a query new active query
            Query newQuery = await CreateAndActivateNewQuery(executeParams, requestContext);

            // Execute the query -- asynchronously
            await ExecuteAndCompleteQuery(executeParams, requestContext, newQuery);
        }

        public async Task HandleResultSubsetRequest(QueryExecuteSubsetParams subsetParams,
            RequestContext<QueryExecuteSubsetResult> requestContext)
        {
            try
            {
                // Attempt to load the query
                Query query;
                if (!ActiveQueries.TryGetValue(subsetParams.OwnerUri, out query))
                {
                    await requestContext.SendResult(new QueryExecuteSubsetResult
                    {
                        Message = SR.QueryServiceRequestsNoQuery
                    });
                    return;
                }

                // Retrieve the requested subset and return it
                var result = new QueryExecuteSubsetResult
                {
                    Message = null,
                    ResultSubset = await query.GetSubset(subsetParams.BatchIndex,
                        subsetParams.ResultSetIndex, subsetParams.RowsStartIndex, subsetParams.RowsCount)
                };
                await requestContext.SendResult(result);
            }
            catch (InvalidOperationException ioe)
            {
                // Return the error as a result
                await requestContext.SendResult(new QueryExecuteSubsetResult
                {
                    Message = ioe.Message
                });
            }
            catch (ArgumentOutOfRangeException aoore)
            {
                // Return the error as a result
                await requestContext.SendResult(new QueryExecuteSubsetResult
                {
                    Message = aoore.Message
                });
            }
            catch (Exception e)
            {
                // This was unexpected, so send back as error
                await requestContext.SendError(e.Message);
            }
        }

        public async Task HandleDisposeRequest(QueryDisposeParams disposeParams,
            RequestContext<QueryDisposeResult> requestContext)
        {
            try
            {
                // Attempt to remove the query for the owner uri
                Query result;
                if (!ActiveQueries.TryRemove(disposeParams.OwnerUri, out result))
                {
                    await requestContext.SendResult(new QueryDisposeResult
                    {
                        Messages = SR.QueryServiceRequestsNoQuery
                    });
                    return;
                }

                // Cleanup the query
                result.Dispose();

                // Success
                await requestContext.SendResult(new QueryDisposeResult
                {
                    Messages = null
                });
            }
            catch (Exception e)
            {
                await requestContext.SendError(e.Message);
            }
        }

        public async Task HandleCancelRequest(QueryCancelParams cancelParams,
            RequestContext<QueryCancelResult> requestContext)
        {
            try
            {
                // Attempt to find the query for the owner uri
                Query result;
                if (!ActiveQueries.TryGetValue(cancelParams.OwnerUri, out result))
                {
                    await requestContext.SendResult(new QueryCancelResult
                    {
                        Messages = SR.QueryServiceRequestsNoQuery
                    });
                    return;
                }

                // Cancel the query and send a success message
                result.Cancel();
                await requestContext.SendResult(new QueryCancelResult());
            }
            catch (InvalidOperationException e)
            {
                // If this exception occurred, we most likely were trying to cancel a completed query
                await requestContext.SendResult(new QueryCancelResult
                {
                    Messages = e.Message
                });
            }
            catch (Exception e)
            {
                await requestContext.SendError(e.Message);
            }
        }

        /// <summary>
        /// Process request to save a resultSet to a file in CSV format
        /// </summary>
        internal async Task HandleSaveResultsAsCsvRequest(SaveResultsAsCsvRequestParams saveParams,
            RequestContext<SaveResultRequestResult> requestContext)
        {
            // retrieve query for OwnerUri
            Query result;
            if (!ActiveQueries.TryGetValue(saveParams.OwnerUri, out result))
            {
                await requestContext.SendResult(new SaveResultRequestResult
                {
                    Messages = SR.QueryServiceRequestsNoQuery
                });
                return;
            }


            ResultSet selectedResultSet = result.Batches[saveParams.BatchIndex].ResultSets[saveParams.ResultSetIndex];
            if (!selectedResultSet.IsBeingDisposed)
            {
<<<<<<< HEAD
                using (StreamWriter csvFile = new StreamWriter(File.Open(saveParams.FilePath, FileMode.Create)))
                {
                    // get the requested resultSet from query
                    Batch selectedBatch = result.Batches[saveParams.BatchIndex];
                    ResultSet selectedResultSet = (selectedBatch.ResultSets.ToList())[saveParams.ResultSetIndex];

                    // set column, row counts depending on whether save request is for entire result set or a subset
                    int columnStartIndex = 0;
                    int rowStartIndex = 0;
                    int columnCount;
                    int rowCount;
                    if (SaveResults.IsSaveSelection(saveParams))
                    {   
                        // ReSharper disable PossibleInvalidOperationException  IsSaveSelection checks for nulls in the index values
                        columnStartIndex = saveParams.ColumnStartIndex.Value;
                        rowStartIndex = saveParams.RowStartIndex.Value;
                        columnCount = saveParams.ColumnEndIndex.Value - saveParams.ColumnStartIndex.Value + 1;
                        rowCount = saveParams.RowEndIndex.Value - saveParams.RowStartIndex.Value + 1;
                        // ReSharper restore PossibleInvalidOperationException
                    }
                    else
                    {
                        columnCount = selectedResultSet.Columns.Length;
                        rowCount = (int)selectedResultSet.RowCount;
                    }

                    // write column names if include headers option is chosen
                    if (saveParams.IncludeHeaders)
                    {
                        var columnNames = from column in selectedResultSet.Columns
                                          select SaveResults.EncodeCsvField(column?.ColumnName ?? string.Empty);
                        var selectedData = columnNames.Skip(columnStartIndex).Take(columnCount);
                        await csvFile.WriteLineAsync(string.Join(",", selectedData));
                    }

                    // retrieve rows and write as csv
                    ResultSetSubset resultSubset = await result.GetSubset(saveParams.BatchIndex, saveParams.ResultSetIndex, rowStartIndex, rowCount);
                    foreach (var row in resultSubset.Rows)
                    {
                        var dataValues = from cell in row
                                         select SaveResults.EncodeCsvField(cell ?? "NULL");
                        var selectedCells = dataValues.Skip(columnStartIndex).Take(columnCount);
                        await csvFile.WriteLineAsync(string.Join(",", selectedCells));
                    }
=======
                // Create SaveResults object and add success and error handlers to respective events
                SaveResults saveAsCsv = new SaveResults();

                SaveResults.AsyncSaveEventHandler successHandler = async message =>
                {
                    selectedResultSet.RemoveSaveTask(saveParams.FilePath);
                    await requestContext.SendResult(new SaveResultRequestResult { Messages = message });
                };
                saveAsCsv.SaveCompleted += successHandler;
                SaveResults.AsyncSaveEventHandler errorHandler = async message =>
                {
                    selectedResultSet.RemoveSaveTask(saveParams.FilePath);
                    await requestContext.SendError(new SaveResultRequestError { message = message });
                };
                saveAsCsv.SaveFailed += errorHandler;

                saveAsCsv.SaveResultSetAsCsv(saveParams, requestContext, result);
>>>>>>> 29b7854e

                // Associate the ResultSet with the save task
                selectedResultSet.AddSaveTask(saveParams.FilePath, saveAsCsv.SaveTask);

            }
        }

        /// <summary>
        /// Process request to save a resultSet to a file in JSON format
        /// </summary>
        internal async Task HandleSaveResultsAsJsonRequest(SaveResultsAsJsonRequestParams saveParams,
            RequestContext<SaveResultRequestResult> requestContext)
        {
            // retrieve query for OwnerUri
            Query result;
            if (!ActiveQueries.TryGetValue(saveParams.OwnerUri, out result))
            {
                await requestContext.SendResult(new SaveResultRequestResult
                {
                    Messages = "Failed to save results, ID not found."
                });
                return;
            }

            ResultSet selectedResultSet = result.Batches[saveParams.BatchIndex].ResultSets[saveParams.ResultSetIndex];
            if (!selectedResultSet.IsBeingDisposed)
            {
                // Create SaveResults object and add success and error handlers to respective events
                SaveResults saveAsJson = new SaveResults();
                SaveResults.AsyncSaveEventHandler successHandler = async message =>
                {
<<<<<<< HEAD
                    jsonWriter.Formatting = Formatting.Indented;
                    jsonWriter.WriteStartArray();

                    // get the requested resultSet from query
                    Batch selectedBatch = result.Batches[saveParams.BatchIndex];
                    ResultSet selectedResultSet = selectedBatch.ResultSets.ToList()[saveParams.ResultSetIndex];
                    int rowStartIndex = 0;
                    int columnStartIndex = 0;
                    int rowCount;
                    int columnEndIndex;

                    // set column, row counts depending on whether save request is for entire result set or a subset
                    if (SaveResults.IsSaveSelection(saveParams))
                    {
                        // ReSharper disable PossibleInvalidOperationException  IsSaveSelection checks for nulls in the index values
                        rowCount = saveParams.RowEndIndex.Value - saveParams.RowStartIndex.Value + 1;
                        rowStartIndex = saveParams.RowStartIndex.Value;
                        columnStartIndex = saveParams.ColumnStartIndex.Value;
                        columnEndIndex = saveParams.ColumnEndIndex.Value + 1 ; // include the last column
                        // ReSharper restore PossibleInvalidOperationException
                    }
                    else 
                    {
                        rowCount = (int)selectedResultSet.RowCount;
                        columnEndIndex = selectedResultSet.Columns.Length;
                    }
=======
                    selectedResultSet.RemoveSaveTask(saveParams.FilePath);
                    await requestContext.SendResult(new SaveResultRequestResult { Messages = message });
                };
                saveAsJson.SaveCompleted += successHandler;
                SaveResults.AsyncSaveEventHandler errorHandler = async message =>
                {
                    selectedResultSet.RemoveSaveTask(saveParams.FilePath);
                    await requestContext.SendError(new SaveResultRequestError { message = message });
                };
                saveAsJson.SaveFailed += errorHandler;
>>>>>>> 29b7854e

                saveAsJson.SaveResultSetAsJson(saveParams, requestContext, result);

                // Associate the ResultSet with the save task
                selectedResultSet.AddSaveTask(saveParams.FilePath, saveAsJson.SaveTask);
            }

        }

        #endregion

        #region Private Helpers

        private async Task<Query> CreateAndActivateNewQuery(QueryExecuteParams executeParams, RequestContext<QueryExecuteResult> requestContext)
        {
            try
            {
                // Attempt to get the connection for the editor
                ConnectionInfo connectionInfo;
                if (!ConnectionService.TryFindConnection(executeParams.OwnerUri, out connectionInfo))
                {
                    await requestContext.SendError(SR.QueryServiceQueryInvalidOwnerUri);
                    return null;
                }

                // Attempt to clean out any old query on the owner URI
                Query oldQuery;
                if (ActiveQueries.TryGetValue(executeParams.OwnerUri, out oldQuery) && oldQuery.HasExecuted)
                {
                    oldQuery.Dispose();
                    ActiveQueries.TryRemove(executeParams.OwnerUri, out oldQuery);
                }

                // Retrieve the current settings for executing the query with
                QueryExecutionSettings settings = WorkspaceService.CurrentSettings.QueryExecutionSettings;

                // Get query text from the workspace.
                ScriptFile queryFile = WorkspaceService.Workspace.GetFile(executeParams.OwnerUri);

                string queryText;

                if (executeParams.QuerySelection != null)
                {
                    string[] queryTextArray = queryFile.GetLinesInRange(
                        new BufferRange(
                            new BufferPosition(
                                executeParams.QuerySelection.StartLine + 1,
                                executeParams.QuerySelection.StartColumn + 1
                            ),
                            new BufferPosition(
                                executeParams.QuerySelection.EndLine + 1,
                                executeParams.QuerySelection.EndColumn + 1
                            )
                        )
                    );
                    queryText = queryTextArray.Aggregate((a, b) => a + '\r' + '\n' + b);
                }
                else
                {
                    queryText = queryFile.Contents;
                }

                // If we can't add the query now, it's assumed the query is in progress
                Query newQuery = new Query(queryText, connectionInfo, settings, BufferFileFactory);
                if (!ActiveQueries.TryAdd(executeParams.OwnerUri, newQuery))
                {
                    await requestContext.SendError(SR.QueryServiceQueryInProgress);
                    newQuery.Dispose();
                    return null;
                }

                return newQuery;
            }
            catch (Exception e)
            {
                await requestContext.SendError(e.Message);
                return null;
            }
            // Any other exceptions will fall through here and be collected at the end
        }

        private static async Task ExecuteAndCompleteQuery(QueryExecuteParams executeParams, RequestContext<QueryExecuteResult> requestContext, Query query)
        {
            // Skip processing if the query is null
            if (query == null)
            {
                return;
            }

            // Setup the query completion/failure callbacks
            Query.QueryAsyncEventHandler callback = async q =>
            {
                // Send back the results
                QueryExecuteCompleteParams eventParams = new QueryExecuteCompleteParams
                {
                    OwnerUri = executeParams.OwnerUri,
                    BatchSummaries = q.BatchSummaries
                };
                await requestContext.SendEvent(QueryExecuteCompleteEvent.Type, eventParams);
            };
<<<<<<< HEAD
=======

            Query.QueryAsyncErrorEventHandler errorCallback = async errorMessage =>
            {
                // Send back the error message
                QueryExecuteCompleteParams eventParams = new QueryExecuteCompleteParams
                {
                    OwnerUri = executeParams.OwnerUri,
                    Message = errorMessage              
                };
                await requestContext.SendEvent(QueryExecuteCompleteEvent.Type, eventParams);
            };

>>>>>>> 29b7854e
            query.QueryCompleted += callback;
            query.QueryFailed += callback;
            query.QueryConnectionException += errorCallback;

            // Setup the batch completion callback
            Batch.BatchAsyncEventHandler batchCallback = async b =>
            {
                QueryExecuteBatchCompleteParams eventParams = new QueryExecuteBatchCompleteParams
                {
                    BatchSummary = b.Summary,
                    OwnerUri = executeParams.OwnerUri
                };
                await requestContext.SendEvent(QueryExecuteBatchCompleteEvent.Type, eventParams);
            };
            query.BatchCompleted += batchCallback;

            // Launch this as an asynchronous task
            query.Execute();

            // Send back a result showing we were successful
            await requestContext.SendResult(new QueryExecuteResult
            {
                Messages = null
            });
        }

        #endregion

        #region IDisposable Implementation

        private bool disposed;

        public void Dispose()
        {
            Dispose(true);
            GC.SuppressFinalize(this);
        }

        private void Dispose(bool disposing)
        {
            if (disposed)
            {
                return;
            }

            if (disposing)
            {
                foreach (var query in ActiveQueries)
                {
                    if (!query.Value.HasExecuted)
                    {
                        try
                        {
                            query.Value.Cancel();
                        }
                        catch (Exception e)
                        {
                            // We don't particularly care if we fail to cancel during shutdown
                            string message = string.Format("Failed to cancel query {0} during query service disposal: {1}", query.Key, e);
                            Logger.Write(LogLevel.Warning, message);
                        }
                    }
                    query.Value.Dispose();
                }
                ActiveQueries.Clear();
            }

            disposed = true;
        }

        ~QueryExecutionService()
        {
            Dispose(false);
        }

        #endregion
    }
}<|MERGE_RESOLUTION|>--- conflicted
+++ resolved
@@ -268,52 +268,6 @@
             ResultSet selectedResultSet = result.Batches[saveParams.BatchIndex].ResultSets[saveParams.ResultSetIndex];
             if (!selectedResultSet.IsBeingDisposed)
             {
-<<<<<<< HEAD
-                using (StreamWriter csvFile = new StreamWriter(File.Open(saveParams.FilePath, FileMode.Create)))
-                {
-                    // get the requested resultSet from query
-                    Batch selectedBatch = result.Batches[saveParams.BatchIndex];
-                    ResultSet selectedResultSet = (selectedBatch.ResultSets.ToList())[saveParams.ResultSetIndex];
-
-                    // set column, row counts depending on whether save request is for entire result set or a subset
-                    int columnStartIndex = 0;
-                    int rowStartIndex = 0;
-                    int columnCount;
-                    int rowCount;
-                    if (SaveResults.IsSaveSelection(saveParams))
-                    {   
-                        // ReSharper disable PossibleInvalidOperationException  IsSaveSelection checks for nulls in the index values
-                        columnStartIndex = saveParams.ColumnStartIndex.Value;
-                        rowStartIndex = saveParams.RowStartIndex.Value;
-                        columnCount = saveParams.ColumnEndIndex.Value - saveParams.ColumnStartIndex.Value + 1;
-                        rowCount = saveParams.RowEndIndex.Value - saveParams.RowStartIndex.Value + 1;
-                        // ReSharper restore PossibleInvalidOperationException
-                    }
-                    else
-                    {
-                        columnCount = selectedResultSet.Columns.Length;
-                        rowCount = (int)selectedResultSet.RowCount;
-                    }
-
-                    // write column names if include headers option is chosen
-                    if (saveParams.IncludeHeaders)
-                    {
-                        var columnNames = from column in selectedResultSet.Columns
-                                          select SaveResults.EncodeCsvField(column?.ColumnName ?? string.Empty);
-                        var selectedData = columnNames.Skip(columnStartIndex).Take(columnCount);
-                        await csvFile.WriteLineAsync(string.Join(",", selectedData));
-                    }
-
-                    // retrieve rows and write as csv
-                    ResultSetSubset resultSubset = await result.GetSubset(saveParams.BatchIndex, saveParams.ResultSetIndex, rowStartIndex, rowCount);
-                    foreach (var row in resultSubset.Rows)
-                    {
-                        var dataValues = from cell in row
-                                         select SaveResults.EncodeCsvField(cell ?? "NULL");
-                        var selectedCells = dataValues.Skip(columnStartIndex).Take(columnCount);
-                        await csvFile.WriteLineAsync(string.Join(",", selectedCells));
-                    }
-=======
                 // Create SaveResults object and add success and error handlers to respective events
                 SaveResults saveAsCsv = new SaveResults();
 
@@ -331,7 +285,6 @@
                 saveAsCsv.SaveFailed += errorHandler;
 
                 saveAsCsv.SaveResultSetAsCsv(saveParams, requestContext, result);
->>>>>>> 29b7854e
 
                 // Associate the ResultSet with the save task
                 selectedResultSet.AddSaveTask(saveParams.FilePath, saveAsCsv.SaveTask);
@@ -363,34 +316,6 @@
                 SaveResults saveAsJson = new SaveResults();
                 SaveResults.AsyncSaveEventHandler successHandler = async message =>
                 {
-<<<<<<< HEAD
-                    jsonWriter.Formatting = Formatting.Indented;
-                    jsonWriter.WriteStartArray();
-
-                    // get the requested resultSet from query
-                    Batch selectedBatch = result.Batches[saveParams.BatchIndex];
-                    ResultSet selectedResultSet = selectedBatch.ResultSets.ToList()[saveParams.ResultSetIndex];
-                    int rowStartIndex = 0;
-                    int columnStartIndex = 0;
-                    int rowCount;
-                    int columnEndIndex;
-
-                    // set column, row counts depending on whether save request is for entire result set or a subset
-                    if (SaveResults.IsSaveSelection(saveParams))
-                    {
-                        // ReSharper disable PossibleInvalidOperationException  IsSaveSelection checks for nulls in the index values
-                        rowCount = saveParams.RowEndIndex.Value - saveParams.RowStartIndex.Value + 1;
-                        rowStartIndex = saveParams.RowStartIndex.Value;
-                        columnStartIndex = saveParams.ColumnStartIndex.Value;
-                        columnEndIndex = saveParams.ColumnEndIndex.Value + 1 ; // include the last column
-                        // ReSharper restore PossibleInvalidOperationException
-                    }
-                    else 
-                    {
-                        rowCount = (int)selectedResultSet.RowCount;
-                        columnEndIndex = selectedResultSet.Columns.Length;
-                    }
-=======
                     selectedResultSet.RemoveSaveTask(saveParams.FilePath);
                     await requestContext.SendResult(new SaveResultRequestResult { Messages = message });
                 };
@@ -401,7 +326,6 @@
                     await requestContext.SendError(new SaveResultRequestError { message = message });
                 };
                 saveAsJson.SaveFailed += errorHandler;
->>>>>>> 29b7854e
 
                 saveAsJson.SaveResultSetAsJson(saveParams, requestContext, result);
 
@@ -502,8 +426,6 @@
                 };
                 await requestContext.SendEvent(QueryExecuteCompleteEvent.Type, eventParams);
             };
-<<<<<<< HEAD
-=======
 
             Query.QueryAsyncErrorEventHandler errorCallback = async errorMessage =>
             {
@@ -516,7 +438,6 @@
                 await requestContext.SendEvent(QueryExecuteCompleteEvent.Type, eventParams);
             };
 
->>>>>>> 29b7854e
             query.QueryCompleted += callback;
             query.QueryFailed += callback;
             query.QueryConnectionException += errorCallback;
