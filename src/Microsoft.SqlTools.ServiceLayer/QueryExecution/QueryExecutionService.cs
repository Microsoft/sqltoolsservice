﻿//
// Copyright (c) Microsoft. All rights reserved.
// Licensed under the MIT license. See LICENSE file in the project root for full license information.
//
using System;
using System.Collections.Concurrent;
using System.IO;
using System.Threading.Tasks;
using Microsoft.SqlTools.ServiceLayer.Connection;
using Microsoft.SqlTools.ServiceLayer.Hosting;
using Microsoft.SqlTools.ServiceLayer.Hosting.Protocol;
using Microsoft.SqlTools.ServiceLayer.QueryExecution.Contracts;
using Microsoft.SqlTools.ServiceLayer.QueryExecution.Contracts.ExecuteRequests;
using Microsoft.SqlTools.ServiceLayer.QueryExecution.DataStorage;
using Microsoft.SqlTools.ServiceLayer.SqlContext;
using Microsoft.SqlTools.ServiceLayer.Utility;
using Microsoft.SqlTools.ServiceLayer.Workspace;
using Microsoft.SqlTools.ServiceLayer.Workspace.Contracts;

namespace Microsoft.SqlTools.ServiceLayer.QueryExecution
{
    /// <summary>
    /// Service for executing queries
    /// </summary>
    public sealed class QueryExecutionService : IDisposable
    {
        #region Singleton Instance Implementation

        private static readonly Lazy<QueryExecutionService> LazyInstance = new Lazy<QueryExecutionService>(() => new QueryExecutionService());

        /// <summary>
        /// Singleton instance of the query execution service
        /// </summary>
        public static QueryExecutionService Instance => LazyInstance.Value;

        private QueryExecutionService()
        {
            ConnectionService = ConnectionService.Instance;
            WorkspaceService = WorkspaceService<SqlToolsSettings>.Instance;
        }

        internal QueryExecutionService(ConnectionService connService, WorkspaceService<SqlToolsSettings> workspaceService)
        {
            ConnectionService = connService;
            WorkspaceService = workspaceService;
        }

        #endregion

        #region Properties

        /// <summary>
        /// File factory to be used to create a buffer file for results.
        /// </summary>
        /// <remarks>
        /// Made internal here to allow for overriding in unit testing
        /// </remarks>
        internal IFileStreamFactory BufferFileStreamFactory;

        /// <summary>
        /// File factory to be used to create a buffer file for results
        /// </summary>
        private IFileStreamFactory BufferFileFactory
        {
            get
            {
                return BufferFileStreamFactory ?? (BufferFileStreamFactory = new ServiceBufferFileStreamFactory
                {
                    MaxCharsToStore = Settings.SqlTools.QueryExecutionSettings.MaxCharsToStore,
                    MaxXmlCharsToStore = Settings.SqlTools.QueryExecutionSettings.MaxXmlCharsToStore
                });
            }
        }

        /// <summary>
        /// File factory to be used to create CSV files from result sets. Set to internal in order
        /// to allow overriding in unit testing
        /// </summary>
        internal IFileStreamFactory CsvFileFactory { get; set; }

        /// <summary>
        /// File factory to be used to create JSON files from result sets. Set to internal in order
        /// to allow overriding in unit testing
        /// </summary>
        internal IFileStreamFactory JsonFileFactory { get; set; }

        /// <summary>
        /// The collection of active queries
        /// </summary>
        internal ConcurrentDictionary<string, Query> ActiveQueries => queries.Value;

        /// <summary>
        /// Instance of the connection service, used to get the connection info for a given owner URI
        /// </summary>
        private ConnectionService ConnectionService { get; }

        private WorkspaceService<SqlToolsSettings> WorkspaceService { get; }

        /// <summary>
        /// Internal storage of active queries, lazily constructed as a threadsafe dictionary
        /// </summary>
        private readonly Lazy<ConcurrentDictionary<string, Query>> queries =
            new Lazy<ConcurrentDictionary<string, Query>>(() => new ConcurrentDictionary<string, Query>());

        private SqlToolsSettings Settings => WorkspaceService<SqlToolsSettings>.Instance.CurrentSettings;

        #endregion

        /// <summary>
        /// Initializes the service with the service host, registers request handlers and shutdown
        /// event handler.
        /// </summary>
        /// <param name="serviceHost">The service host instance to register with</param>
        public void InitializeService(ServiceHost serviceHost)
        {
            // Register handlers for requests
            serviceHost.SetRequestHandler(ExecuteDocumentSelectionRequest.Type, HandleExecuteRequest);
            serviceHost.SetRequestHandler(ExecuteStringRequest.Type, HandleExecuteRequest);
            serviceHost.SetRequestHandler(SubsetRequest.Type, HandleResultSubsetRequest);
            serviceHost.SetRequestHandler(QueryDisposeRequest.Type, HandleDisposeRequest);
            serviceHost.SetRequestHandler(QueryCancelRequest.Type, HandleCancelRequest);
            serviceHost.SetRequestHandler(SaveResultsAsCsvRequest.Type, HandleSaveResultsAsCsvRequest);
            serviceHost.SetRequestHandler(SaveResultsAsJsonRequest.Type, HandleSaveResultsAsJsonRequest);
            serviceHost.SetRequestHandler(QueryExecutionPlanRequest.Type, HandleExecutionPlanRequest);

            // Register handler for shutdown event
            serviceHost.RegisterShutdownTask((shutdownParams, requestContext) =>
            {
                Dispose();
                return Task.FromResult(0);
            });

            // Register a handler for when the configuration changes
            WorkspaceService.RegisterConfigChangeCallback((oldSettings, newSettings, eventContext) =>
            {
                Settings.QueryExecutionSettings.Update(newSettings.QueryExecutionSettings);
                return Task.FromResult(0);
            });
        }

        #region Request Handlers

        /// <summary>
        /// Handles request to execute a selection of a document in the workspace service
        /// </summary>
        internal Task HandleExecuteRequest(ExecuteRequestParamsBase executeParams,
            RequestContext<ExecuteRequestResult> requestContext)
        {
            // Setup actions to perform upon successful start and on failure to start
            Func<Task> queryCreationAction = () => requestContext.SendResult(new ExecuteRequestResult());
            Func<string, Task> queryFailAction = requestContext.SendError;

            // Use the internal handler to launch the query
            return InterServiceExecuteQuery(executeParams, requestContext, queryCreationAction, queryFailAction);
        }

        /// <summary>
        /// Handles a request to get a subset of the results of this query
        /// </summary>
        internal async Task HandleResultSubsetRequest(SubsetParams subsetParams,
            RequestContext<SubsetResult> requestContext)
        {
            try
            {
                // Attempt to load the query
                Query query;
                if (!ActiveQueries.TryGetValue(subsetParams.OwnerUri, out query))
                {
                    await requestContext.SendResult(new SubsetResult
                    {
                        Message = SR.QueryServiceRequestsNoQuery
                    });
                    return;
                }

                // Retrieve the requested subset and return it
                var result = new SubsetResult
                {
                    Message = null,
                    ResultSubset = await query.GetSubset(subsetParams.BatchIndex,
                        subsetParams.ResultSetIndex, subsetParams.RowsStartIndex, subsetParams.RowsCount)
                };
                await requestContext.SendResult(result);
            }
            catch (InvalidOperationException ioe)
            {
                // Return the error as a result
                await requestContext.SendResult(new SubsetResult
                {
                    Message = ioe.Message
                });
            }
            catch (ArgumentOutOfRangeException aoore)
            {
                // Return the error as a result
                await requestContext.SendResult(new SubsetResult
                {
                    Message = aoore.Message
                });
            }
            catch (Exception e)
            {
                // This was unexpected, so send back as error
                await requestContext.SendError(e.Message);
            }
        }

         /// <summary>
        /// Handles a request to get an execution plan
        /// </summary>
        internal async Task HandleExecutionPlanRequest(QueryExecutionPlanParams planParams,
            RequestContext<QueryExecutionPlanResult> requestContext)
        {
            try
            {
                // Attempt to load the query
                Query query;
                if (!ActiveQueries.TryGetValue(planParams.OwnerUri, out query))
                {
                    await requestContext.SendError(SR.QueryServiceRequestsNoQuery);
                    return;
                }

                // Retrieve the requested execution plan and return it
                var result = new QueryExecutionPlanResult
                {
                    ExecutionPlan = await query.GetExecutionPlan(planParams.BatchIndex, planParams.ResultSetIndex)
                };
                await requestContext.SendResult(result);
            }
            catch (Exception e)
            {
                // This was unexpected, so send back as error
                await requestContext.SendError(e.Message);
            }
        }

        /// <summary>
        /// Handles a request to dispose of this query
        /// </summary>
        internal async Task HandleDisposeRequest(QueryDisposeParams disposeParams,
            RequestContext<QueryDisposeResult> requestContext)
        {
            // Setup action for success and failure
            Func<Task> successAction = () => requestContext.SendResult(new QueryDisposeResult());
            Func<string, Task> failureAction = requestContext.SendError;

            // Use the inter-service dispose functionality
            await InterServiceDisposeQuery(disposeParams.OwnerUri, successAction, failureAction);
        }

        /// <summary>
        /// Handles a request to cancel this query if it is in progress
        /// </summary>
        internal async Task HandleCancelRequest(QueryCancelParams cancelParams,
            RequestContext<QueryCancelResult> requestContext)
        {
            try
            {
                // Attempt to find the query for the owner uri
                Query result;
                if (!ActiveQueries.TryGetValue(cancelParams.OwnerUri, out result))
                {
                    await requestContext.SendResult(new QueryCancelResult
                    {
                        Messages = SR.QueryServiceRequestsNoQuery
                    });
                    return;
                }

                // Cancel the query and send a success message
                result.Cancel();
                await requestContext.SendResult(new QueryCancelResult());
            }
            catch (InvalidOperationException e)
            {
                // If this exception occurred, we most likely were trying to cancel a completed query
                await requestContext.SendResult(new QueryCancelResult
                {
                    Messages = e.Message
                });
            }
            catch (Exception e)
            {
                await requestContext.SendError(e.Message);
            }
        }

        /// <summary>
        /// Process request to save a resultSet to a file in CSV format
        /// </summary>
        internal async Task HandleSaveResultsAsCsvRequest(SaveResultsAsCsvRequestParams saveParams,
            RequestContext<SaveResultRequestResult> requestContext)
        {
            // Use the default CSV file factory if we haven't overridden it
            IFileStreamFactory csvFactory = CsvFileFactory ?? new SaveAsCsvFileStreamFactory
            {
                SaveRequestParams = saveParams
            };
            await SaveResultsHelper(saveParams, requestContext, csvFactory);
        }

        /// <summary>
        /// Process request to save a resultSet to a file in JSON format
        /// </summary>
        internal async Task HandleSaveResultsAsJsonRequest(SaveResultsAsJsonRequestParams saveParams,
            RequestContext<SaveResultRequestResult> requestContext)
        {
            // Use the default JSON file factory if we haven't overridden it
            IFileStreamFactory jsonFactory = JsonFileFactory ?? new SaveAsJsonFileStreamFactory
            {
                SaveRequestParams = saveParams
            };
            await SaveResultsHelper(saveParams, requestContext, jsonFactory);
        }

        #endregion

        #region Inter-Service API Handlers

        /// <summary>
        /// Query execution meant to be called from another service. Utilizes callbacks to allow
        /// custom actions to be taken upon creation of query and failure to create query.
        /// </summary>
        /// <param name="executeParams">Params for creating the new query</param>
        /// <param name="eventSender">Object that can send events for query execution progress</param>
        /// <param name="queryCreatedAction">
        /// Action to perform when query has been successfully created, right before execution of 
        /// the query
        /// </param>
        /// <param name="failureAction">Action to perform if query was not successfully created</param>
        public async Task InterServiceExecuteQuery(ExecuteRequestParamsBase executeParams, IEventSender eventSender,
            Func<Task> queryCreatedAction, Func<string, Task> failureAction)
        {
<<<<<<< HEAD
=======
            Validate.IsNotNull(nameof(executeParams), executeParams);
            Validate.IsNotNull(nameof(eventSender), eventSender);
            Validate.IsNotNull(nameof(queryCreatedAction), queryCreatedAction);
            Validate.IsNotNull(nameof(failureAction), failureAction);

>>>>>>> 54c43f95
            // Get a new active query
            Query newQuery = await CreateAndActivateNewQuery(executeParams, queryCreatedAction, failureAction);

            // Execute the query asynchronously
            ExecuteAndCompleteQuery(executeParams.OwnerUri, eventSender, newQuery);
        }

        /// <summary>
        /// Query disposal meant to be called from another service. Utilizes callbacks to allow
        /// custom actions to be performed on success or failure.
        /// </summary>
        /// <param name="ownerUri">The identifier of the query to be disposed</param>
        /// <param name="successAction">Action to perform on success</param>
        /// <param name="failureAction">Action to perform on failure</param>
        /// <returns></returns>
        public async Task InterServiceDisposeQuery(string ownerUri, Func<Task> successAction,
            Func<string, Task> failureAction)
        {
<<<<<<< HEAD
=======
            Validate.IsNotNull(nameof(successAction), successAction);
            Validate.IsNotNull(nameof(failureAction), failureAction);

>>>>>>> 54c43f95
            try
            {
                // Attempt to remove the query for the owner uri
                Query result;
                if (!ActiveQueries.TryRemove(ownerUri, out result))
                {
                    await failureAction(SR.QueryServiceRequestsNoQuery);
                    return;
                }

                // Cleanup the query
                result.Dispose();

                // Success
                await successAction();
            }
            catch (Exception e)
            {
                await failureAction(e.Message);
            }
        }

        #endregion

        #region Private Helpers

        private async Task<Query> CreateAndActivateNewQuery(ExecuteRequestParamsBase executeParams, Func<Task> successAction, Func<string, Task> failureAction)
        {
            try
            {
                // Attempt to get the connection for the editor
                ConnectionInfo connectionInfo;
                if (!ConnectionService.TryFindConnection(executeParams.OwnerUri, out connectionInfo))
                {
                    await failureAction(SR.QueryServiceQueryInvalidOwnerUri);
                    return null;
                }

                // Attempt to clean out any old query on the owner URI
                Query oldQuery;
                if (ActiveQueries.TryGetValue(executeParams.OwnerUri, out oldQuery) && oldQuery.HasExecuted)
                {
                    oldQuery.Dispose();
                    ActiveQueries.TryRemove(executeParams.OwnerUri, out oldQuery);
                }

                // Retrieve the current settings for executing the query with
                QueryExecutionSettings settings = WorkspaceService.CurrentSettings.QueryExecutionSettings;

                // Apply execution parameter settings 
                settings.ExecutionPlanOptions = executeParams.ExecutionPlanOptions;

                // If we can't add the query now, it's assumed the query is in progress
                Query newQuery = new Query(GetSqlText(executeParams), connectionInfo, settings, BufferFileFactory);
                if (!ActiveQueries.TryAdd(executeParams.OwnerUri, newQuery))
                {
                    await failureAction(SR.QueryServiceQueryInProgress);
                    newQuery.Dispose();
                    return null;
                }

                // Successfully created query
                await successAction();

                return newQuery;
            }
            catch (Exception e)
            {
                await failureAction(e.Message);
                return null;
            }
        }

        private static void ExecuteAndCompleteQuery(string ownerUri, IEventSender eventSender, Query query)
        {
            // Skip processing if the query is null
            if (query == null)
            {
                return;
            }

            // Setup the query completion/failure callbacks
            Query.QueryAsyncEventHandler callback = async q =>
            {
                // Send back the results
                QueryCompleteParams eventParams = new QueryCompleteParams
                {
                    OwnerUri = ownerUri,
                    BatchSummaries = q.BatchSummaries
                };

                await eventSender.SendEvent(QueryCompleteEvent.Type, eventParams);
            };

            Query.QueryAsyncErrorEventHandler errorCallback = async errorMessage =>
            {
                // Send back the error message
                QueryCompleteParams eventParams = new QueryCompleteParams
                {
                    OwnerUri = ownerUri,
                    //Message = errorMessage              
                };
                await eventSender.SendEvent(QueryCompleteEvent.Type, eventParams);
            };

            query.QueryCompleted += callback;
            query.QueryFailed += callback;
            query.QueryConnectionException += errorCallback;

            // Setup the batch callbacks
            Batch.BatchAsyncEventHandler batchStartCallback = async b =>
            {
                BatchEventParams eventParams = new BatchEventParams
                {
                    BatchSummary = b.Summary,
                    OwnerUri = ownerUri
                };

                await eventSender.SendEvent(BatchStartEvent.Type, eventParams);
            };
            query.BatchStarted += batchStartCallback;

            Batch.BatchAsyncEventHandler batchCompleteCallback = async b =>
            {
                BatchEventParams eventParams = new BatchEventParams
                {
                    BatchSummary = b.Summary,
                    OwnerUri = ownerUri
                };

                await eventSender.SendEvent(BatchCompleteEvent.Type, eventParams);
            };
            query.BatchCompleted += batchCompleteCallback;

            Batch.BatchAsyncMessageHandler batchMessageCallback = async m =>
            {
                MessageParams eventParams = new MessageParams
                {
                    Message = m,
                    OwnerUri = ownerUri
                };
                await eventSender.SendEvent(MessageEvent.Type, eventParams);
            };
            query.BatchMessageSent += batchMessageCallback;

            // Setup the ResultSet completion callback
            ResultSet.ResultSetAsyncEventHandler resultCallback = async r =>
            {
                ResultSetEventParams eventParams = new ResultSetEventParams
                {
                    ResultSetSummary = r.Summary,
                    OwnerUri = ownerUri
                };
                await eventSender.SendEvent(ResultSetCompleteEvent.Type, eventParams);
            };
            query.ResultSetCompleted += resultCallback;

            // Launch this as an asynchronous task
            query.Execute();
        }

        private async Task SaveResultsHelper(SaveResultsRequestParams saveParams,
            RequestContext<SaveResultRequestResult> requestContext, IFileStreamFactory fileFactory)
        {
            // retrieve query for OwnerUri
            Query query;
            if (!ActiveQueries.TryGetValue(saveParams.OwnerUri, out query))
            {
                await requestContext.SendError(new SaveResultRequestError
                {
                    message = SR.QueryServiceQueryInvalidOwnerUri
                });
                return;
            }

            //Setup the callback for completion of the save task
            ResultSet.SaveAsAsyncEventHandler successHandler = async parameters =>
            {
                await requestContext.SendResult(new SaveResultRequestResult());
            };
            ResultSet.SaveAsFailureAsyncEventHandler errorHandler = async (parameters, reason) =>
            {
                string message = SR.QueryServiceSaveAsFail(Path.GetFileName(parameters.FilePath), reason);
                await requestContext.SendError(new SaveResultRequestError { message = message });
            };

            try
            {
                // Launch the task
                query.SaveAs(saveParams, fileFactory, successHandler, errorHandler);
            }
            catch (Exception e)
            {
                await errorHandler(saveParams, e.Message);
            }
        }

        // Internal for testing purposes
        internal string GetSqlText(ExecuteRequestParamsBase request)
        {
            // If it is a document selection, we'll retrieve the text from the document
            ExecuteDocumentSelectionParams docRequest = request as ExecuteDocumentSelectionParams;
            if (docRequest != null)
            {
                // Get the document from the parameters
                ScriptFile queryFile = WorkspaceService.Workspace.GetFile(docRequest.OwnerUri);

                // If a selection was not provided, use the entire document
                if (docRequest.QuerySelection == null)
                {
                    return queryFile.Contents;
                }

                // A selection was provided, so get the lines in the selected range
                string[] queryTextArray = queryFile.GetLinesInRange(
                    new BufferRange(
                        new BufferPosition(
                            docRequest.QuerySelection.StartLine + 1,
                            docRequest.QuerySelection.StartColumn + 1
                        ),
                        new BufferPosition(
                            docRequest.QuerySelection.EndLine + 1,
                            docRequest.QuerySelection.EndColumn + 1
                        )
                    )
                );
                return string.Join(Environment.NewLine, queryTextArray);
            }

            // If it is an ExecuteStringParams, return the text as is
            ExecuteStringParams stringRequest = request as ExecuteStringParams;
            if (stringRequest != null)
            {
                return stringRequest.Query;
            }

            // Note, this shouldn't be possible due to inheritance rules
            throw new InvalidCastException("Invalid request type");
        }

        #endregion

        #region IDisposable Implementation

        private bool disposed;

        public void Dispose()
        {
            Dispose(true);
            GC.SuppressFinalize(this);
        }

        private void Dispose(bool disposing)
        {
            if (disposed)
            {
                return;
            }

            if (disposing)
            {
                foreach (var query in ActiveQueries)
                {
                    if (!query.Value.HasExecuted)
                    {
                        try
                        {
                            query.Value.Cancel();
                        }
                        catch (Exception e)
                        {
                            // We don't particularly care if we fail to cancel during shutdown
                            string message = string.Format("Failed to cancel query {0} during query service disposal: {1}", query.Key, e);
                            Logger.Write(LogLevel.Warning, message);
                        }
                    }
                    query.Value.Dispose();
                }
                ActiveQueries.Clear();
            }

            disposed = true;
        }

        ~QueryExecutionService()
        {
            Dispose(false);
        }

        #endregion
    }
}<|MERGE_RESOLUTION|>--- conflicted
+++ resolved
@@ -332,14 +332,11 @@
         public async Task InterServiceExecuteQuery(ExecuteRequestParamsBase executeParams, IEventSender eventSender,
             Func<Task> queryCreatedAction, Func<string, Task> failureAction)
         {
-<<<<<<< HEAD
-=======
             Validate.IsNotNull(nameof(executeParams), executeParams);
             Validate.IsNotNull(nameof(eventSender), eventSender);
             Validate.IsNotNull(nameof(queryCreatedAction), queryCreatedAction);
             Validate.IsNotNull(nameof(failureAction), failureAction);
 
->>>>>>> 54c43f95
             // Get a new active query
             Query newQuery = await CreateAndActivateNewQuery(executeParams, queryCreatedAction, failureAction);
 
@@ -358,12 +355,9 @@
         public async Task InterServiceDisposeQuery(string ownerUri, Func<Task> successAction,
             Func<string, Task> failureAction)
         {
-<<<<<<< HEAD
-=======
             Validate.IsNotNull(nameof(successAction), successAction);
             Validate.IsNotNull(nameof(failureAction), failureAction);
 
->>>>>>> 54c43f95
             try
             {
                 // Attempt to remove the query for the owner uri
