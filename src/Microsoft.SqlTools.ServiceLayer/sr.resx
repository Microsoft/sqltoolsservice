--- conflicted
+++ resolved
@@ -325,7 +325,7 @@
     <comment>.
  Parameters: 0 - sLine (int), 1 - sCol (int), 2 - eLine (int), 3 - eCol (int) </comment>
   </data>
-<<<<<<< HEAD
+
   <data name="EE_BatchSqlMessageNoProcedureInfo" xml:space="preserve">
     <value>Msg {0}, Level {1}, State {2}, Line {3}</value>
   </data>
@@ -415,10 +415,9 @@
   </data>
   <data name="TestLocalizationConstant" xml:space="preserve">
     <value>EN_LOCALIZATION</value>
-=======
+  </data>
   <data name="TestLocalizationConstant" xml:space="preserve">
     <value>EN_LOCALIZATION</value>
     <comment></comment>
->>>>>>> 74b8d359
   </data>
 </root>