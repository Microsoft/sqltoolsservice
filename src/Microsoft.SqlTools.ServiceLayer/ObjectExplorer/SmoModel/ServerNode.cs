--- conflicted
+++ resolved
@@ -60,11 +60,6 @@
                 NodeValue = connectionSummary.DatabaseName;
             }
             IsAlwaysLeaf = false;
-<<<<<<< HEAD
-=======
-            NodeType = NodeTypes.Server.ToString();
-            NodeTypeId = NodeTypes.Server;
->>>>>>> 8c0885da
             Label = GetConnectionLabel();
         }
 
