﻿//
// Copyright (c) Microsoft. All rights reserved.
// Licensed under the MIT license. See LICENSE file in the project root for full license information.
//

using System;
using System.Collections.Generic;
using System.IO;
using System.Text;
using System.Text.RegularExpressions;
using System.Linq;
using Microsoft.SqlTools.Utility;
using Microsoft.SqlTools.ServiceLayer.Workspace.Contracts;
using System.Runtime.InteropServices;

namespace Microsoft.SqlTools.ServiceLayer.Workspace
{
    /// <summary>
    /// Manages a "workspace" of script files that are open for a particular
    /// editing session.  Also helps to navigate references between ScriptFiles.
    /// </summary>
    public class Workspace : IDisposable
    {
        #region Private Fields

        private const string UntitledScheme = "untitled";
        private static readonly HashSet<string> fileUriSchemes = new HashSet<string>(StringComparer.OrdinalIgnoreCase) 
        {
            "file",
            UntitledScheme,
            "tsqloutput"
        };


        private Dictionary<string, ScriptFile> workspaceFiles = new Dictionary<string, ScriptFile>();

        #endregion

        #region Properties

        /// <summary>
        /// Gets or sets the root path of the workspace.
        /// </summary>
        public string WorkspacePath { get; set; }

        #endregion

        #region Constructors

        /// <summary>
        /// Creates a new instance of the Workspace class.
        /// </summary>
        public Workspace()
        {
        }

        #endregion

        #region Public Methods

        /// <summary>
        /// Checks if a given URI is contained in a workspace 
        /// </summary>
        /// <param name="filePath"></param>
        /// <returns>Flag indicating if the file is tracked in workspace</returns>
        public bool ContainsFile(string filePath)
        {
            Validate.IsNotNullOrWhitespaceString("filePath", filePath);

            // Resolve the full file path 
            string resolvedFilePath = this.ResolveFilePath(filePath);
            string keyName = resolvedFilePath.ToLower();

            ScriptFile scriptFile = null;
            return this.workspaceFiles.TryGetValue(keyName, out scriptFile);
        }

        /// <summary>
        /// Gets an open file in the workspace.  If the file isn't open but
        /// exists on the filesystem, load and return it. Virtual method to
        /// allow for mocking
        /// </summary>
        /// <param name="filePath">The file path at which the script resides.</param>
        /// <exception cref="FileNotFoundException">
        /// <paramref name="filePath"/> is not found.
        /// </exception>
        /// <exception cref="ArgumentException">
        /// <paramref name="filePath"/> contains a null or empty string.
        /// </exception>
        public virtual ScriptFile GetFile(string filePath)
        {
            Validate.IsNotNullOrWhitespaceString("filePath", filePath);
            if (IsNonFileUri(filePath))
            {
                return null;
            }
            
            // Resolve the full file path 
            string resolvedFilePath = this.ResolveFilePath(filePath);
            string keyName = resolvedFilePath.ToLower();

            // Make sure the file isn't already loaded into the workspace
            ScriptFile scriptFile = null;
            if (!this.workspaceFiles.TryGetValue(keyName, out scriptFile))
            {
                if (IsUntitled(resolvedFilePath))
                {
                    // It's not a registered untitled file, so any attempt to read from disk will fail as it's in memory
                    return null;
                }
                // This method allows FileNotFoundException to bubble up 
                // if the file isn't found.
                using (FileStream fileStream = new FileStream(resolvedFilePath, FileMode.Open, FileAccess.Read))
                using (StreamReader streamReader = new StreamReader(fileStream, Encoding.UTF8))
                {
                    scriptFile = new ScriptFile(resolvedFilePath, filePath,streamReader);

                    this.workspaceFiles.Add(keyName, scriptFile);
                }

                Logger.Write(LogLevel.Verbose, "Opened file on disk: " + resolvedFilePath);
            }

            return scriptFile;
        }
        
        private string ResolveFilePath(string filePath)
        {
            if (!IsPathInMemoryOrNonFileUri(filePath))
            {
                if (filePath.StartsWith(@"file://"))
                {
                    // Client sent the path in URI format, extract the local path and trim
                    // any extraneous slashes
                    Uri fileUri = new Uri(filePath);
                    filePath = fileUri.LocalPath;
                    if (filePath.StartsWith("//") || filePath.StartsWith("\\\\")) 
                    {
                        filePath = filePath.Substring(1);
                    }
                }

                // Clients could specify paths with escaped space, [ and ] characters which .NET APIs
                // will not handle.  These paths will get appropriately escaped just before being passed
                // into the SqlTools engine.
                filePath = UnescapePath(filePath);

                // switch to unix path separators on non-Windows platforms
                if (!RuntimeInformation.IsOSPlatform(OSPlatform.Windows))
                {
                    filePath = filePath.Replace('\\', '/');
                }

                // Get the absolute file path
                filePath = Path.GetFullPath(filePath);
            }

            Logger.Write(LogLevel.Verbose, "Resolved path: " + filePath);

            return filePath;
        }

<<<<<<< HEAD
=======
        internal static bool IsPathInMemoryOrNonFileUri(string path)
        {
            try
            {
                string scheme = GetScheme(path);
                if (scheme != null && scheme.Length > 0 && !scheme.Equals("file"))
                {
                    return true;
                }
            }
            catch(Exception)
            {
                // Intentionally skipping if there is a parse error
            }

            return false;
        }

        public static string GetScheme(string uri)
        {
            string windowsFilePattern = @"^?(:[a-zA-Z]\:|\\\\)";
            if (Regex.IsMatch(uri, windowsFilePattern))
            {
                // Handle windows paths, these conflict with other "URI" handling
                return null;
            }

            // Match anything that starts with xyz:, as VSCode send URIs in the format untitled:, git: etc.
            string pattern = "^([a-z][a-z0-9+.-]*):";
            Match match = Regex.Match(uri, pattern);
            if (match != null && match.Success)
            {
                return match.Groups[1].Value;
            }
            return null;
        }

>>>>>>> 094820d2
        /// <summary>
        /// Unescapes any escaped [, ] or space characters. Typically use this before calling a
        /// .NET API that doesn't understand PowerShell escaped chars.
        /// </summary>
        /// <param name="path">The path to unescape.</param>
        /// <returns>The path with the ` character before [, ] and spaces removed.</returns>
        public static string UnescapePath(string path)
        {
            if (!path.Contains("`"))
            {
                return path;
            }

            return Regex.Replace(path, @"`(?=[ \[\]])", "");
        }

         /// <summary>
        /// Gets a new ScriptFile instance which is identified by the given file
        /// path and initially contains the given buffer contents.
        /// </summary>
        /// <param name="filePath"></param>
        /// <param name="initialBuffer"></param>
        /// <returns></returns>
        public ScriptFile GetFileBuffer(string filePath, string initialBuffer)
        {
            Validate.IsNotNullOrWhitespaceString("filePath", filePath);
            if (IsNonFileUri(filePath))
            {
                return null;
            }

            // Resolve the full file path 
            string resolvedFilePath = this.ResolveFilePath(filePath);
            string keyName = resolvedFilePath.ToLower();

            // Make sure the file isn't already loaded into the workspace
            ScriptFile scriptFile = null;
            if (!this.workspaceFiles.TryGetValue(keyName, out scriptFile))
            {
                scriptFile = new ScriptFile(resolvedFilePath, filePath, initialBuffer);

                this.workspaceFiles.Add(keyName, scriptFile);

                Logger.Write(LogLevel.Verbose, "Opened file as in-memory buffer: " + resolvedFilePath);
            }

            return scriptFile;
        }

        /// <summary>
        /// Gets an array of all opened ScriptFiles in the workspace.
        /// </summary>
        /// <returns>An array of all opened ScriptFiles in the workspace.</returns>
        public ScriptFile[] GetOpenedFiles()
        {
            return workspaceFiles.Values.ToArray();
        }

        /// <summary>
        /// Closes a currently open script file with the given file path.
        /// </summary>
        /// <param name="scriptFile">The file path at which the script resides.</param>
        public void CloseFile(ScriptFile scriptFile)
        {
            Validate.IsNotNull("scriptFile", scriptFile);

            this.workspaceFiles.Remove(scriptFile.Id);
        }

        internal string GetBaseFilePath(string filePath)
        {
            if (IsPathInMemoryOrNonFileUri(filePath))
            {
                // If the file is in memory, use the workspace path
                return this.WorkspacePath;
            }

            if (!Path.IsPathRooted(filePath))
            {
                // TODO: Assert instead?
                throw new InvalidOperationException(
                    string.Format(
                        "Must provide a full path for originalScriptPath: {0}", 
                        filePath));
            }

            // Get the directory of the file path
            return Path.GetDirectoryName(filePath); 
        }

        internal string ResolveRelativeScriptPath(string baseFilePath, string relativePath)
        {
            if (Path.IsPathRooted(relativePath))
            {
                return relativePath;
            }

            // Get the directory of the original script file, combine it
            // with the given path and then resolve the absolute file path.
            string combinedPath =
                Path.GetFullPath(
                    Path.Combine(
                        baseFilePath,
                        relativePath));

            return combinedPath;
        }

        internal static bool IsPathInMemoryOrNonFileUri(string path)
        {
            string scheme = GetScheme(path);
            if (scheme != null && scheme.Length > 0 && !scheme.Equals("file"))
            {
                return true;
            }
            return false;
        }

        private static string GetScheme(string uri)
        {
            // Match anything that starts with xyz:, as VSCode send URIs in the format untitled:, git: etc.
            string pattern = "^([a-z][a-z0-9+.-]*):";
            Match match = Regex.Match(uri, pattern);
            if (match != null && match.Success)
            {
                return match.Groups[1].Value;
            }
            return null;
        }

        private bool IsNonFileUri(string path)
        {
            string scheme = GetScheme(path);
            if (scheme != null && scheme.Length > 0 && !scheme.Equals("file"))
            {
                return !fileUriSchemes.Contains(scheme);;
            }
            return false;
        }

        private bool IsUntitled(string path)
        {
            string scheme = GetScheme(path);
            if (scheme != null && scheme.Length > 0)
            {
                return string.Compare(UntitledScheme, scheme, StringComparison.OrdinalIgnoreCase) == 0;
            }
            return false;
        }

        #endregion  

        #region IDisposable Implementation

        /// <summary>
        /// Disposes of any Runspaces that were created for the
        /// services used in this session.
        /// </summary>
        public void Dispose()
        {
        }

        #endregion
    }
}<|MERGE_RESOLUTION|>--- conflicted
+++ resolved
@@ -160,46 +160,6 @@
             return filePath;
         }
 
-<<<<<<< HEAD
-=======
-        internal static bool IsPathInMemoryOrNonFileUri(string path)
-        {
-            try
-            {
-                string scheme = GetScheme(path);
-                if (scheme != null && scheme.Length > 0 && !scheme.Equals("file"))
-                {
-                    return true;
-                }
-            }
-            catch(Exception)
-            {
-                // Intentionally skipping if there is a parse error
-            }
-
-            return false;
-        }
-
-        public static string GetScheme(string uri)
-        {
-            string windowsFilePattern = @"^?(:[a-zA-Z]\:|\\\\)";
-            if (Regex.IsMatch(uri, windowsFilePattern))
-            {
-                // Handle windows paths, these conflict with other "URI" handling
-                return null;
-            }
-
-            // Match anything that starts with xyz:, as VSCode send URIs in the format untitled:, git: etc.
-            string pattern = "^([a-z][a-z0-9+.-]*):";
-            Match match = Regex.Match(uri, pattern);
-            if (match != null && match.Success)
-            {
-                return match.Groups[1].Value;
-            }
-            return null;
-        }
-
->>>>>>> 094820d2
         /// <summary>
         /// Unescapes any escaped [, ] or space characters. Typically use this before calling a
         /// .NET API that doesn't understand PowerShell escaped chars.
@@ -318,8 +278,15 @@
             return false;
         }
 
-        private static string GetScheme(string uri)
-        {
+        public static string GetScheme(string uri)
+        {
+            string windowsFilePattern = @"^?(:[a-zA-Z]\:|\\\\)";
+            if (Regex.IsMatch(uri, windowsFilePattern))
+            {
+                // Handle windows paths, these conflict with other "URI" handling
+                return null;
+            }
+
             // Match anything that starts with xyz:, as VSCode send URIs in the format untitled:, git: etc.
             string pattern = "^([a-z][a-z0-9+.-]*):";
             Match match = Regex.Match(uri, pattern);
@@ -329,7 +296,7 @@
             }
             return null;
         }
-
+        
         private bool IsNonFileUri(string path)
         {
             string scheme = GetScheme(path);
