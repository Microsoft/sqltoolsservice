﻿# String resource file 
#
# When processed by the String Resource Tool, this file generates
# both a .CS and a .RESX file with the same name as the file.
# The .CS file contains a class which can be used to access these 
# string resources, including the ability to format in 
# parameters, which are identified with the .NET {x} format
# (see String.Format help).  
#
# Comments below assume the file name is SR.strings.
#
# Lines starting with a semicolon ";" are also treated as comments, but
# in a future version they will be extracted and made available in LocStudio
# Put your comments to localizers _before_ the string they apply to.
#
# SMO build specific comment
# after generating the .resx file, run srgen on it and get the .resx file
# please remember to also check that .resx in, along with the 
# .strings and .cs files

[strings]

############################################################################
# Connection Service

ConnectionServiceConnectErrorNullParams = Connection parameters cannot be null

ConnectionServiceListDbErrorNullOwnerUri = OwnerUri cannot be null or empty

ConnectionServiceListDbErrorNotConnected(string uri) = SpecifiedUri '{0}' does not have existing connection

ConnectionServiceDbErrorDefaultNotConnected(string uri) = Specified URI '{0}' does not have a default connection

ConnectionServiceConnStringInvalidAuthType(string authType) = Invalid value '{0}' for AuthenticationType.  Valid values are 'Integrated' and 'SqlLogin'.

ConnectionServiceConnStringInvalidIntent(string intent) = Invalid value '{0}' for ApplicationIntent. Valid values are 'ReadWrite' and 'ReadOnly'.

ConnectionServiceConnectionCanceled = Connection canceled

### Connection Params Validation Errors

ConnectionParamsValidateNullOwnerUri = OwnerUri cannot be null or empty

ConnectionParamsValidateNullConnection = Connection details object cannot be null

ConnectionParamsValidateNullServerName = ServerName cannot be null or empty

ConnectionParamsValidateNullSqlAuth(string component) = {0} cannot be null or empty when using SqlLogin authentication

############################################################################
# Formatter

ErrorUnexpectedCodeObjectType = Cannot convert SqlCodeObject Type {0} to Type {1}

############################################################################
# Query Execution Service

### Cancel Request

QueryServiceCancelAlreadyCompleted = The query has already completed, it cannot be cancelled

QueryServiceCancelDisposeFailed = Query successfully cancelled, failed to dispose query. Owner URI not found.

QueryServiceQueryCancelled = Query was canceled by user

### Subset Request

QueryServiceSubsetBatchNotCompleted = The batch has not completed, yet

QueryServiceSubsetBatchOutOfRange = Batch index cannot be less than 0 or greater than the number of batches

QueryServiceSubsetResultSetOutOfRange = Result set index cannot be less than 0 or greater than the number of result sets

### Data Reader Exceptions

QueryServiceDataReaderByteCountInvalid = Maximum number of bytes to return must be greater than zero

QueryServiceDataReaderCharCountInvalid = Maximum number of chars to return must be greater than zero

QueryServiceDataReaderXmlCountInvalid = Maximum number of XML bytes to return must be greater than zero

### File Stream Wrapper Exceptions

QueryServiceFileWrapperWriteOnly = Access method cannot be write-only

QueryServiceFileWrapperNotInitialized = FileStreamWrapper must be initialized before performing operations

QueryServiceFileWrapperReadOnly = This FileStreamWrapper cannot be used for writing

### Query Request

QueryServiceAffectedOneRow = (1 row affected)

QueryServiceAffectedRows(long rows) = ({0} rows affected)

QueryServiceCompletedSuccessfully = Commands completed successfully.

QueryServiceErrorFormat(int msg, int lvl, int state, int line, string newLine, string message) = Msg {0}, Level {1}, State {2}, Line {3}{4}{5}

QueryServiceQueryFailed(string message) = Query failed: {0}

QueryServiceColumnNull = (No column name)

QueryServiceRequestsNoQuery = The requested query does not exist

QueryServiceQueryInvalidOwnerUri = This editor is not connected to a database

QueryServiceQueryInProgress = A query is already in progress for this editor session. Please cancel this query or wait for its completion.

QueryServiceMessageSenderNotSql = Sender for OnInfoMessage event must be a SqlConnection

QueryServiceResultSetAddNoRows = Cannot add row to result buffer, data reader does not contain rows

### Save As Requests

QueryServiceSaveAsResultSetNotComplete = Result cannot be saved until query execution has completed

QueryServiceSaveAsMiscStartingError = Internal error occurred while starting save task

QueryServiceSaveAsInProgress = A save request to the same path is in progress

QueryServiceSaveAsFail(string fileName, string message) = Failed to save {0}: {1}

### MISC

QueryServiceResultSetNotRead = Cannot read subset unless the results have been read from the server

QueryServiceResultSetStartRowOutOfRange = Start row cannot be less than 0 or greater than the number of rows in the result set

QueryServiceResultSetRowCountOutOfRange = Row count must be a positive integer

QueryServiceResultSetNoColumnSchema = Could not retrieve column schema for result set

QueryServiceExecutionPlanNotFound = Could not retrieve an execution plan from the result set 

############################################################################
# Language Service

PeekDefinitionAzureError(string errorMessage) = This feature is currently not supported on Azure SQL DB and Data Warehouse: {0}

PeekDefinitionError(string errorMessage) = An unexpected error occurred during Peek Definition execution: {0}

PeekDefinitionNoResultsError = No results were found.

PeekDefinitionDatabaseError = No database object was retrieved.

PeekDefinitionNotConnectedError = Please connect to a server.

PeekDefinitionTimedoutError = Operation timed out.

PeekDefinitionTypeNotSupportedError = This object type is currently not supported by this feature.

ErrorEmptyStringReplacement = Replacement of an empty string by an empty string.

############################################################################
# Workspace Service

WorkspaceServicePositionLineOutOfRange = Position is outside of file line range

WorkspaceServicePositionColumnOutOfRange(int line) = Position is outside of column range for line {0}

WorkspaceServiceBufferPositionOutOfOrder(int sLine, int sCol, int eLine, int eCol) = Start position ({0}, {1}) must come before or be equal to the end position ({2}, {3})

############################################################################
# Edit Data Service

EditDataSessionNotFound = Edit session does not exist.

EditDataUnsupportedObjectType(string typeName) = Database object {0} cannot be used for editing.

EditDataQueryNotCompleted = Query has not completed execution

EditDataQueryImproperResultSets = Query did not generate exactly one result set

EditDataFailedAddRow = Failed to add new row to update cache

EditDataRowOutOfRange = Given row ID is outside the range of rows in the edit cache

EditDataUpdatePending = An update is already pending for this row and must be reverted first

EditDataUpdateNotPending = Given row ID does not have pending updated

EditDataObjectMetadataNotFound = Table or view metadata could not be found

EditDataInvalidFormatBinary = Invalid format for binary column

EditDataInvalidFormatBoolean = Allowed values for boolean columns are 0, 1, "true", or "false"

EditDataCreateScriptMissingValue = A required cell value is missing

EditDataDeleteSetCell = A delete is pending for this row, a cell update cannot be applied.

EditDataColumnIdOutOfRange = Column ID must be in the range of columns for the query

EditDataColumnCannotBeEdited = Column cannot be edited

EditDataColumnNoKeyColumns = No key columns were found

EditDataScriptFilePathNull = An output filename must be provided

EditDataCommitInProgress = A commit task is in progress. Please wait for completion.

<<<<<<< HEAD
EditDataComputedColumnPlaceholder = <TBD>
=======
EditDataInitializeInProgress = Another edit data initialize is in progress for this owner URI. Please wait for completion.
>>>>>>> 29d27c23

############################################################################
# DacFx Resources

EE_BatchSqlMessageNoProcedureInfo = Msg {0}, Level {1}, State {2}, Line {3}

EE_BatchSqlMessageWithProcedureInfo = Msg {0}, Level {1}, State {2}, Procedure {3}, Line {4}

EE_BatchSqlMessageNoLineInfo = Msg {0}, Level {1}, State {2}

EE_BatchError_Exception = An error occurred while the batch was being processed. The error message is: {0}

EE_BatchExecutionInfo_RowsAffected = ({0} row(s) affected)

EE_ExecutionNotYetCompleteError = The previous execution is not yet complete.

EE_ScriptError_Error = A scripting error occurred.

EE_ScriptError_ParsingSyntax = Incorrect syntax was encountered while {0} was being parsed.

EE_ScriptError_FatalError = A fatal error occurred.

EE_ExecutionInfo_FinalizingLoop	= Execution completed {0} times...

EE_ExecutionInfo_QueryCancelledbyUser = You cancelled the query.

EE_BatchExecutionError_Halting = An error occurred while the batch was being executed.

EE_BatchExecutionError_Ignoring	= An error occurred while the batch was being executed, but the error has been ignored.

EE_ExecutionInfo_InitilizingLoop = Starting execution loop of {0} times...

EE_ExecutionError_CommandNotSupported = Command {0} is not supported.

EE_ExecutionError_VariableNotFound = The variable {0} could not be found.

BatchParserWrapperExecutionEngineError = SQL Execution error: {0}

BatchParserWrapperExecutionError = Batch parser wrapper execution: {0} found... at line {1}: {2}    Description: {3}

BatchParserWrapperExecutionEngineBatchMessage = Batch parser wrapper execution engine batch message received:  Message: {0}    Detailed message: {1}

BatchParserWrapperExecutionEngineBatchResultSetProcessing = Batch parser wrapper execution engine batch ResultSet processing: DataReader.FieldCount: {0}  DataReader.RecordsAffected: {1}

BatchParserWrapperExecutionEngineBatchResultSetFinished = Batch parser wrapper execution engine batch ResultSet finished.

BatchParserWrapperExecutionEngineBatchCancelling = Canceling batch parser wrapper batch execution.

EE_ScriptError_Warning = Scripting warning.

TroubleshootingAssistanceMessage = For more information about this error, see the troubleshooting topics in the product documentation.

BatchParser_CircularReference = File '{0}' recursively included.

BatchParser_CommentNotTerminated = Missing end comment mark '*/'.

BatchParser_StringNotTerminated = Unclosed quotation mark after the character string.

BatchParser_IncorrectSyntax = Incorrect syntax was encountered while parsing '{0}'.

BatchParser_VariableNotDefined = Variable {0} is not defined.

############################################################################
# Workspace Service

TestLocalizationConstant = EN_LOCALIZATION

############################################################################
# Utilities

SqlScriptFormatterDecimalMissingPrecision = Decimal column is missing numeric precision or numeric scale<|MERGE_RESOLUTION|>--- conflicted
+++ resolved
@@ -200,11 +200,9 @@
 
 EditDataCommitInProgress = A commit task is in progress. Please wait for completion.
 
-<<<<<<< HEAD
 EditDataComputedColumnPlaceholder = <TBD>
-=======
+
 EditDataInitializeInProgress = Another edit data initialize is in progress for this owner URI. Please wait for completion.
->>>>>>> 29d27c23
 
 ############################################################################
 # DacFx Resources
