--- conflicted
+++ resolved
@@ -178,13 +178,11 @@
 
 EditDataSessionAlreadyInitializing = Edit session has already been initialized or is in the process of initializing
 
-<<<<<<< HEAD
+EditDataMetadataNotExtended = Table metadata does not have extended properties
+
 EditDataMetadataObjectNameRequired = A object name must be provided
 
 EditDataMetadataTooManyIdentifiers = Explicitly specifying server or database is not supported
-=======
-EditDataMetadataNotExtended = Table metadata does not have extended properties
->>>>>>> 1909310a
 
 EditDataFilteringNegativeLimit = Result limit cannot be negative
 
