﻿<?xml version="1.0" encoding="utf-8"?>
<xliff version="1.2" xmlns="urn:oasis:names:tc:xliff:document:1.2" xmlns:xsi="http://www.w3.org/2001/XMLSchema-instance" xsi:schemaLocation="urn:oasis:names:tc:xliff:document:1.2 xliff-core-1.2-transitional.xsd">
  <file datatype="xml" original="sr.resx" source-language="en">
    <body>
      <trans-unit id="ConnectionServiceConnectErrorNullParams">
        <source>Connection parameters cannot be null</source>
        <target state="new">Connection parameters cannot be null</target>
        <note></note>
      </trans-unit>
      <trans-unit id="ConnectionServiceListDbErrorNullOwnerUri">
        <source>OwnerUri cannot be null or empty</source>
        <target state="new">OwnerUri cannot be null or empty</target>
        <note></note>
      </trans-unit>
      <trans-unit id="ConnectionServiceListDbErrorNotConnected">
        <source>SpecifiedUri '{0}' does not have existing connection</source>
        <target state="new">SpecifiedUri '{0}' does not have existing connection</target>
        <note>.
 Parameters: 0 - uri (string) </note>
      </trans-unit>
      <trans-unit id="ConnectionServiceConnStringInvalidAuthType">
        <source>Invalid value '{0}' for AuthenticationType.  Valid values are 'Integrated' and 'SqlLogin'.</source>
        <target state="new">Invalid value '{0}' for AuthenticationType.  Valid values are 'Integrated' and 'SqlLogin'.</target>
        <note>.
 Parameters: 0 - authType (string) </note>
      </trans-unit>
      <trans-unit id="ConnectionServiceConnStringInvalidIntent">
        <source>Invalid value '{0}' for ApplicationIntent. Valid values are 'ReadWrite' and 'ReadOnly'.</source>
        <target state="new">Invalid value '{0}' for ApplicationIntent. Valid values are 'ReadWrite' and 'ReadOnly'.</target>
        <note>.
 Parameters: 0 - intent (string) </note>
      </trans-unit>
      <trans-unit id="ConnectionServiceConnectionCanceled">
        <source>Connection canceled</source>
        <target state="new">Connection canceled</target>
        <note></note>
      </trans-unit>
      <trans-unit id="ConnectionParamsValidateNullOwnerUri">
        <source>OwnerUri cannot be null or empty</source>
        <target state="new">OwnerUri cannot be null or empty</target>
        <note></note>
      </trans-unit>
      <trans-unit id="ConnectionParamsValidateNullConnection">
        <source>Connection details object cannot be null</source>
        <target state="new">Connection details object cannot be null</target>
        <note></note>
      </trans-unit>
      <trans-unit id="ConnectionParamsValidateNullServerName">
        <source>ServerName cannot be null or empty</source>
        <target state="new">ServerName cannot be null or empty</target>
        <note></note>
      </trans-unit>
      <trans-unit id="ConnectionParamsValidateNullSqlAuth">
        <source>{0} cannot be null or empty when using SqlLogin authentication</source>
        <target state="new">{0} cannot be null or empty when using SqlLogin authentication</target>
        <note>.
 Parameters: 0 - component (string) </note>
      </trans-unit>
      <trans-unit id="QueryServiceCancelAlreadyCompleted">
        <source>The query has already completed, it cannot be cancelled</source>
        <target state="new">The query has already completed, it cannot be cancelled</target>
        <note></note>
      </trans-unit>
      <trans-unit id="QueryServiceCancelDisposeFailed">
        <source>Query successfully cancelled, failed to dispose query. Owner URI not found.</source>
        <target state="new">Query successfully cancelled, failed to dispose query. Owner URI not found.</target>
        <note></note>
      </trans-unit>
      <trans-unit id="QueryServiceQueryCancelled">
        <source>Query was canceled by user</source>
        <target state="new">Query was canceled by user</target>
        <note></note>
      </trans-unit>
      <trans-unit id="QueryServiceSubsetBatchNotCompleted">
        <source>The batch has not completed, yet</source>
        <target state="new">The batch has not completed, yet</target>
        <note></note>
      </trans-unit>
      <trans-unit id="QueryServiceSubsetBatchOutOfRange">
        <source>Batch index cannot be less than 0 or greater than the number of batches</source>
        <target state="new">Batch index cannot be less than 0 or greater than the number of batches</target>
        <note></note>
      </trans-unit>
      <trans-unit id="QueryServiceSubsetResultSetOutOfRange">
        <source>Result set index cannot be less than 0 or greater than the number of result sets</source>
        <target state="new">Result set index cannot be less than 0 or greater than the number of result sets</target>
        <note></note>
      </trans-unit>
      <trans-unit id="QueryServiceDataReaderByteCountInvalid">
        <source>Maximum number of bytes to return must be greater than zero</source>
        <target state="new">Maximum number of bytes to return must be greater than zero</target>
        <note></note>
      </trans-unit>
      <trans-unit id="QueryServiceDataReaderCharCountInvalid">
        <source>Maximum number of chars to return must be greater than zero</source>
        <target state="new">Maximum number of chars to return must be greater than zero</target>
        <note></note>
      </trans-unit>
      <trans-unit id="QueryServiceDataReaderXmlCountInvalid">
        <source>Maximum number of XML bytes to return must be greater than zero</source>
        <target state="new">Maximum number of XML bytes to return must be greater than zero</target>
        <note></note>
      </trans-unit>
      <trans-unit id="QueryServiceFileWrapperWriteOnly">
        <source>Access method cannot be write-only</source>
        <target state="new">Access method cannot be write-only</target>
        <note></note>
      </trans-unit>
      <trans-unit id="QueryServiceFileWrapperNotInitialized">
        <source>FileStreamWrapper must be initialized before performing operations</source>
        <target state="new">FileStreamWrapper must be initialized before performing operations</target>
        <note></note>
      </trans-unit>
      <trans-unit id="QueryServiceFileWrapperReadOnly">
        <source>This FileStreamWrapper cannot be used for writing</source>
        <target state="new">This FileStreamWrapper cannot be used for writing</target>
        <note></note>
      </trans-unit>
      <trans-unit id="QueryServiceAffectedOneRow">
        <source>(1 row affected)</source>
        <target state="new">(1 row affected)</target>
        <note></note>
      </trans-unit>
      <trans-unit id="QueryServiceAffectedRows">
        <source>({0} rows affected)</source>
        <target state="new">({0} rows affected)</target>
        <note>.
 Parameters: 0 - rows (long) </note>
      </trans-unit>
      <trans-unit id="QueryServiceCompletedSuccessfully">
        <source>Commands completed successfully.</source>
        <target state="new">Commands completed successfully.</target>
        <note></note>
      </trans-unit>
      <trans-unit id="QueryServiceErrorFormat">
        <source>Msg {0}, Level {1}, State {2}, Line {3}{4}{5}</source>
        <target state="new">Msg {0}, Level {1}, State {2}, Line {3}{4}{5}</target>
        <note>.
 Parameters: 0 - msg (int), 1 - lvl (int), 2 - state (int), 3 - line (int), 4 - newLine (string), 5 - message (string) </note>
      </trans-unit>
      <trans-unit id="QueryServiceQueryFailed">
        <source>Query failed: {0}</source>
        <target state="new">Query failed: {0}</target>
        <note>.
 Parameters: 0 - message (string) </note>
      </trans-unit>
      <trans-unit id="QueryServiceColumnNull">
        <source>(No column name)</source>
        <target state="new">(No column name)</target>
        <note></note>
      </trans-unit>
      <trans-unit id="QueryServiceRequestsNoQuery">
        <source>The requested query does not exist</source>
        <target state="new">The requested query does not exist</target>
        <note></note>
      </trans-unit>
      <trans-unit id="QueryServiceQueryInvalidOwnerUri">
        <source>This editor is not connected to a database</source>
        <target state="new">This editor is not connected to a database</target>
        <note></note>
      </trans-unit>
      <trans-unit id="QueryServiceQueryInProgress">
        <source>A query is already in progress for this editor session. Please cancel this query or wait for its completion.</source>
        <target state="new">A query is already in progress for this editor session. Please cancel this query or wait for its completion.</target>
        <note></note>
      </trans-unit>
      <trans-unit id="QueryServiceMessageSenderNotSql">
        <source>Sender for OnInfoMessage event must be a SqlConnection</source>
        <target state="new">Sender for OnInfoMessage event must be a SqlConnection</target>
        <note></note>
      </trans-unit>
      <trans-unit id="QueryServiceSaveAsResultSetNotComplete">
        <source>Result cannot be saved until query execution has completed</source>
        <target state="new">Result cannot be saved until query execution has completed</target>
        <note></note>
      </trans-unit>
      <trans-unit id="QueryServiceSaveAsMiscStartingError">
        <source>Internal error occurred while starting save task</source>
        <target state="new">Internal error occurred while starting save task</target>
        <note></note>
      </trans-unit>
      <trans-unit id="QueryServiceSaveAsInProgress">
        <source>A save request to the same path is in progress</source>
        <target state="new">A save request to the same path is in progress</target>
        <note></note>
      </trans-unit>
      <trans-unit id="QueryServiceSaveAsFail">
        <source>Failed to save {0}: {1}</source>
        <target state="new">Failed to save {0}: {1}</target>
        <note>.
 Parameters: 0 - fileName (string), 1 - message (string) </note>
      </trans-unit>
      <trans-unit id="QueryServiceResultSetNotRead">
        <source>Cannot read subset unless the results have been read from the server</source>
        <target state="new">Cannot read subset unless the results have been read from the server</target>
        <note></note>
      </trans-unit>
      <trans-unit id="QueryServiceResultSetStartRowOutOfRange">
        <source>Start row cannot be less than 0 or greater than the number of rows in the result set</source>
        <target state="new">Start row cannot be less than 0 or greater than the number of rows in the result set</target>
        <note></note>
      </trans-unit>
      <trans-unit id="QueryServiceResultSetRowCountOutOfRange">
        <source>Row count must be a positive integer</source>
        <target state="new">Row count must be a positive integer</target>
        <note></note>
      </trans-unit>
      <trans-unit id="QueryServiceResultSetNoColumnSchema">
        <source>Could not retrieve column schema for result set</source>
        <target state="new">Could not retrieve column schema for result set</target>
        <note></note>
      </trans-unit>
      <trans-unit id="QueryServiceExecutionPlanNotFound">
        <source>Could not retrieve an execution plan from the result set </source>
        <target state="new">Could not retrieve an execution plan from the result set </target>
        <note></note>
      </trans-unit>
      <trans-unit id="PeekDefinitionAzureError">
        <source>This feature is currently not supported on Azure SQL DB and Data Warehouse: {0}</source>
        <target state="new">This feature is currently not supported on Azure SQL DB and Data Warehouse: {0}</target>
        <note>.
 Parameters: 0 - errorMessage (string) </note>
      </trans-unit>
      <trans-unit id="PeekDefinitionError">
        <source>An unexpected error occurred during Peek Definition execution: {0}</source>
        <target state="new">An unexpected error occurred during Peek Definition execution: {0}</target>
        <note>.
 Parameters: 0 - errorMessage (string) </note>
      </trans-unit>
      <trans-unit id="PeekDefinitionNoResultsError">
        <source>No results were found.</source>
        <target state="new">No results were found.</target>
        <note></note>
      </trans-unit>
      <trans-unit id="PeekDefinitionDatabaseError">
        <source>No database object was retrieved.</source>
        <target state="new">No database object was retrieved.</target>
        <note></note>
      </trans-unit>
      <trans-unit id="PeekDefinitionNotConnectedError">
        <source>Please connect to a server.</source>
        <target state="new">Please connect to a server.</target>
        <note></note>
      </trans-unit>
      <trans-unit id="PeekDefinitionTimedoutError">
        <source>Operation timed out.</source>
        <target state="new">Operation timed out.</target>
        <note></note>
      </trans-unit>
      <trans-unit id="PeekDefinitionTypeNotSupportedError">
        <source>This object type is currently not supported by this feature.</source>
        <target state="new">This object type is currently not supported by this feature.</target>
        <note></note>
      </trans-unit>
      <trans-unit id="WorkspaceServicePositionLineOutOfRange">
        <source>Position is outside of file line range</source>
        <target state="new">Position is outside of file line range</target>
        <note></note>
      </trans-unit>
      <trans-unit id="WorkspaceServicePositionColumnOutOfRange">
        <source>Position is outside of column range for line {0}</source>
        <target state="new">Position is outside of column range for line {0}</target>
        <note>.
 Parameters: 0 - line (int) </note>
      </trans-unit>
      <trans-unit id="WorkspaceServiceBufferPositionOutOfOrder">
        <source>Start position ({0}, {1}) must come before or be equal to the end position ({2}, {3})</source>
        <target state="new">Start position ({0}, {1}) must come before or be equal to the end position ({2}, {3})</target>
        <note>.
 Parameters: 0 - sLine (int), 1 - sCol (int), 2 - eLine (int), 3 - eCol (int) </note>
      </trans-unit>
      <trans-unit id="TestLocalizationConstant">
        <source>test</source>
        <target state="new">test</target>
        <note></note>
      </trans-unit>
      <trans-unit id="ErrorEmptyStringReplacement">
        <source>Replacement of an empty string by an empty string.</source>
        <target state="new">Replacement of an empty string by an empty string.</target>
        <note></note>
      </trans-unit>
      <trans-unit id="EditDataSessionNotFound">
        <source>Edit session does not exist.</source>
        <target state="new">Edit session does not exist.</target>
        <note></note>
      </trans-unit>
      <trans-unit id="EditDataQueryNotCompleted">
        <source>Query has not completed execution</source>
        <target state="new">Query has not completed execution</target>
        <note></note>
      </trans-unit>
      <trans-unit id="EditDataQueryImproperResultSets">
        <source>Query did not generate exactly one result set</source>
        <target state="new">Query did not generate exactly one result set</target>
        <note></note>
      </trans-unit>
      <trans-unit id="EditDataFailedAddRow">
        <source>Failed to add new row to update cache</source>
        <target state="new">Failed to add new row to update cache</target>
        <note></note>
      </trans-unit>
      <trans-unit id="EditDataRowOutOfRange">
        <source>Given row ID is outside the range of rows in the edit cache</source>
        <target state="new">Given row ID is outside the range of rows in the edit cache</target>
        <note></note>
      </trans-unit>
      <trans-unit id="EditDataUpdatePending">
        <source>An update is already pending for this row and must be reverted first</source>
        <target state="new">An update is already pending for this row and must be reverted first</target>
        <note></note>
      </trans-unit>
      <trans-unit id="EditDataUpdateNotPending">
        <source>Given row ID does not have pending update</source>
        <target state="new">Given row ID does not have pending update</target>
        <note></note>
      </trans-unit>
      <trans-unit id="EditDataObjectMetadataNotFound">
        <source>Table or view metadata could not be found</source>
        <target state="new">Table or view metadata could not be found</target>
        <note></note>
      </trans-unit>
      <trans-unit id="EditDataInvalidFormatBinary">
        <source>Invalid format for binary column</source>
        <target state="new">Invalid format for binary column</target>
        <note></note>
      </trans-unit>
      <trans-unit id="EditDataInvalidFormatBoolean">
        <source>Allowed values for boolean columns are 0, 1, "true", or "false"</source>
        <target state="new">Allowed values for boolean columns are 0, 1, "true", or "false"</target>
        <note></note>
      </trans-unit>
      <trans-unit id="EditDataCreateScriptMissingValue">
        <source>The column '{0}' is defined as NOT NULL but was not given a value</source>
        <target state="new">The column '{0}' is defined as NOT NULL but was not given a value</target>
        <note>.
 Parameters: 0 - colName (string) </note>
      </trans-unit>
      <trans-unit id="EditDataDeleteSetCell">
        <source>A delete is pending for this row, a cell update cannot be applied.</source>
        <target state="new">A delete is pending for this row, a cell update cannot be applied.</target>
        <note></note>
      </trans-unit>
      <trans-unit id="EditDataColumnIdOutOfRange">
        <source>Column ID must be in the range of columns for the query</source>
        <target state="new">Column ID must be in the range of columns for the query</target>
        <note></note>
      </trans-unit>
      <trans-unit id="EditDataColumnCannotBeEdited">
        <source>Column cannot be edited</source>
        <target state="new">Column cannot be edited</target>
        <note></note>
      </trans-unit>
      <trans-unit id="EditDataColumnNoKeyColumns">
        <source>No key columns were found</source>
        <target state="new">No key columns were found</target>
        <note></note>
      </trans-unit>
      <trans-unit id="EditDataScriptFilePathNull">
        <source>An output filename must be provided</source>
        <target state="new">An output filename must be provided</target>
        <note></note>
      </trans-unit>
      <trans-unit id="EditDataUnsupportedObjectType">
        <source>Database object {0} cannot be used for editing.</source>
        <target state="new">Database object {0} cannot be used for editing.</target>
        <note>.
 Parameters: 0 - typeName (string) </note>
      </trans-unit>
      <trans-unit id="ConnectionServiceDbErrorDefaultNotConnected">
        <source>Specified URI '{0}' does not have a default connection</source>
        <target state="new">Specified URI '{0}' does not have a default connection</target>
        <note>.
 Parameters: 0 - uri (string) </note>
      </trans-unit>
      <trans-unit id="EditDataCommitInProgress">
        <source>A commit task is in progress. Please wait for completion.</source>
        <target state="new">A commit task is in progress. Please wait for completion.</target>
        <note></note>
      </trans-unit>
      <trans-unit id="SqlScriptFormatterDecimalMissingPrecision">
        <source>Exact numeric column is missing numeric precision or numeric scale</source>
        <target state="new">Exact numeric column is missing numeric precision or numeric scale</target>
        <note></note>
      </trans-unit>
      <trans-unit id="EditDataComputedColumnPlaceholder">
        <source>&lt;TBD&gt;</source>
        <target state="new">&lt;TBD&gt;</target>
        <note></note>
      </trans-unit>
      <trans-unit id="QueryServiceResultSetAddNoRows">
        <source>Cannot add row to result buffer, data reader does not contain rows</source>
        <target state="new">Cannot add row to result buffer, data reader does not contain rows</target>
        <note></note>
      </trans-unit>
      <trans-unit id="EditDataTimeOver24Hrs">
        <source>TIME column values must be between 00:00:00.0000000 and 23:59:59.9999999</source>
        <target state="new">TIME column values must be between 00:00:00.0000000 and 23:59:59.9999999</target>
        <note></note>
      </trans-unit>
      <trans-unit id="EditDataNullNotAllowed">
        <source>NULL is not allowed for this column</source>
        <target state="new">NULL is not allowed for this column</target>
        <note></note>
      </trans-unit>
      <trans-unit id="EditDataSessionAlreadyExists">
        <source>Edit session already exists.</source>
        <target state="new">Edit session already exists.</target>
        <note></note>
      </trans-unit>
      <trans-unit id="EditDataSessionNotInitialized">
        <source>Edit session has not been initialized</source>
        <target state="new">Edit session has not been initialized</target>
        <note></note>
      </trans-unit>
      <trans-unit id="EditDataSessionAlreadyInitialized">
        <source>Edit session has already been initialized</source>
        <target state="new">Edit session has already been initialized</target>
        <note></note>
      </trans-unit>
      <trans-unit id="EditDataSessionAlreadyInitializing">
        <source>Edit session has already been initialized or is in the process of initializing</source>
        <target state="new">Edit session has already been initialized or is in the process of initializing</target>
        <note></note>
      </trans-unit>
      <trans-unit id="EditDataQueryFailed">
        <source>Query execution failed, see messages for details</source>
        <target state="new">Query execution failed, see messages for details</target>
        <note></note>
      </trans-unit>
      <trans-unit id="EditDataFilteringNegativeLimit">
        <source>Result limit cannot be negative</source>
        <target state="new">Result limit cannot be negative</target>
        <note></note>
      </trans-unit>
      <trans-unit id="QueryServiceCellNull">
        <source>NULL</source>
        <target state="new">NULL</target>
        <note></note>
      </trans-unit>
      <trans-unit id="EditDataMetadataObjectNameRequired">
        <source>A object name must be provided</source>
        <target state="new">A object name must be provided</target>
        <note></note>
      </trans-unit>
      <trans-unit id="EditDataMetadataTooManyIdentifiers">
        <source>Explicitly specifying server or database is not supported</source>
        <target state="new">Explicitly specifying server or database is not supported</target>
        <note></note>
      </trans-unit>
      <trans-unit id="EditDataMetadataNotExtended">
        <source>Table metadata does not have extended properties</source>
        <target state="new">Table metadata does not have extended properties</target>
        <note></note>
      </trans-unit>
      <trans-unit id="EditDataObjectNotFound">
        <source>Table or view requested for edit could not be found</source>
        <target state="new">Table or view requested for edit could not be found</target>
        <note></note>
      </trans-unit>
      <trans-unit id="TreeNodeError">
        <source>Error expanding: {0}</source>
        <target state="new">Error expanding: {0}</target>
        <note></note>
      </trans-unit>
      <trans-unit id="ServerNodeConnectionError">
        <source>Error connecting to {0}</source>
        <target state="new">Error connecting to {0}</target>
        <note></note>
      </trans-unit>
      <trans-unit id="SchemaHierarchy_Aggregates">
        <source>Aggregates</source>
        <target state="new">Aggregates</target>
        <note></note>
      </trans-unit>
      <trans-unit id="SchemaHierarchy_ServerRoles">
        <source>Server Roles</source>
        <target state="new">Server Roles</target>
        <note></note>
      </trans-unit>
      <trans-unit id="SchemaHierarchy_ApplicationRoles">
        <source>Application Roles</source>
        <target state="new">Application Roles</target>
        <note></note>
      </trans-unit>
      <trans-unit id="SchemaHierarchy_Assemblies">
        <source>Assemblies</source>
        <target state="new">Assemblies</target>
        <note></note>
      </trans-unit>
      <trans-unit id="SchemaHierarchy_AssemblyFiles">
        <source>Assembly Files</source>
        <target state="new">Assembly Files</target>
        <note></note>
      </trans-unit>
      <trans-unit id="SchemaHierarchy_AsymmetricKeys">
        <source>Asymmetric Keys</source>
        <target state="new">Asymmetric Keys</target>
        <note></note>
      </trans-unit>
      <trans-unit id="SchemaHierarchy_DatabaseAsymmetricKeys">
        <source>Asymmetric Keys</source>
        <target state="new">Asymmetric Keys</target>
        <note></note>
      </trans-unit>
      <trans-unit id="SchemaHierarchy_DataCompressionOptions">
        <source>Data Compression Options</source>
        <target state="new">Data Compression Options</target>
        <note></note>
      </trans-unit>
      <trans-unit id="SchemaHierarchy_Certificates">
        <source>Certificates</source>
        <target state="new">Certificates</target>
        <note></note>
      </trans-unit>
      <trans-unit id="SchemaHierarchy_FileTables">
        <source>FileTables</source>
        <target state="new">FileTables</target>
        <note></note>
      </trans-unit>
      <trans-unit id="SchemaHierarchy_DatabaseCertificates">
        <source>Certificates</source>
        <target state="new">Certificates</target>
        <note></note>
      </trans-unit>
      <trans-unit id="SchemaHierarchy_CheckConstraints">
        <source>Check Constraints</source>
        <target state="new">Check Constraints</target>
        <note></note>
      </trans-unit>
      <trans-unit id="SchemaHierarchy_Columns">
        <source>Columns</source>
        <target state="new">Columns</target>
        <note></note>
      </trans-unit>
      <trans-unit id="SchemaHierarchy_Constraints">
        <source>Constraints</source>
        <target state="new">Constraints</target>
        <note></note>
      </trans-unit>
      <trans-unit id="SchemaHierarchy_Contracts">
        <source>Contracts</source>
        <target state="new">Contracts</target>
        <note></note>
      </trans-unit>
      <trans-unit id="SchemaHierarchy_Credentials">
        <source>Credentials</source>
        <target state="new">Credentials</target>
        <note></note>
      </trans-unit>
      <trans-unit id="SchemaHierarchy_ErrorMessages">
        <source>Error Messages</source>
        <target state="new">Error Messages</target>
        <note></note>
      </trans-unit>
      <trans-unit id="SchemaHierarchy_ServerRoleMembership">
        <source>Server Role Membership</source>
        <target state="new">Server Role Membership</target>
        <note></note>
      </trans-unit>
      <trans-unit id="SchemaHierarchy_DatabaseOptions">
        <source>Database Options</source>
        <target state="new">Database Options</target>
        <note></note>
      </trans-unit>
      <trans-unit id="SchemaHierarchy_DatabaseRoles">
        <source>Database Roles</source>
        <target state="new">Database Roles</target>
        <note></note>
      </trans-unit>
      <trans-unit id="SchemaHierarchy_RoleMemberships">
        <source>Role Memberships</source>
        <target state="new">Role Memberships</target>
        <note></note>
      </trans-unit>
      <trans-unit id="SchemaHierarchy_DatabaseTriggers">
        <source>Database Triggers</source>
        <target state="new">Database Triggers</target>
        <note></note>
      </trans-unit>
      <trans-unit id="SchemaHierarchy_DefaultConstraints">
        <source>Default Constraints</source>
        <target state="new">Default Constraints</target>
        <note></note>
      </trans-unit>
      <trans-unit id="SchemaHierarchy_Defaults">
        <source>Defaults</source>
        <target state="new">Defaults</target>
        <note></note>
      </trans-unit>
      <trans-unit id="SchemaHierarchy_Sequences">
        <source>Sequences</source>
        <target state="new">Sequences</target>
        <note></note>
      </trans-unit>
      <trans-unit id="SchemaHierarchy_Endpoints">
        <source>Endpoints</source>
        <target state="new">Endpoints</target>
        <note></note>
      </trans-unit>
      <trans-unit id="SchemaHierarchy_EventNotifications">
        <source>Event Notifications</source>
        <target state="new">Event Notifications</target>
        <note></note>
      </trans-unit>
      <trans-unit id="SchemaHierarchy_ServerEventNotifications">
        <source>Server Event Notifications</source>
        <target state="new">Server Event Notifications</target>
        <note></note>
      </trans-unit>
      <trans-unit id="SchemaHierarchy_ExtendedProperties">
        <source>Extended Properties</source>
        <target state="new">Extended Properties</target>
        <note></note>
      </trans-unit>
      <trans-unit id="SchemaHierarchy_FileGroups">
        <source>Filegroups</source>
        <target state="new">Filegroups</target>
        <note></note>
      </trans-unit>
      <trans-unit id="SchemaHierarchy_ForeignKeys">
        <source>Foreign Keys</source>
        <target state="new">Foreign Keys</target>
        <note></note>
      </trans-unit>
      <trans-unit id="SchemaHierarchy_FullTextCatalogs">
        <source>Full-Text Catalogs</source>
        <target state="new">Full-Text Catalogs</target>
        <note></note>
      </trans-unit>
      <trans-unit id="SchemaHierarchy_FullTextIndexes">
        <source>Full-Text Indexes</source>
        <target state="new">Full-Text Indexes</target>
        <note></note>
      </trans-unit>
      <trans-unit id="SchemaHierarchy_Functions">
        <source>Functions</source>
        <target state="new">Functions</target>
        <note></note>
      </trans-unit>
      <trans-unit id="SchemaHierarchy_Indexes">
        <source>Indexes</source>
        <target state="new">Indexes</target>
        <note></note>
      </trans-unit>
      <trans-unit id="SchemaHierarchy_InlineFunctions">
        <source>Inline Functions</source>
        <target state="new">Inline Functions</target>
        <note></note>
      </trans-unit>
      <trans-unit id="SchemaHierarchy_Keys">
        <source>Keys</source>
        <target state="new">Keys</target>
        <note></note>
      </trans-unit>
      <trans-unit id="SchemaHierarchy_LinkedServers">
        <source>Linked Servers</source>
        <target state="new">Linked Servers</target>
        <note></note>
      </trans-unit>
      <trans-unit id="SchemaHierarchy_LinkedServerLogins">
        <source>Linked Server Logins</source>
        <target state="new">Linked Server Logins</target>
        <note></note>
      </trans-unit>
      <trans-unit id="SchemaHierarchy_Logins">
        <source>Logins</source>
        <target state="new">Logins</target>
        <note></note>
      </trans-unit>
      <trans-unit id="SchemaHierarchy_MasterKey">
        <source>Master Key</source>
        <target state="new">Master Key</target>
        <note></note>
      </trans-unit>
      <trans-unit id="SchemaHierarchy_MasterKeys">
        <source>Master Keys</source>
        <target state="new">Master Keys</target>
        <note></note>
      </trans-unit>
      <trans-unit id="SchemaHierarchy_MessageTypes">
        <source>Message Types</source>
        <target state="new">Message Types</target>
        <note></note>
      </trans-unit>
      <trans-unit id="SchemaHierarchy_MultiSelectFunctions">
        <source>Table-Valued Functions</source>
        <target state="new">Table-Valued Functions</target>
        <note></note>
      </trans-unit>
      <trans-unit id="SchemaHierarchy_Parameters">
        <source>Parameters</source>
        <target state="new">Parameters</target>
        <note></note>
      </trans-unit>
      <trans-unit id="SchemaHierarchy_PartitionFunctions">
        <source>Partition Functions</source>
        <target state="new">Partition Functions</target>
        <note></note>
      </trans-unit>
      <trans-unit id="SchemaHierarchy_PartitionSchemes">
        <source>Partition Schemes</source>
        <target state="new">Partition Schemes</target>
        <note></note>
      </trans-unit>
      <trans-unit id="SchemaHierarchy_Permissions">
        <source>Permissions</source>
        <target state="new">Permissions</target>
        <note></note>
      </trans-unit>
      <trans-unit id="SchemaHierarchy_PrimaryKeys">
        <source>Primary Keys</source>
        <target state="new">Primary Keys</target>
        <note></note>
      </trans-unit>
      <trans-unit id="SchemaHierarchy_Programmability">
        <source>Programmability</source>
        <target state="new">Programmability</target>
        <note></note>
      </trans-unit>
      <trans-unit id="SchemaHierarchy_Queues">
        <source>Queues</source>
        <target state="new">Queues</target>
        <note></note>
      </trans-unit>
      <trans-unit id="SchemaHierarchy_RemoteServiceBindings">
        <source>Remote Service Bindings</source>
        <target state="new">Remote Service Bindings</target>
        <note></note>
      </trans-unit>
      <trans-unit id="SchemaHierarchy_ReturnedColumns">
        <source>Returned Columns</source>
        <target state="new">Returned Columns</target>
        <note></note>
      </trans-unit>
      <trans-unit id="SchemaHierarchy_Roles">
        <source>Roles</source>
        <target state="new">Roles</target>
        <note></note>
      </trans-unit>
      <trans-unit id="SchemaHierarchy_Routes">
        <source>Routes</source>
        <target state="new">Routes</target>
        <note></note>
      </trans-unit>
      <trans-unit id="SchemaHierarchy_Rules">
        <source>Rules</source>
        <target state="new">Rules</target>
        <note></note>
      </trans-unit>
      <trans-unit id="SchemaHierarchy_Schemas">
        <source>Schemas</source>
        <target state="new">Schemas</target>
        <note></note>
      </trans-unit>
      <trans-unit id="SchemaHierarchy_Security">
        <source>Security</source>
        <target state="new">Security</target>
        <note></note>
      </trans-unit>
      <trans-unit id="SchemaHierarchy_ServerObjects">
        <source>Server Objects</source>
        <target state="new">Server Objects</target>
        <note></note>
      </trans-unit>
      <trans-unit id="SchemaHierarchy_Management">
        <source>Management</source>
        <target state="new">Management</target>
        <note></note>
      </trans-unit>
      <trans-unit id="SchemaHierarchy_ServerTriggers">
        <source>Triggers</source>
        <target state="new">Triggers</target>
        <note></note>
      </trans-unit>
      <trans-unit id="SchemaHierarchy_ServiceBroker">
        <source>Service Broker</source>
        <target state="new">Service Broker</target>
        <note></note>
      </trans-unit>
      <trans-unit id="SchemaHierarchy_Services">
        <source>Services</source>
        <target state="new">Services</target>
        <note></note>
      </trans-unit>
      <trans-unit id="SchemaHierarchy_Signatures">
        <source>Signatures</source>
        <target state="new">Signatures</target>
        <note></note>
      </trans-unit>
      <trans-unit id="SchemaHierarchy_LogFiles">
        <source>Log Files</source>
        <target state="new">Log Files</target>
        <note></note>
      </trans-unit>
      <trans-unit id="SchemaHierarchy_Statistics">
        <source>Statistics</source>
        <target state="new">Statistics</target>
        <note></note>
      </trans-unit>
      <trans-unit id="SchemaHierarchy_Storage">
        <source>Storage</source>
        <target state="new">Storage</target>
        <note></note>
      </trans-unit>
      <trans-unit id="SchemaHierarchy_StoredProcedures">
        <source>Stored Procedures</source>
        <target state="new">Stored Procedures</target>
        <note></note>
      </trans-unit>
      <trans-unit id="SchemaHierarchy_SymmetricKeys">
        <source>Symmetric Keys</source>
        <target state="new">Symmetric Keys</target>
        <note></note>
      </trans-unit>
      <trans-unit id="SchemaHierarchy_Synonyms">
        <source>Synonyms</source>
        <target state="new">Synonyms</target>
        <note></note>
      </trans-unit>
      <trans-unit id="SchemaHierarchy_Tables">
        <source>Tables</source>
        <target state="new">Tables</target>
        <note></note>
      </trans-unit>
      <trans-unit id="SchemaHierarchy_Triggers">
        <source>Triggers</source>
        <target state="new">Triggers</target>
        <note></note>
      </trans-unit>
      <trans-unit id="SchemaHierarchy_Types">
        <source>Types</source>
        <target state="new">Types</target>
        <note></note>
      </trans-unit>
      <trans-unit id="SchemaHierarchy_UniqueKeys">
        <source>Unique Keys</source>
        <target state="new">Unique Keys</target>
        <note></note>
      </trans-unit>
      <trans-unit id="SchemaHierarchy_UserDefinedDataTypes">
        <source>User-Defined Data Types</source>
        <target state="new">User-Defined Data Types</target>
        <note></note>
      </trans-unit>
      <trans-unit id="SchemaHierarchy_UserDefinedTypes">
        <source>User-Defined Types (CLR)</source>
        <target state="new">User-Defined Types (CLR)</target>
        <note></note>
      </trans-unit>
      <trans-unit id="SchemaHierarchy_Users">
        <source>Users</source>
        <target state="new">Users</target>
        <note></note>
      </trans-unit>
      <trans-unit id="SchemaHierarchy_Views">
        <source>Views</source>
        <target state="new">Views</target>
        <note></note>
      </trans-unit>
      <trans-unit id="SchemaHierarchy_XmlIndexes">
        <source>XML Indexes</source>
        <target state="new">XML Indexes</target>
        <note></note>
      </trans-unit>
      <trans-unit id="SchemaHierarchy_XMLSchemaCollections">
        <source>XML Schema Collections</source>
        <target state="new">XML Schema Collections</target>
        <note></note>
      </trans-unit>
      <trans-unit id="SchemaHierarchy_UserDefinedTableTypes">
        <source>User-Defined Table Types</source>
        <target state="new">User-Defined Table Types</target>
        <note></note>
      </trans-unit>
      <trans-unit id="SchemaHierarchy_FilegroupFiles">
        <source>Files</source>
        <target state="new">Files</target>
        <note></note>
      </trans-unit>
      <trans-unit id="MissingCaption">
        <source>Missing Caption</source>
        <target state="new">Missing Caption</target>
        <note></note>
      </trans-unit>
      <trans-unit id="SchemaHierarchy_BrokerPriorities">
        <source>Broker Priorities</source>
        <target state="new">Broker Priorities</target>
        <note></note>
      </trans-unit>
      <trans-unit id="SchemaHierarchy_CryptographicProviders">
        <source>Cryptographic Providers</source>
        <target state="new">Cryptographic Providers</target>
        <note></note>
      </trans-unit>
      <trans-unit id="SchemaHierarchy_DatabaseAuditSpecifications">
        <source>Database Audit Specifications</source>
        <target state="new">Database Audit Specifications</target>
        <note></note>
      </trans-unit>
      <trans-unit id="SchemaHierarchy_DatabaseEncryptionKeys">
        <source>Database Encryption Keys</source>
        <target state="new">Database Encryption Keys</target>
        <note></note>
      </trans-unit>
      <trans-unit id="SchemaHierarchy_EventSessions">
        <source>Event Sessions</source>
        <target state="new">Event Sessions</target>
        <note></note>
      </trans-unit>
      <trans-unit id="SchemaHierarchy_FullTextStopLists">
        <source>Full Text Stoplists</source>
        <target state="new">Full Text Stoplists</target>
        <note></note>
      </trans-unit>
      <trans-unit id="SchemaHierarchy_ResourcePools">
        <source>Resource Pools</source>
        <target state="new">Resource Pools</target>
        <note></note>
      </trans-unit>
      <trans-unit id="SchemaHierarchy_ServerAudits">
        <source>Audits</source>
        <target state="new">Audits</target>
        <note></note>
      </trans-unit>
      <trans-unit id="SchemaHierarchy_ServerAuditSpecifications">
        <source>Server Audit Specifications</source>
        <target state="new">Server Audit Specifications</target>
        <note></note>
      </trans-unit>
      <trans-unit id="SchemaHierarchy_SpatialIndexes">
        <source>Spatial Indexes</source>
        <target state="new">Spatial Indexes</target>
        <note></note>
      </trans-unit>
      <trans-unit id="SchemaHierarchy_WorkloadGroups">
        <source>Workload Groups</source>
        <target state="new">Workload Groups</target>
        <note></note>
      </trans-unit>
      <trans-unit id="SchemaHierarchy_SqlFiles">
        <source>SQL Files</source>
        <target state="new">SQL Files</target>
        <note></note>
      </trans-unit>
      <trans-unit id="SchemaHierarchy_ServerFunctions">
        <source>Server Functions</source>
        <target state="new">Server Functions</target>
        <note></note>
      </trans-unit>
      <trans-unit id="SchemaHierarchy_SqlType">
        <source>SQL Type</source>
        <target state="new">SQL Type</target>
        <note></note>
      </trans-unit>
      <trans-unit id="SchemaHierarchy_ServerOptions">
        <source>Server Options</source>
        <target state="new">Server Options</target>
        <note></note>
      </trans-unit>
      <trans-unit id="SchemaHierarchy_DatabaseDiagrams">
        <source>Database Diagrams</source>
        <target state="new">Database Diagrams</target>
        <note></note>
      </trans-unit>
      <trans-unit id="SchemaHierarchy_SystemTables">
        <source>System Tables</source>
        <target state="new">System Tables</target>
        <note></note>
      </trans-unit>
      <trans-unit id="SchemaHierarchy_Databases">
        <source>Databases</source>
        <target state="new">Databases</target>
        <note></note>
      </trans-unit>
      <trans-unit id="SchemaHierarchy_SystemContracts">
        <source>System Contracts</source>
        <target state="new">System Contracts</target>
        <note></note>
      </trans-unit>
      <trans-unit id="SchemaHierarchy_SystemDatabases">
        <source>System Databases</source>
        <target state="new">System Databases</target>
        <note></note>
      </trans-unit>
      <trans-unit id="SchemaHierarchy_SystemMessageTypes">
        <source>System Message Types</source>
        <target state="new">System Message Types</target>
        <note></note>
      </trans-unit>
      <trans-unit id="SchemaHierarchy_SystemQueues">
        <source>System Queues</source>
        <target state="new">System Queues</target>
        <note></note>
      </trans-unit>
      <trans-unit id="SchemaHierarchy_SystemServices">
        <source>System Services</source>
        <target state="new">System Services</target>
        <note></note>
      </trans-unit>
      <trans-unit id="SchemaHierarchy_SystemStoredProcedures">
        <source>System Stored Procedures</source>
        <target state="new">System Stored Procedures</target>
        <note></note>
      </trans-unit>
      <trans-unit id="SchemaHierarchy_SystemViews">
        <source>System Views</source>
        <target state="new">System Views</target>
        <note></note>
      </trans-unit>
      <trans-unit id="SchemaHierarchy_DataTierApplications">
        <source>Data-tier Applications</source>
        <target state="new">Data-tier Applications</target>
        <note></note>
      </trans-unit>
      <trans-unit id="SchemaHierarchy_ExtendedStoredProcedures">
        <source>Extended Stored Procedures</source>
        <target state="new">Extended Stored Procedures</target>
        <note></note>
      </trans-unit>
      <trans-unit id="SchemaHierarchy_SystemAggregateFunctions">
        <source>Aggregate Functions</source>
        <target state="new">Aggregate Functions</target>
        <note></note>
      </trans-unit>
      <trans-unit id="SchemaHierarchy_SystemApproximateNumerics">
        <source>Approximate Numerics</source>
        <target state="new">Approximate Numerics</target>
        <note></note>
      </trans-unit>
      <trans-unit id="SchemaHierarchy_SystemBinaryStrings">
        <source>Binary Strings</source>
        <target state="new">Binary Strings</target>
        <note></note>
      </trans-unit>
      <trans-unit id="SchemaHierarchy_SystemCharacterStrings">
        <source>Character Strings</source>
        <target state="new">Character Strings</target>
        <note></note>
      </trans-unit>
      <trans-unit id="SchemaHierarchy_SystemCLRDataTypes">
        <source>CLR Data Types</source>
        <target state="new">CLR Data Types</target>
        <note></note>
      </trans-unit>
      <trans-unit id="SchemaHierarchy_SystemConfigurationFunctions">
        <source>Configuration Functions</source>
        <target state="new">Configuration Functions</target>
        <note></note>
      </trans-unit>
      <trans-unit id="SchemaHierarchy_SystemCursorFunctions">
        <source>Cursor Functions</source>
        <target state="new">Cursor Functions</target>
        <note></note>
      </trans-unit>
      <trans-unit id="SchemaHierarchy_SystemDataTypes">
        <source>System Data Types</source>
        <target state="new">System Data Types</target>
        <note></note>
      </trans-unit>
      <trans-unit id="SchemaHierarchy_SystemDateAndTime">
        <source>Date and Time</source>
        <target state="new">Date and Time</target>
        <note></note>
      </trans-unit>
      <trans-unit id="SchemaHierarchy_SystemDateAndTimeFunctions">
        <source>Date and Time Functions</source>
        <target state="new">Date and Time Functions</target>
        <note></note>
      </trans-unit>
      <trans-unit id="SchemaHierarchy_SystemExactNumerics">
        <source>Exact Numerics</source>
        <target state="new">Exact Numerics</target>
        <note></note>
      </trans-unit>
      <trans-unit id="SchemaHierarchy_SystemFunctions">
        <source>System Functions</source>
        <target state="new">System Functions</target>
        <note></note>
      </trans-unit>
      <trans-unit id="SchemaHierarchy_SystemHierarchyIdFunctions">
        <source>Hierarchy Id Functions</source>
        <target state="new">Hierarchy Id Functions</target>
        <note></note>
      </trans-unit>
      <trans-unit id="SchemaHierarchy_SystemMathematicalFunctions">
        <source>Mathematical Functions</source>
        <target state="new">Mathematical Functions</target>
        <note></note>
      </trans-unit>
      <trans-unit id="SchemaHierarchy_SystemMetadataFunctions">
        <source>Metadata Functions</source>
        <target state="new">Metadata Functions</target>
        <note></note>
      </trans-unit>
      <trans-unit id="SchemaHierarchy_SystemOtherDataTypes">
        <source>Other Data Types</source>
        <target state="new">Other Data Types</target>
        <note></note>
      </trans-unit>
      <trans-unit id="SchemaHierarchy_SystemOtherFunctions">
        <source>Other Functions</source>
        <target state="new">Other Functions</target>
        <note></note>
      </trans-unit>
      <trans-unit id="SchemaHierarchy_SystemRowsetFunctions">
        <source>Rowset Functions</source>
        <target state="new">Rowset Functions</target>
        <note></note>
      </trans-unit>
      <trans-unit id="SchemaHierarchy_SystemSecurityFunctions">
        <source>Security Functions</source>
        <target state="new">Security Functions</target>
        <note></note>
      </trans-unit>
      <trans-unit id="SchemaHierarchy_SystemSpatialDataTypes">
        <source>Spatial Data Types</source>
        <target state="new">Spatial Data Types</target>
        <note></note>
      </trans-unit>
      <trans-unit id="SchemaHierarchy_SystemStringFunctions">
        <source>String Functions</source>
        <target state="new">String Functions</target>
        <note></note>
      </trans-unit>
      <trans-unit id="SchemaHierarchy_SystemSystemStatisticalFunctions">
        <source>System Statistical Functions</source>
        <target state="new">System Statistical Functions</target>
        <note></note>
      </trans-unit>
      <trans-unit id="SchemaHierarchy_SystemTextAndImageFunctions">
        <source>Text and Image Functions</source>
        <target state="new">Text and Image Functions</target>
        <note></note>
      </trans-unit>
      <trans-unit id="SchemaHierarchy_SystemUnicodeCharacterStrings">
        <source>Unicode Character Strings</source>
        <target state="new">Unicode Character Strings</target>
        <note></note>
      </trans-unit>
      <trans-unit id="SchemaHierarchy_AggregateFunctions">
        <source>Aggregate Functions</source>
        <target state="new">Aggregate Functions</target>
        <note></note>
      </trans-unit>
      <trans-unit id="SchemaHierarchy_ScalarValuedFunctions">
        <source>Scalar-valued Functions</source>
        <target state="new">Scalar-valued Functions</target>
        <note></note>
      </trans-unit>
      <trans-unit id="SchemaHierarchy_TableValuedFunctions">
        <source>Table-valued Functions</source>
        <target state="new">Table-valued Functions</target>
        <note></note>
      </trans-unit>
      <trans-unit id="SchemaHierarchy_SystemExtendedStoredProcedures">
        <source>System Extended Stored Procedures</source>
        <target state="new">System Extended Stored Procedures</target>
        <note></note>
      </trans-unit>
      <trans-unit id="SchemaHierarchy_BuiltInType">
        <source>Built-in Types</source>
        <target state="new">Built-in Types</target>
        <note></note>
      </trans-unit>
      <trans-unit id="SchemaHierarchy_BuiltInServerRole">
        <source>Built-in Server Roles</source>
        <target state="new">Built-in Server Roles</target>
        <note></note>
      </trans-unit>
      <trans-unit id="SchemaHierarchy_UserWithPassword">
        <source>User with Password</source>
        <target state="new">User with Password</target>
        <note></note>
      </trans-unit>
      <trans-unit id="SchemaHierarchy_SearchPropertyList">
        <source>Search Property List</source>
        <target state="new">Search Property List</target>
        <note></note>
      </trans-unit>
      <trans-unit id="SchemaHierarchy_SecurityPolicies">
        <source>Security Policies</source>
        <target state="new">Security Policies</target>
        <note></note>
      </trans-unit>
      <trans-unit id="SchemaHierarchy_SecurityPredicates">
        <source>Security Predicates</source>
        <target state="new">Security Predicates</target>
        <note></note>
      </trans-unit>
      <trans-unit id="SchemaHierarchy_ServerRole">
        <source>Server Role</source>
        <target state="new">Server Role</target>
        <note></note>
      </trans-unit>
      <trans-unit id="SchemaHierarchy_SearchPropertyLists">
        <source>Search Property Lists</source>
        <target state="new">Search Property Lists</target>
        <note></note>
      </trans-unit>
      <trans-unit id="SchemaHierarchy_ColumnStoreIndexes">
        <source>Column Store Indexes</source>
        <target state="new">Column Store Indexes</target>
        <note></note>
      </trans-unit>
      <trans-unit id="SchemaHierarchy_TableTypeIndexes">
        <source>Table Type Indexes</source>
        <target state="new">Table Type Indexes</target>
        <note></note>
      </trans-unit>
      <trans-unit id="SchemaHierarchy_SelectiveXmlIndexes">
        <source>Selective XML Indexes</source>
        <target state="new">Selective XML Indexes</target>
        <note></note>
      </trans-unit>
      <trans-unit id="SchemaHierarchy_XmlNamespaces">
        <source>XML Namespaces</source>
        <target state="new">XML Namespaces</target>
        <note></note>
      </trans-unit>
      <trans-unit id="SchemaHierarchy_XmlTypedPromotedPaths">
        <source>XML Typed Promoted Paths</source>
        <target state="new">XML Typed Promoted Paths</target>
        <note></note>
      </trans-unit>
      <trans-unit id="SchemaHierarchy_SqlTypedPromotedPaths">
        <source>T-SQL Typed Promoted Paths</source>
        <target state="new">T-SQL Typed Promoted Paths</target>
        <note></note>
      </trans-unit>
      <trans-unit id="SchemaHierarchy_DatabaseScopedCredentials">
        <source>Database Scoped Credentials</source>
        <target state="new">Database Scoped Credentials</target>
        <note></note>
      </trans-unit>
      <trans-unit id="SchemaHierarchy_ExternalDataSources">
        <source>External Data Sources</source>
        <target state="new">External Data Sources</target>
        <note></note>
      </trans-unit>
      <trans-unit id="SchemaHierarchy_ExternalFileFormats">
        <source>External File Formats</source>
        <target state="new">External File Formats</target>
        <note></note>
      </trans-unit>
      <trans-unit id="SchemaHierarchy_ExternalResources">
        <source>External Resources</source>
        <target state="new">External Resources</target>
        <note></note>
      </trans-unit>
      <trans-unit id="SchemaHierarchy_ExternalTables">
        <source>External Tables</source>
        <target state="new">External Tables</target>
        <note></note>
      </trans-unit>
      <trans-unit id="SchemaHierarchy_AlwaysEncryptedKeys">
        <source>Always Encrypted Keys</source>
        <target state="new">Always Encrypted Keys</target>
        <note></note>
      </trans-unit>
      <trans-unit id="SchemaHierarchy_ColumnMasterKeys">
        <source>Column Master Keys</source>
        <target state="new">Column Master Keys</target>
        <note></note>
      </trans-unit>
      <trans-unit id="SchemaHierarchy_ColumnEncryptionKeys">
        <source>Column Encryption Keys</source>
        <target state="new">Column Encryption Keys</target>
        <note></note>
      </trans-unit>
      <trans-unit id="SchemaHierarchy_Server">
        <source>Server</source>
        <target state="new">Server</target>
        <note></note>
      </trans-unit>
      <trans-unit id="ScriptingParams_ConnectionString_Property_Invalid">
        <source>Error parsing ScriptingParams.ConnectionString property.</source>
        <target state="new">Error parsing ScriptingParams.ConnectionString property.</target>
        <note></note>
      </trans-unit>
      <trans-unit id="ScriptingParams_FilePath_Property_Invalid">
        <source>Invalid directory specified by the ScriptingParams.FilePath property.</source>
        <target state="new">Invalid directory specified by the ScriptingParams.FilePath property.</target>
        <note></note>
      </trans-unit>
      <trans-unit id="ScriptingListObjectsCompleteParams_ConnectionString_Property_Invalid">
        <source>Error parsing ScriptingListObjectsCompleteParams.ConnectionString property.</source>
        <target state="new">Error parsing ScriptingListObjectsCompleteParams.ConnectionString property.</target>
        <note></note>
      </trans-unit>
      <trans-unit id="SchemaHierarchy_SubroutineParameterLabelFormatString">
        <source>{0} ({1}, {2}, {3})</source>
        <target state="new">{0} ({1}, {2}, {3})</target>
        <note></note>
      </trans-unit>
      <trans-unit id="SchemaHierarchy_SubroutineParameterNoDefaultLabel">
        <source>No default</source>
        <target state="new">No default</target>
        <note></note>
      </trans-unit>
      <trans-unit id="SchemaHierarchy_SubroutineParameterInputLabel">
        <source>Input</source>
        <target state="new">Input</target>
        <note></note>
      </trans-unit>
      <trans-unit id="SchemaHierarchy_SubroutineParameterInputOutputLabel">
        <source>Input/Output</source>
        <target state="new">Input/Output</target>
        <note></note>
      </trans-unit>
      <trans-unit id="SchemaHierarchy_SubroutineParameterInputReadOnlyLabel">
        <source>Input/ReadOnly</source>
        <target state="new">Input/ReadOnly</target>
        <note></note>
      </trans-unit>
      <trans-unit id="SchemaHierarchy_SubroutineParameterInputOutputReadOnlyLabel">
        <source>Input/Output/ReadOnly</source>
        <target state="new">Input/Output/ReadOnly</target>
        <note></note>
      </trans-unit>
      <trans-unit id="SchemaHierarchy_SubroutineParameterDefaultLabel">
        <source>Default</source>
        <target state="new">Default</target>
        <note></note>
      </trans-unit>
      <trans-unit id="SchemaHierarchy_NullColumn_Label">
        <source>null</source>
        <target state="new">null</target>
        <note></note>
      </trans-unit>
      <trans-unit id="SchemaHierarchy_NotNullColumn_Label">
        <source>not null</source>
        <target state="new">not null</target>
        <note></note>
      </trans-unit>
      <trans-unit id="SchemaHierarchy_UDDTLabelWithType">
        <source>{0} ({1}, {2})</source>
        <target state="new">{0} ({1}, {2})</target>
        <note></note>
      </trans-unit>
      <trans-unit id="SchemaHierarchy_UDDTLabelWithoutType">
        <source>{0} ({1})</source>
        <target state="new">{0} ({1})</target>
        <note></note>
      </trans-unit>
      <trans-unit id="SchemaHierarchy_ComputedColumnLabelWithType">
        <source>{0} ({1}Computed, {2}, {3})</source>
        <target state="new">{0} ({1}Computed, {2}, {3})</target>
        <note></note>
      </trans-unit>
      <trans-unit id="SchemaHierarchy_ComputedColumnLabelWithoutType">
        <source>{0} ({1}Computed)</source>
        <target state="new">{0} ({1}Computed)</target>
        <note></note>
      </trans-unit>
      <trans-unit id="SchemaHierarchy_ColumnSetLabelWithoutType">
        <source>{0} (Column Set, {1})</source>
        <target state="new">{0} (Column Set, {1})</target>
        <note></note>
      </trans-unit>
      <trans-unit id="SchemaHierarchy_ColumnSetLabelWithType">
        <source>{0} (Column Set, {1}{2}, {3})</source>
        <target state="new">{0} (Column Set, {1}{2}, {3})</target>
        <note></note>
      </trans-unit>
      <trans-unit id="SchemaHierarchy_ColumnSetLabelWithTypeAndKeyString">
        <source>{0} (Column Set, {1}, {2}, {3})</source>
        <target state="new">{0} (Column Set, {1}, {2}, {3})</target>
        <note></note>
      </trans-unit>
      <trans-unit id="UniqueIndex_LabelPart">
        <source>Unique</source>
        <target state="new">Unique</target>
        <note></note>
      </trans-unit>
      <trans-unit id="NonUniqueIndex_LabelPart">
        <source>Non-Unique</source>
        <target state="new">Non-Unique</target>
        <note></note>
      </trans-unit>
      <trans-unit id="ClusteredIndex_LabelPart">
        <source>Clustered</source>
        <target state="new">Clustered</target>
        <note></note>
      </trans-unit>
      <trans-unit id="NonClusteredIndex_LabelPart">
        <source>Non-Clustered</source>
        <target state="new">Non-Clustered</target>
        <note></note>
      </trans-unit>
      <trans-unit id="History_LabelPart">
        <source>History</source>
        <target state="new">History</target>
        <note></note>
      </trans-unit>
      <trans-unit id="SystemVersioned_LabelPart">
        <source>System-Versioned</source>
        <target state="new">System-Versioned</target>
        <note></note>
      </trans-unit>
      <trans-unit id="DatabaseNotAccessible">
        <source>The database {0} is not accessible.</source>
        <target state="new">The database {0} is not accessible.</target>
        <note></note>
      </trans-unit>
      <trans-unit id="QueryServiceResultSetHasNoResults">
        <source>Query has no results to return</source>
        <target state="new">Query has no results to return</target>
        <note></note>
      </trans-unit>
      <trans-unit id="QueryServiceResultSetTooLarge">
        <source>Result set has too many rows to be safely loaded</source>
        <target state="new">Result set has too many rows to be safely loaded</target>
      </trans-unit>
      <trans-unit id="ConflictWithNoRecovery">
        <source>Specifying this option when restoring a backup with the NORECOVERY option is not permitted.</source>
        <target state="new">Specifying this option when restoring a backup with the NORECOVERY option is not permitted.</target>
        <note></note>
      </trans-unit>
      <trans-unit id="InvalidPathForDatabaseFile">
        <source>Invalid path for database file: '{0}'</source>
        <target state="new">Invalid path for database file: '{0}'</target>
        <note></note>
      </trans-unit>
      <trans-unit id="Log">
        <source>Log</source>
        <target state="new">Log</target>
        <note></note>
      </trans-unit>
      <trans-unit id="RestorePlanFailed">
        <source>Failed to create restore plan</source>
        <target state="new">Failed to create restore plan</target>
        <note></note>
      </trans-unit>
      <trans-unit id="RestoreNotSupported">
        <source>Restore database is not supported</source>
        <target state="new">Restore database is not supported</target>
        <note></note>
      </trans-unit>
      <trans-unit id="RestoreTaskName">
        <source>Restore Database</source>
        <target state="new">Restore Database</target>
        <note></note>
      </trans-unit>
      <trans-unit id="RestoreCopyOnly">
        <source>(Copy Only)</source>
        <target state="new">(Copy Only)</target>
        <note></note>
      </trans-unit>
      <trans-unit id="RestoreBackupSetComponent">
        <source>Component</source>
        <target state="new">Component</target>
        <note></note>
      </trans-unit>
      <trans-unit id="RestoreBackupSetType">
        <source>Type</source>
        <target state="new">Type</target>
        <note></note>
      </trans-unit>
      <trans-unit id="RestoreBackupSetServer">
        <source>Server</source>
        <target state="new">Server</target>
        <note></note>
      </trans-unit>
      <trans-unit id="RestoreBackupSetDatabase">
        <source>Database</source>
        <target state="new">Database</target>
        <note></note>
      </trans-unit>
      <trans-unit id="RestoreBackupSetPosition">
        <source>Position</source>
        <target state="new">Position</target>
        <note></note>
      </trans-unit>
      <trans-unit id="RestoreBackupSetFirstLsn">
        <source>First LSN</source>
        <target state="new">First LSN</target>
        <note></note>
      </trans-unit>
      <trans-unit id="RestoreBackupSetLastLsn">
        <source>Last LSN</source>
        <target state="new">Last LSN</target>
        <note></note>
      </trans-unit>
      <trans-unit id="RestoreBackupSetCheckpointLsn">
        <source>Checkpoint LSN</source>
        <target state="new">Checkpoint LSN</target>
        <note></note>
      </trans-unit>
      <trans-unit id="RestoreBackupSetFullLsn">
        <source>Full LSN</source>
        <target state="new">Full LSN</target>
        <note></note>
      </trans-unit>
      <trans-unit id="RestoreBackupSetStartDate">
        <source>Start Date</source>
        <target state="new">Start Date</target>
        <note></note>
      </trans-unit>
      <trans-unit id="RestoreBackupSetFinishDate">
        <source>Finish Date</source>
        <target state="new">Finish Date</target>
        <note></note>
      </trans-unit>
      <trans-unit id="RestoreBackupSetSize">
        <source>Size</source>
        <target state="new">Size</target>
        <note></note>
      </trans-unit>
      <trans-unit id="RestoreBackupSetUserName">
        <source>User Name</source>
        <target state="new">User Name</target>
        <note></note>
      </trans-unit>
      <trans-unit id="RestoreBackupSetExpiration">
        <source>Expiration</source>
        <target state="new">Expiration</target>
        <note></note>
      </trans-unit>
      <trans-unit id="RestoreBackupSetName">
        <source>Name</source>
        <target state="new">Name</target>
        <note></note>
      </trans-unit>
      <trans-unit id="TheLastBackupTaken">
        <source>The last backup taken ({0})</source>
        <target state="new">The last backup taken ({0})</target>
        <note></note>
      </trans-unit>
      <trans-unit id="BackupTaskName">
        <source>Backup Database</source>
        <target state="new">Backup Database</target>
        <note></note>
      </trans-unit>
      <trans-unit id="TaskInProgress">
        <source>In progress</source>
        <target state="new">In progress</target>
        <note></note>
      </trans-unit>
      <trans-unit id="TaskCompleted">
        <source>Completed</source>
        <target state="new">Completed</target>
        <note></note>
      </trans-unit>
      <trans-unit id="ScriptTaskName">
        <source>scripting</source>
        <target state="new">scripting</target>
        <note></note>
      </trans-unit>
      <trans-unit id="ProfilerConnectionNotFound">
        <source>Connection not found</source>
        <target state="new">Connection not found</target>
        <note></note>
      </trans-unit>
      <trans-unit id="AzureSystemDbProfilingError">
        <source>Cannot profile Azure system databases</source>
        <target state="new">Cannot profile Azure system databases</target>
        <note></note>
      </trans-unit>
      <trans-unit id="BackupPathIsFolderError">
        <source>Please provide a file path instead of directory path</source>
        <target state="new">Please provide a file path instead of directory path</target>
        <note></note>
      </trans-unit>
      <trans-unit id="InvalidBackupPathError">
        <source> The provided path is invalid</source>
        <target state="new"> The provided path is invalid</target>
        <note></note>
      </trans-unit>
      <trans-unit id="InvalidPathError">
        <source>Cannot access the specified path on the server: {0}</source>
        <target state="new">Cannot access the specified path on the server: {0}</target>
        <note></note>
      </trans-unit>
      <trans-unit id="NoBackupsetsToRestore">
        <source>No backupset selected to be restored</source>
        <target state="new">No backupset selected to be restored</target>
        <note></note>
      </trans-unit>
      <trans-unit id="AzureSqlDbEdition">
        <source>Azure SQL DB</source>
        <target state="new">Azure SQL DB</target>
        <note></note>
      </trans-unit>
      <trans-unit id="AzureSqlDwEdition">
        <source>Azure SQL Data Warehouse</source>
        <target state="new">Azure SQL Data Warehouse</target>
        <note></note>
      </trans-unit>
      <trans-unit id="AzureSqlStretchEdition">
        <source>Azure SQL Stretch Database</source>
        <target state="new">Azure SQL Stretch Database</target>
        <note></note>
      </trans-unit>
      <trans-unit id="AzureSqlAnalyticsOnDemandEdition">
        <source>Azure SQL Analytics on-demand</source>
        <target state="new">Azure SQL Analytics on-demand</target>
        <note></note>
      </trans-unit>
      <trans-unit id="EditDataValueTooLarge">
        <source>Value {0} is too large to fit in column of type {1}</source>
        <target state="new">Value {0} is too large to fit in column of type {1}</target>
        <note>.
 Parameters: 0 - value (string), 1 - columnType (string) </note>
      </trans-unit>
      <trans-unit id="EditDataInvalidFormat">
        <source>Invalid format for column '{0}', column is defined as {1}</source>
        <target state="new">Invalid format for column '{0}', column is defined as {1}</target>
        <note>.
 Parameters: 0 - colName (string), 1 - colType (string) </note>
      </trans-unit>
      <trans-unit id="SqlScriptFormatterLengthTypeMissingSize">
        <source>Column with length is missing size</source>
        <target state="new">Column with length is missing size</target>
        <note></note>
      </trans-unit>
      <trans-unit id="SqlScriptFormatterScalarTypeMissingScale">
        <source>Scalar column missing scale</source>
        <target state="new">Scalar column missing scale</target>
        <note></note>
      </trans-unit>
      <trans-unit id="StoredProcedureScriptParameterComment">
        <source>-- TODO: Set parameter values here.</source>
        <target state="new">-- TODO: Set parameter values here.</target>
        <note></note>
      </trans-unit>
      <trans-unit id="ScriptingGeneralError">
        <source>An error occurred while scripting the objects.</source>
        <target state="new">An error occurred while scripting the objects.</target>
        <note></note>
      </trans-unit>
      <trans-unit id="ScriptingExecuteNotSupportedError">
        <source>Scripting as Execute is only supported for Stored Procedures</source>
        <target state="new">Scripting as Execute is only supported for Stored Procedures</target>
        <note></note>
      </trans-unit>
      <trans-unit id="External_LabelPart">
        <source>External</source>
        <target state="new">External</target>
        <note></note>
      </trans-unit>
      <trans-unit id="FileTable_LabelPart">
        <source>File Table</source>
        <target state="new">File Table</target>
        <note></note>
      </trans-unit>
      <trans-unit id="EditDataMultiTableNotSupported">
        <source>EditData queries targeting multiple tables are not supported</source>
        <target state="new">EditData queries targeting multiple tables are not supported</target>
        <note></note>
      </trans-unit>
      <trans-unit id="EditDataAliasesNotSupported">
        <source>EditData queries with aliased columns are not supported</source>
        <target state="new">EditData queries with aliased columns are not supported</target>
        <note></note>
      </trans-unit>
      <trans-unit id="EditDataExpressionsNotSupported">
        <source>EditData queries with aggregate or expression columns are not supported</source>
        <target state="new">EditData queries with aggregate or expression columns are not supported</target>
        <note></note>
      </trans-unit>
      <trans-unit id="EditDataDuplicateColumnsNotSupported">
        <source>EditData queries with duplicate columns are not supported</source>
        <target state="new">EditData queries with duplicate columns are not supported</target>
        <note></note>
      </trans-unit>
      <trans-unit id="EditDataIncorrectTable">
        <source>EditData queries must query the originally targeted table '{0}'</source>
        <target state="new">EditData queries must query the originally targeted table '{0}'</target>
        <note>.
 Parameters: 0 - tableName (string) </note>
      </trans-unit>
      <trans-unit id="CategoryLocal">
        <source>[Uncategorized (Local)]</source>
        <target state="new">[Uncategorized (Local)]</target>
        <note>job categories</note>
      </trans-unit>
      <trans-unit id="CategoryFromMsx">
        <source>Jobs from MSX</source>
        <target state="new">Jobs from MSX</target>
        <note></note>
      </trans-unit>
      <trans-unit id="CategoryMultiServer">
        <source>[Uncategorized (Multi-Server)]</source>
        <target state="new">[Uncategorized (Multi-Server)]</target>
        <note></note>
      </trans-unit>
      <trans-unit id="CategoryDBMaint">
        <source>Database Maintenance</source>
        <target state="new">Database Maintenance</target>
        <note></note>
      </trans-unit>
      <trans-unit id="CategoryWebAssistant">
        <source>Web Assistant</source>
        <target state="new">Web Assistant</target>
        <note></note>
      </trans-unit>
      <trans-unit id="CategoryFullText">
        <source>Full-Text</source>
        <target state="new">Full-Text</target>
        <note></note>
      </trans-unit>
      <trans-unit id="CategoryReplDistribution">
        <source>REPL-Distribution</source>
        <target state="new">REPL-Distribution</target>
        <note></note>
      </trans-unit>
      <trans-unit id="CategoryReplDistributionCleanup">
        <source>REPL-Distribution Cleanup</source>
        <target state="new">REPL-Distribution Cleanup</target>
        <note></note>
      </trans-unit>
      <trans-unit id="CategoryReplHistoryCleanup">
        <source>REPL-History Cleanup</source>
        <target state="new">REPL-History Cleanup</target>
        <note></note>
      </trans-unit>
      <trans-unit id="CategoryReplLogReader">
        <source>REPL-LogReader</source>
        <target state="new">REPL-LogReader</target>
        <note></note>
      </trans-unit>
      <trans-unit id="CategoryReplMerge">
        <source>REPL-Merge</source>
        <target state="new">REPL-Merge</target>
        <note></note>
      </trans-unit>
      <trans-unit id="CategoryReplSnapShot">
        <source>REPL-Snapshot</source>
        <target state="new">REPL-Snapshot</target>
        <note></note>
      </trans-unit>
      <trans-unit id="CategoryReplCheckup">
        <source>REPL-Checkup</source>
        <target state="new">REPL-Checkup</target>
        <note></note>
      </trans-unit>
      <trans-unit id="CategoryReplCleanup">
        <source>REPL-Subscription Cleanup</source>
        <target state="new">REPL-Subscription Cleanup</target>
        <note></note>
      </trans-unit>
      <trans-unit id="CategoryReplAlert">
        <source>REPL-Alert Response</source>
        <target state="new">REPL-Alert Response</target>
        <note></note>
      </trans-unit>
      <trans-unit id="CategoryReplQReader">
        <source>REPL-QueueReader</source>
        <target state="new">REPL-QueueReader</target>
        <note></note>
      </trans-unit>
      <trans-unit id="CategoryReplication">
        <source>Replication</source>
        <target state="new">Replication</target>
        <note></note>
      </trans-unit>
      <trans-unit id="CategoryUncategorized">
        <source>[Uncategorized]</source>
        <target state="new">[Uncategorized]</target>
        <note></note>
      </trans-unit>
      <trans-unit id="CategoryLogShipping">
        <source>Log Shipping</source>
        <target state="new">Log Shipping</target>
        <note></note>
      </trans-unit>
      <trans-unit id="CategoryDBEngineTuningAdvisor">
        <source>Database Engine Tuning Advisor</source>
        <target state="new">Database Engine Tuning Advisor</target>
        <note></note>
      </trans-unit>
      <trans-unit id="CategoryDataCollector">
        <source>Data Collector</source>
        <target state="new">Data Collector</target>
        <note></note>
      </trans-unit>
      <trans-unit id="JobAlreadyExists">
        <source>A job named '{0}' already exists.  Enter a unique name for the job.</source>
        <target state="new">A job named '{0}' already exists.  Enter a unique name for the job.</target>
        <note>.
 Parameters: 0 - jobName (string) </note>
      </trans-unit>
      <trans-unit id="JobStepNameCannotBeBlank">
        <source>The name of the job step cannot be blank.</source>
        <target state="new">The name of the job step cannot be blank.</target>
        <note></note>
      </trans-unit>
      <trans-unit id="JobStepNameAlreadyExists">
        <source>There is already a step named '{0}' for this job. You must specify a different name.</source>
        <target state="new">There is already a step named '{0}' for this job. You must specify a different name.</target>
        <note>.
 Parameters: 0 - jobName (string) </note>
      </trans-unit>
      <trans-unit id="AlertNameCannotBeBlank">
        <source>The name of the alert cannot be blank.</source>
        <target state="new">The name of the alert cannot be blank.</target>
        <note></note>
      </trans-unit>
      <trans-unit id="CannotCreateNewAlert">
        <source>Cannot create new alert.</source>
        <target state="new">Cannot create new alert.</target>
        <note></note>
      </trans-unit>
      <trans-unit id="CannotAlterAlert">
        <source>Cannot alter alert.</source>
        <target state="new">Cannot alter alert.</target>
        <note></note>
      </trans-unit>
      <trans-unit id="SysadminAccount">
        <source>SQL Server Agent Service Account</source>
        <target state="new">SQL Server Agent Service Account</target>
        <note></note>
      </trans-unit>
      <trans-unit id="ProxyAccountNotFound">
        <source>Proxy account '{0}' does not exist on the server.</source>
        <target state="new">Proxy account '{0}' does not exist on the server.</target>
        <note>.
 Parameters: 0 - proxyName (string) </note>
      </trans-unit>
      <trans-unit id="CredentialNoLongerExists">
        <source>The object does no longer exist on server.</source>
        <target state="new">The object does no longer exist on server.</target>
        <note></note>
      </trans-unit>
      <trans-unit id="UnknownServerType">
        <source>Unknown server type '{0}'.</source>
        <target state="new">Unknown server type '{0}'.</target>
        <note>.
 Parameters: 0 - serverTypeName (string) </note>
      </trans-unit>
      <trans-unit id="SetOwnerFailed">
        <source>The current login does not have permissions to set the database owner to '{0}'  The database was created successfully however.</source>
        <target state="new">The current login does not have permissions to set the database owner to '{0}'  The database was created successfully however.</target>
        <note>.
 Parameters: 0 - ownerName (string) </note>
      </trans-unit>
      <trans-unit id="TargetServerNotSelected">
        <source>You must specify the Target Servers on which this multi server job will execute.</source>
        <target state="new">You must specify the Target Servers on which this multi server job will execute.</target>
        <note></note>
      </trans-unit>
      <trans-unit id="UnexpectedRunType">
        <source>Unexpected run type.</source>
        <target state="new">Unexpected run type.</target>
        <note></note>
      </trans-unit>
      <trans-unit id="UnknownSizeUnit">
        <source>Unknown size unit {0} </source>
        <target state="new">Unknown size unit {0} </target>
        <note>.
 Parameters: 0 - unit (string) </note>
      </trans-unit>
      <trans-unit id="SessionNotFound">
        <source>Cannot find requested XEvent session</source>
        <target state="new">Cannot find requested XEvent session</target>
        <note></note>
      </trans-unit>
      <trans-unit id="StopSessionFailed">
        <source>Failed to stop session: {0}</source>
        <target state="new">Failed to stop session: {0}</target>
        <note>.
 Parameters: 0 - error (String) </note>
      </trans-unit>
      <trans-unit id="StartSessionFailed">
        <source>Failed to start session: {0}</source>
        <target state="new">Failed to start session: {0}</target>
        <note>.
 Parameters: 0 - error (String) </note>
      </trans-unit>
      <trans-unit id="CreateSessionFailed">
        <source>Failed to create session: {0}</source>
        <target state="new">Failed to create session: {0}</target>
        <note>.
 Parameters: 0 - error (String) </note>
      </trans-unit>
      <trans-unit id="PauseSessionFailed">
        <source>Failed to pause session: {0}</source>
        <target state="new">Failed to pause session: {0}</target>
        <note>.
 Parameters: 0 - error (String) </note>
      </trans-unit>
      <trans-unit id="SessionAlreadyExists">
        <source>An XEvent session named {0} already exists</source>
        <target state="new">An XEvent session named {0} already exists</target>
        <note>.
 Parameters: 0 - sessionName (String) </note>
      </trans-unit>
      <trans-unit id="InvalidScheduleTitle">
        <source>Invalid Schedule</source>
        <target state="new">Invalid Schedule</target>
        <note> Schedule error message</note>
      </trans-unit>
      <trans-unit id="InvalidWeeklySchedule">
        <source>Select at least one day to be part of this weekly schedule.</source>
        <target state="new">Select at least one day to be part of this weekly schedule.</target>
        <note></note>
      </trans-unit>
      <trans-unit id="StartDateGreaterThanEndDate">
        <source>The job schedule starting date cannot be greater than the ending date.</source>
        <target state="new">The job schedule starting date cannot be greater than the ending date.</target>
        <note></note>
      </trans-unit>
      <trans-unit id="StartTimeGreaterThanEndTime">
        <source>The job schedule starting time cannot be after the ending time.</source>
        <target state="new">The job schedule starting time cannot be after the ending time.</target>
        <note></note>
      </trans-unit>
      <trans-unit id="EndTimeEqualToStartTime">
        <source>The job schedule ending time must be after the starting time.</source>
        <target state="new">The job schedule ending time must be after the starting time.</target>
        <note></note>
      </trans-unit>
      <trans-unit id="InvalidStartDate">
        <source>Start date must be on or after January 1, 1990.</source>
        <target state="new">Start date must be on or after January 1, 1990.</target>
        <note></note>
      </trans-unit>
      <trans-unit id="ScheduleNameAlreadyExists">
        <source>There is already a schedule named '{0}' for this job.  You must specify a different name.</source>
        <target state="new">There is already a schedule named '{0}' for this job.  You must specify a different name.</target>
        <note>.
 Parameters: 0 - scheduleName (string) </note>
      </trans-unit>
      <trans-unit id="JobServerIsNotAvailable">
        <source>Job server is not available</source>
        <target state="new">Job server is not available</target>
        <note> Exception thrown when job server is not available</note>
      </trans-unit>
      <trans-unit id="NeverBackedUp">
        <source>Never</source>
        <target state="new">Never</target>
        <note></note>
      </trans-unit>
      <trans-unit id="Error_InvalidDirectoryName">
        <source>Path {0} is not a valid directory </source>
        <target state="new">Path {0} is not a valid directory </target>
        <note></note>
      </trans-unit>
      <trans-unit id="Error_ExistingDirectoryName">
        <source>For directory {0} a file with name {1} already exist</source>
        <target state="new">For directory {0} a file with name {1} already exist</target>
        <note></note>
      </trans-unit>
      <trans-unit id="EE_ExecutionInfo_InitializingLoop">
        <source>Beginning execution loop</source>
        <target state="new">Beginning execution loop</target>
        <note></note>
      </trans-unit>
      <trans-unit id="EE_BatchExecutionError_Ignoring">
        <source>An error occurred while the batch was being executed, but the error has been ignored.</source>
        <target state="new">An error occurred while the batch was being executed, but the error has been ignored.</target>
        <note></note>
      </trans-unit>
      <trans-unit id="EE_ExecutionInfo_FinalizingLoop">
        <source>Batch execution completed {0} times...</source>
        <target state="new">Batch execution completed {0} times...</target>
        <note></note>
      </trans-unit>
      <trans-unit id="BatchParserWrapperExecutionError">
        <source>Batch parser wrapper execution: {0} found... at line {1}: {2}    Description: {3}</source>
        <target state="new">Batch parser wrapper execution: {0} found... at line {1}: {2}    Description: {3}</target>
        <note></note>
      </trans-unit>
      <trans-unit id="ExtractInvalidVersion">
        <source>Invalid version '{0}' passed. Version must be in the format x.x.x.x where x is a number.</source>
        <target state="new">Invalid version '{0}' passed. Version must be in the format x.x.x.x where x is a number.</target>
        <note></note>
      </trans-unit>
      <trans-unit id="ExportBacpacTaskName">
        <source>Export bacpac</source>
        <target state="new">Export bacpac</target>
        <note></note>
      </trans-unit>
      <trans-unit id="ImportBacpacTaskName">
        <source>Import bacpac</source>
        <target state="new">Import bacpac</target>
        <note></note>
      </trans-unit>
      <trans-unit id="ExtractDacpacTaskName">
        <source>Extract dacpac</source>
        <target state="new">Extract dacpac</target>
        <note></note>
      </trans-unit>
      <trans-unit id="DeployDacpacTaskName">
        <source>Deploy dacpac</source>
        <target state="new">Deploy dacpac</target>
        <note></note>
      </trans-unit>
      <trans-unit id="GenerateScriptTaskName">
        <source>Generate script</source>
        <target state="new">Generate script</target>
        <note></note>
      </trans-unit>
      <trans-unit id="PublishChangesTaskName">
        <source>Apply schema compare changes</source>
        <target state="new">Apply schema compare changes</target>
        <note></note>
      </trans-unit>
      <trans-unit id="SchemaCompareExcludeIncludeNodeNotFound">
        <source>Failed to find the specified change in the model</source>
        <target state="new">Failed to find the specified change in the model</target>
        <note></note>
      </trans-unit>
      <trans-unit id="OpenScmpConnectionBasedModelParsingError">
        <source>Error encountered while trying to parse connection information for endpoint '{0}' with error message '{1}'</source>
        <target state="new">Error encountered while trying to parse connection information for endpoint '{0}' with error message '{1}'</target>
        <note></note>
      </trans-unit>
      <trans-unit id="SchemaCompareSessionNotFound">
        <source>Could not find the schema compare session to cancel</source>
        <target state="new">Could not find the schema compare session to cancel</target>
        <note></note>
      </trans-unit>
      <trans-unit id="SerializationServiceUnsupportedFormat">
        <source>Unsupported Save Format: {0}</source>
        <target state="new">Unsupported Save Format: {0}</target>
        <note>.
 Parameters: 0 - formatName (string) </note>
      </trans-unit>
      <trans-unit id="SerializationServiceRequestInProgress">
        <source>A request for file {0} is already in progress</source>
        <target state="new">A request for file {0} is already in progress</target>
        <note>.
 Parameters: 0 - filePath (string) </note>
      </trans-unit>
      <trans-unit id="SerializationServiceRequestNotFound">
        <source>Cannot serialize more data as no request for file {0} could be found</source>
        <target state="new">Cannot serialize more data as no request for file {0} could be found</target>
        <note>.
 Parameters: 0 - filePath (string) </note>
      </trans-unit>
      <trans-unit id="ConnectionServiceConnStringInvalidColumnEncryptionSetting">
        <source>Invalid value '{0}' for ComlumEncryption. Valid values are 'Enabled' and 'Disabled'.</source>
        <target state="new">Invalid value '{0}' for ComlumEncryption. Valid values are 'Enabled' and 'Disabled'.</target>
        <note>.
 Parameters: 0 - columnEncryptionSetting (string) </note>
      </trans-unit>
      <trans-unit id="ConnectionServiceConnStringInvalidEnclaveAttestationProtocol">
        <source>Invalid value '{0}' for EnclaveAttestationProtocol. Valid values are 'AAS' and 'HGS'.</source>
        <target state="new">Invalid value '{0}' for EnclaveAttestationProtocol. Valid values are 'AAS' and 'HGS'.</target>
        <note>.
 Parameters: 0 - enclaveAttestationProtocol (string) </note>
      </trans-unit>
      <trans-unit id="ConnectionServiceConnStringInvalidAlwaysEncryptedOptionCombination">
        <source>The Attestation Protocol and Enclave Attestation URL requires Always Encrypted to be set to Enabled.</source>
        <target state="new">The Attestation Protocol and Enclave Attestation URL requires Always Encrypted to be set to Enabled.</target>
        <note></note>
      </trans-unit>
      <trans-unit id="SqlCmdExitOnError">
        <source>An error was encountered during execution of batch. Exiting.</source>
        <target state="new">An error was encountered during execution of batch. Exiting.</target>
        <note></note>
      </trans-unit>
      <trans-unit id="SqlCmdUnsupportedToken">
        <source>Encountered unsupported token {0}</source>
        <target state="new">Encountered unsupported token {0}</target>
        <note></note>
      </trans-unit>
<<<<<<< HEAD
      <trans-unit id="ProjectExtractTaskName">
        <source>Extract project files</source>
        <target state="new">Extract project files</target>
        <note></note>
      </trans-unit>
=======
      <trans-unit id="SqlAssessmentOperationExecuteCalledTwice">
        <source>A SQL Assessment operation's Execute method should not be called more than once</source>
        <target state="new">A SQL Assessment operation's Execute method should not be called more than once</target>
        <note></note>
      </trans-unit>
      <trans-unit id="SqlAssessmentGenerateScriptTaskName">
        <source>Generate SQL Assessment script</source>
        <target state="new">Generate SQL Assessment script</target>
        <note></note>
      </trans-unit>
      <trans-unit id="SqlAssessmentQueryInvalidOwnerUri">
        <source>Not connected to a server</source>
        <target state="new">Not connected to a server</target>
        <note></note>
      </trans-unit>
      <trans-unit id="SqlAssessmentConnectingError">
        <source>Cannot connect to the server</source>
        <target state="new">Cannot connect to the server</target>
        <note></note>
      </trans-unit>
      <trans-unit id="SqlAssessmentUnsuppoertedEdition">
        <source>Unsupported engine edition {0}</source>
        <target state="new">Unsupported engine edition {0}</target>
        <note>.
 Parameters: 0 - editionCode (int) </note>
      </trans-unit>
>>>>>>> bcc1f2a4
    </body>
  </file>
</xliff><|MERGE_RESOLUTION|>--- conflicted
+++ resolved
@@ -2056,40 +2056,37 @@
         <target state="new">Encountered unsupported token {0}</target>
         <note></note>
       </trans-unit>
-<<<<<<< HEAD
+      <trans-unit id="SqlAssessmentOperationExecuteCalledTwice">
+        <source>A SQL Assessment operation's Execute method should not be called more than once</source>
+        <target state="new">A SQL Assessment operation's Execute method should not be called more than once</target>
+        <note></note>
+      </trans-unit>
+      <trans-unit id="SqlAssessmentGenerateScriptTaskName">
+        <source>Generate SQL Assessment script</source>
+        <target state="new">Generate SQL Assessment script</target>
+        <note></note>
+      </trans-unit>
+      <trans-unit id="SqlAssessmentQueryInvalidOwnerUri">
+        <source>Not connected to a server</source>
+        <target state="new">Not connected to a server</target>
+        <note></note>
+      </trans-unit>
+      <trans-unit id="SqlAssessmentConnectingError">
+        <source>Cannot connect to the server</source>
+        <target state="new">Cannot connect to the server</target>
+        <note></note>
+      </trans-unit>
+      <trans-unit id="SqlAssessmentUnsuppoertedEdition">
+        <source>Unsupported engine edition {0}</source>
+        <target state="new">Unsupported engine edition {0}</target>
+        <note>.
+ Parameters: 0 - editionCode (int) </note>
+      </trans-unit>
       <trans-unit id="ProjectExtractTaskName">
         <source>Extract project files</source>
         <target state="new">Extract project files</target>
         <note></note>
       </trans-unit>
-=======
-      <trans-unit id="SqlAssessmentOperationExecuteCalledTwice">
-        <source>A SQL Assessment operation's Execute method should not be called more than once</source>
-        <target state="new">A SQL Assessment operation's Execute method should not be called more than once</target>
-        <note></note>
-      </trans-unit>
-      <trans-unit id="SqlAssessmentGenerateScriptTaskName">
-        <source>Generate SQL Assessment script</source>
-        <target state="new">Generate SQL Assessment script</target>
-        <note></note>
-      </trans-unit>
-      <trans-unit id="SqlAssessmentQueryInvalidOwnerUri">
-        <source>Not connected to a server</source>
-        <target state="new">Not connected to a server</target>
-        <note></note>
-      </trans-unit>
-      <trans-unit id="SqlAssessmentConnectingError">
-        <source>Cannot connect to the server</source>
-        <target state="new">Cannot connect to the server</target>
-        <note></note>
-      </trans-unit>
-      <trans-unit id="SqlAssessmentUnsuppoertedEdition">
-        <source>Unsupported engine edition {0}</source>
-        <target state="new">Unsupported engine edition {0}</target>
-        <note>.
- Parameters: 0 - editionCode (int) </note>
-      </trans-unit>
->>>>>>> bcc1f2a4
     </body>
   </file>
 </xliff>