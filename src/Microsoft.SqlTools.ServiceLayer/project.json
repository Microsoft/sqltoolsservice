{
  "name": "Microsoft.SqlTools.ServiceLayer",
  "version": "1.0.0-*",
  "buildOptions": {
    "debugType": "portable",
    "emitEntryPoint": true
  },
  "dependencies": {
    "Newtonsoft.Json": "9.0.1",
    "Microsoft.SqlServer.SqlParser": "140.1.5",
    "System.Data.Common": "4.1.0",
    "System.Data.SqlClient": "4.1.0",
    "Microsoft.SqlServer.Smo": "140.1.5",
    "System.Security.SecureString": "4.0.0",
    "System.Collections.Specialized": "4.0.1",
    "System.ComponentModel.TypeConverter": "4.1.0",
<<<<<<< HEAD
    "System.Diagnostics.Contracts": "4.0.0",    
    "System.Diagnostics.TraceSource": "4.0.0"
=======
    "System.Diagnostics.TraceSource": "4.0.0",
    "NETStandard.Library": "1.6.0",
    "Microsoft.NETCore.Runtime.CoreCLR": "1.0.2",
    "Microsoft.NETCore.DotNetHostPolicy": "1.0.1",
    "System.Diagnostics.Process": "4.1.0",
    "System.Threading.Thread": "4.0.0"
>>>>>>> 9e492f19
  },
  "frameworks": {
    "netcoreapp1.0": {
      "imports":  "dnxcore50"
    }
  },
  "runtimes": {
    "win7-x64": {},
    "win7-x86": {},
    "osx.10.11-x64": {},
    "ubuntu.14.04-x64": {},
    "ubuntu.16.04-x64": {},
    "centos.7-x64": {},
    "rhel.7.2-x64": {},
    "debian.8-x64": {},
    "fedora.23-x64": {},
    "opensuse.13.2-x64": {}
  }
}<|MERGE_RESOLUTION|>--- conflicted
+++ resolved
@@ -14,17 +14,13 @@
     "System.Security.SecureString": "4.0.0",
     "System.Collections.Specialized": "4.0.1",
     "System.ComponentModel.TypeConverter": "4.1.0",
-<<<<<<< HEAD
     "System.Diagnostics.Contracts": "4.0.0",    
-    "System.Diagnostics.TraceSource": "4.0.0"
-=======
     "System.Diagnostics.TraceSource": "4.0.0",
     "NETStandard.Library": "1.6.0",
     "Microsoft.NETCore.Runtime.CoreCLR": "1.0.2",
     "Microsoft.NETCore.DotNetHostPolicy": "1.0.1",
     "System.Diagnostics.Process": "4.1.0",
     "System.Threading.Thread": "4.0.0"
->>>>>>> 9e492f19
   },
   "frameworks": {
     "netcoreapp1.0": {
