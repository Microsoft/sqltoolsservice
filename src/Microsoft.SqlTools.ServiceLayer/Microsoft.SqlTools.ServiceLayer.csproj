﻿<Project Sdk="Microsoft.NET.Sdk">
	<PropertyGroup>
		<TargetFramework>$(ServiceLayerTargetFramework)</TargetFramework>
		<AssemblyName>MicrosoftSqlToolsServiceLayer</AssemblyName>
		<OutputType>Exe</OutputType>
		<EnableDefaultItems>false</EnableDefaultItems> 
		<EnableDefaultCompileItems>false</EnableDefaultCompileItems>
		<EnableDefaultEmbeddedResourceItems>false</EnableDefaultEmbeddedResourceItems>
		<EnableDefaultNoneItems>false</EnableDefaultNoneItems>
		<EmbeddedResourceUseDependentUponConvention>false</EmbeddedResourceUseDependentUponConvention>
		<GenerateAssemblyInfo>false</GenerateAssemblyInfo>
		<DefineConstants>$(DefineConstants);NETCOREAPP1_0;TRACE</DefineConstants>
		<AllowUnsafeBlocks>true</AllowUnsafeBlocks>
		<PreserveCompilationContext>true</PreserveCompilationContext>
		<RuntimeIdentifiers>win7-x64;win7-x86;ubuntu.14.04-x64;ubuntu.16.04-x64;centos.7-x64;rhel.7.2-x64;debian.8-x64;fedora.23-x64;opensuse.13.2-x64;osx.10.11-x64;linux-x64;win10-arm;win10-arm64</RuntimeIdentifiers>
	</PropertyGroup>

	<PropertyGroup>
		<GenerateRuntimeConfigurationFiles>true</GenerateRuntimeConfigurationFiles>
	</PropertyGroup>

	<ItemGroup>
<<<<<<< HEAD
        <PackageReference Include="Microsoft.SqlServer.DACFx" />		
=======
		<PackageReference Include="Microsoft.SqlServer.DACFx" />
>>>>>>> 8ca59efc
		<PackageReference Include="Microsoft.Data.SqlClient.AlwaysEncrypted.AzureKeyVaultProvider" />
		<PackageReference Include="System.Text.Encoding.CodePages" />		
	</ItemGroup>

	<ItemGroup>
		<Reference Include="Microsoft.SqlServer.Assessment, Version=1.100.0.0, PublicKeyToken=89845dcd8080cc91">
			<HintPath>..\..\bin\ref\Microsoft.SqlServer.Assessment.dll</HintPath>
			<SpecificVersion>True</SpecificVersion>
		</Reference>
	</ItemGroup>

	<ItemGroup>
		<Compile Include="**\*.cs" Exclude="**/obj/**/*.cs" />
	</ItemGroup>
	
	<ItemGroup>
		<ProjectReference Include="../Microsoft.SqlTools.Hosting/Microsoft.SqlTools.Hosting.csproj" />
		<ProjectReference Include="../Microsoft.SqlTools.Credentials/Microsoft.SqlTools.Credentials.csproj" />
		<ProjectReference Include="../Microsoft.SqlTools.ManagedBatchParser/Microsoft.SqlTools.ManagedBatchParser.csproj" />
	</ItemGroup>
	<ItemGroup>
		<Content Include="$(PkgMicrosoft_SqlServer_DacFx)\lib\netstandard2.0\Microsoft.Data.Tools.Schema.SqlTasks.targets">
			<CopyToPublishDirectory>Always</CopyToPublishDirectory>
		</Content>
		<EmbeddedResource Include="ObjectExplorer\SmoModel\TreeNodeDefinition.xml" />
		<EmbeddedResource Include="Localization\sr.resx" />
		<None Include="Localization\sr.strings" />
	</ItemGroup>
	<ItemGroup>
		<EmbeddedResource Include=".\Agent\NotebookResources\NotebookJobScript.ps1" />
	</ItemGroup>
	<!-- this target enables dependency files to be copied as part of the output of ProjectReference.
	https://github.com/dotnet/sdk/issues/1675
	 -->
	<Target Name="AddRuntimeDependenciesToContent"
		  Condition="'$(TargetFrameworkIdentifier)' == '.NETCoreApp'"
		  BeforeTargets="GetCopyToOutputDirectoryItems"
		  DependsOnTargets="GenerateBuildDependencyFile;
							GenerateBuildRuntimeConfigurationFiles">
		<ItemGroup>
			<ContentWithTargetPath Include="$(ProjectDepsFilePath)"
							Condition="'$(GenerateDependencyFile)' == 'true'"
							CopyToOutputDirectory="PreserveNewest"
							TargetPath="$(ProjectDepsFileName)" />
			<ContentWithTargetPath Include="$(ProjectRuntimeConfigFilePath)"
							Condition="'$(GenerateRuntimeConfigurationFiles)' == 'true'"
							CopyToOutputDirectory="PreserveNewest"
							TargetPath="$(ProjectRuntimeConfigFileName)" />
		</ItemGroup>
	</Target>
</Project><|MERGE_RESOLUTION|>--- conflicted
+++ resolved
@@ -20,13 +20,9 @@
 	</PropertyGroup>
 
 	<ItemGroup>
-<<<<<<< HEAD
-        <PackageReference Include="Microsoft.SqlServer.DACFx" />		
-=======
 		<PackageReference Include="Microsoft.SqlServer.DACFx" />
->>>>>>> 8ca59efc
 		<PackageReference Include="Microsoft.Data.SqlClient.AlwaysEncrypted.AzureKeyVaultProvider" />
-		<PackageReference Include="System.Text.Encoding.CodePages" />		
+		<PackageReference Include="System.Text.Encoding.CodePages" />
 	</ItemGroup>
 
 	<ItemGroup>
