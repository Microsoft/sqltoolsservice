--- conflicted
+++ resolved
@@ -76,7 +76,6 @@
             }
         }
 
-<<<<<<< HEAD
         public SqlConnection SqlConnection
         {
             get
@@ -105,9 +104,7 @@
         {
             this.cancelSource.Cancel();
         }
-=======
         #endregion
->>>>>>> e52d95ce
 
         public void PopulateFileTree()
         {
@@ -152,11 +149,7 @@
                         currentNode.IsExpanded = true;
                         if (!currentNode.IsFile)
                         {
-<<<<<<< HEAD
-                            currentNode.Children = GetChildren(currentNode.FullPath);
-=======
                             currentNode.Children = this.GetChildren(currentNode.FullPath);
->>>>>>> e52d95ce
                         }
                         currentChildren = currentNode.Children;
                         lastNode = currentNode;
@@ -178,13 +171,9 @@
             }
         }
 
-<<<<<<< HEAD
-        #endregion
-
-        private void PopulateDrives()
+        public void PopulateDrives()
         {
             bool first = true;
-
             if (!cancelToken.IsCancellationRequested)
             {
                 foreach (var fileInfo in EnumerateDrives(Enumerator, sqlConnection))
@@ -209,21 +198,15 @@
                         first = false;
                     }
 
-                    node.Children = GetChildren(node.FullPath);
-                }
-            }
-        }
-
-        public List<FileTreeNode> GetChildren(string parentPath)
-        {
+                    node.Children = this.GetChildren(node.FullPath);
+                }
+            }
+        }
+
+        public List<FileTreeNode> GetChildren(string filePath)
+        { 
             List<FileTreeNode> children = new List<FileTreeNode>();
-            foreach (var file in EnumerateFilesInFolder(Enumerator, sqlConnection, parentPath))
-=======
-        public List<FileTreeNode> GetChildren(string filepath)
-        {
-            List<FileTreeNode> children = new List<FileTreeNode>();
-            foreach (var file in EnumerateFilesInFolder(Enumerator, sqlConnection, filepath))
->>>>>>> e52d95ce
+            foreach (var file in EnumerateFilesInFolder(Enumerator, sqlConnection, filePath))
             {
                 bool isFile = !string.IsNullOrEmpty(file.fileName);
                 FileTreeNode treeNode = new FileTreeNode();
@@ -248,33 +231,6 @@
             }
 
             return children;
-<<<<<<< HEAD
-=======
-        }
-
-        public void PopulateDrives()
-        {
-            bool first = true;
-            foreach (var fileInfo in EnumerateDrives(Enumerator, sqlConnection))
-            {
-                // Windows drive letter paths have a '\' at the end. Linux drive paths won't have a '\'.
-                var node = new FileTreeNode
-                {
-                    Name = Convert.ToString(fileInfo.path, CultureInfo.InvariantCulture).TrimEnd('\\'),
-                    FullPath = fileInfo.path
-                };
-
-                this.fileTree.RootNode.AddChildNode(node);
-
-                if (first)
-                {
-                    this.fileTree.SelectedNode = node;
-                    first = false;
-                }
-
-                node.Children = this.GetChildren(node.FullPath);
-            }
->>>>>>> e52d95ce
         }
 
         /// <summary>
