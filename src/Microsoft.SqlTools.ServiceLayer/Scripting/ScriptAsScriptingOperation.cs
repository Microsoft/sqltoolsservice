﻿//
// Copyright (c) Microsoft. All rights reserved.
// Licensed under the MIT license. See LICENSE file in the project root for full license information.
//

using System;
using System.Collections.Generic;
using System.Data.SqlClient;
using Microsoft.SqlTools.ServiceLayer.Scripting.Contracts;
using Microsoft.SqlTools.Utility;
using Microsoft.SqlServer.Management.Common;
using Microsoft.SqlServer.Management.Smo;
using System.Collections.Specialized;
using System.Text;
using System.Globalization;
using Microsoft.SqlServer.Management.SqlScriptPublish;
using Microsoft.SqlTools.ServiceLayer.Utility;
using Microsoft.SqlServer.Management.Sdk.Sfc;

namespace Microsoft.SqlTools.ServiceLayer.Scripting
{
    /// <summary>
    /// Class to generate script as for one smo object
    /// </summary>
    public class ScriptAsScriptingOperation : SmoScriptingOperation
    {
        private static Dictionary<string, SqlServerVersion> scriptCompatabilityMap = LoadScriptCompatabilityMap();
        /// <summary>
        /// Left delimiter for an named object
        /// </summary>
        public const char LeftDelimiter = '[';

        /// <summary>
        /// right delimiter for a named object
        /// </summary>
        public const char RightDelimiter = ']';

        public ScriptAsScriptingOperation(ScriptingParams parameters, ServerConnection serverConnection): base(parameters)
        {
            ServerConnection = serverConnection;
        }

<<<<<<< HEAD
        private string serverName;
        private string databaseName;
=======
        public ScriptAsScriptingOperation(ScriptingParams parameters) : base(parameters)
        {
        }

        internal ServerConnection ServerConnection { get; set; }
>>>>>>> 6f322214

        public override void Execute()
        {
            try
            {
                this.CancellationToken.ThrowIfCancellationRequested();

                this.ValidateScriptDatabaseParams();

                this.CancellationToken.ThrowIfCancellationRequested();
                string resultScript = string.Empty;
                // TODO: try to use one of the existing connections

                Server server = new Server(ServerConnection);
                if (!ServerConnection.IsOpen)
                {
<<<<<<< HEAD
                    sqlConnection.Open();
                    ServerConnection serverConnection = new ServerConnection(sqlConnection);
                    Server server = new Server(serverConnection);
                    UrnCollection urns = CreateUrns(serverConnection);

                    switch (this.Parameters.ScriptOptions.ScriptCreateDrop)
                    {
                        case "ScriptCreate":
                        case "ScriptDrop":
                        case "ScriptCreateDrop":
                        case "ScriptAlter":

                            resultScript = GenerateScriptAs(server, urns);
                            break;
                        case "ScriptSelect":
                            resultScript = GenerateScriptSelect(server, urns);
                            break;
                        case "ScriptExecute":
                            resultScript = GenerareScriptAsExecute(server, urns);
                            break;
                    }
=======
                    ServerConnection.Connect();
>>>>>>> 6f322214
                }
                scripter = new SqlServer.Management.Smo.Scripter(server);
                ScriptingOptions options = new ScriptingOptions();
                SetScriptBehavior(options);
                ScriptAsOptions scriptAsOptions = new ScriptAsOptions(this.Parameters.ScriptOptions);
                PopulateAdvancedScriptOptions(scriptAsOptions, options);
                options.WithDependencies = false;
                options.ScriptData = false;
                SetScriptingOptions(options);

                // TODO: Not including the header by default. We have to get this option from client
                options.IncludeHeaders = false;
                scripter.Options = options;
                scripter.Options.ScriptData = false;
                scripter.ScriptingError += ScripterScriptingError;
                UrnCollection urns = CreateUrns(ServerConnection);
                var result = scripter.Script(urns);
                resultScript = GetScript(options, result);


                this.CancellationToken.ThrowIfCancellationRequested();

                Logger.Write(
                    LogLevel.Verbose,
                    string.Format(
                        "Sending script complete notification event for operation {0}",
                        this.OperationId
                        ));

                ScriptText = resultScript;

                this.SendCompletionNotificationEvent(new ScriptingCompleteParams
                {
                    Success = true,
                });
            }
            catch (Exception e)
            {
                if (e.IsOperationCanceledException())
                {
                    Logger.Write(LogLevel.Normal, string.Format("Scripting operation {0} was canceled", this.OperationId));
                    this.SendCompletionNotificationEvent(new ScriptingCompleteParams
                    {
                        Canceled = true,
                    });
                }
                else
                {
                    Logger.Write(LogLevel.Error, string.Format("Scripting operation {0} failed with exception {1}", this.OperationId, e));
                    this.SendCompletionNotificationEvent(new ScriptingCompleteParams
                    {
                        OperationId = OperationId,
                        HasError = true,
                        ErrorMessage = e.Message,
                        ErrorDetails = e.ToString(),
                    });
                }
            }
            finally
            {
                
            }
        }

        private string GenerateScriptSelect(Server server, UrnCollection urns)
        {
            string script = string.Empty;
            ScriptingObject scriptingObject = this.Parameters.ScriptingObjects[0];
            Urn objectUrn = urns[0];
            string typeName = objectUrn.GetNameForType(scriptingObject.Type);

            // select from service broker
            if (string.Compare(typeName, "ServiceBroker", StringComparison.CurrentCultureIgnoreCase) == 0)
            {
                script = Scripter.SelectAllValuesFromTransmissionQueue(objectUrn);
            }

            // select from queues
            else if (string.Compare(typeName, "Queues", StringComparison.CurrentCultureIgnoreCase) == 0 ||
                     string.Compare(typeName, "SystemQueues", StringComparison.CurrentCultureIgnoreCase) == 0)
            {
                script = Scripter.SelectAllValues(objectUrn);
            }

            // select from table or view
            else
            {
                Database db = server.Databases[databaseName];
                bool isDw = db.IsSqlDw;
                script = new Scripter().SelectFromTableOrView(server, objectUrn, isDw);
            }

            return script;
        }

        private string GenerareScriptAsExecute(Server server, UrnCollection urns)
        {
            string script = string.Empty;
            ScriptingObject scriptingObject = this.Parameters.ScriptingObjects[0];
            Urn urn = urns[0];

            ScriptingOptions options = new ScriptingOptions();
            SetScriptBehavior(options);
            PopulateAdvancedScriptOptions(this.Parameters.ScriptOptions, options);

            // get the object
            StoredProcedure sp = server.GetSmoObject(urn) as StoredProcedure;

            Database parentObject = server.GetSmoObject(urn.Parent) as Database;

            StringBuilder executeStatement = new StringBuilder();

            // list of DECLARE <variable> <type>
            StringBuilder declares = new StringBuilder();
            // Parameters to be passed
            StringBuilder parameterList = new StringBuilder();
            if (sp == null || parentObject == null)
            {

            }
            WriteUseDatabase(parentObject, executeStatement, options);

            // character string to put in front of each parameter. First one is just carriage return
            // the rest will have a "," in front as well.
            string paramListPreChar = "\r\n   ";
            for (int i = 0; i < sp.Parameters.Count; i++)
            {
                StoredProcedureParameter spp = sp.Parameters[i];

                declares.AppendFormat("DECLARE {0} {1}\r\n"
                                      , QuoteObjectName(spp.Name)
                                      , GetDatatype(spp.DataType, options));

                parameterList.AppendFormat("{0}{1}"
                                           , paramListPreChar
                                           , QuoteObjectName(spp.Name));

                // if this is the first time through change the prefix to include a ","
                if (i == 0)
                {
                    paramListPreChar = "\r\n  ,";
                }

                // mark any output parameters as such.
                if (spp.IsOutputParameter)
                {
                    parameterList.Append(" OUTPUT");
                }
            }

            // build the execute statement
            if (sp.ImplementationType == ImplementationType.TransactSql)
            {
                executeStatement.Append("EXECUTE @RC = ");
            }
            else
            {
                executeStatement.Append("EXECUTE ");
            }

            // get the object name
            executeStatement.Append(GenerateSchemaQualifiedName(sp.Schema, sp.Name, options.SchemaQualify));

            string formatString = sp.ImplementationType == ImplementationType.TransactSql
                                  ? "DECLARE @RC int\r\n{0}\r\n{1}\r\n\r\n{2} {3}"
                                  : "{0}\r\n{1}\r\n\r\n{2} {3}";

            script = string.Format(CultureInfo.InvariantCulture, formatString,
                declares,
                "-- TODO: Set parameter values here.",
                executeStatement,
                parameterList);

            return script;
        }

        /// <summary>
        /// Generate a schema qualified name (e.g. [schema].[objectName]) for an object if the option for SchemaQualify is true
        /// </summary>
        /// <param name="schema">The schema name. May be null or empty in which case it will be ignored</param>
        /// <param name="objectName">The object name.</param>
        /// <param name="schemaQualify">Whether to schema qualify the object or not</param>
        /// <returns>The object name, quoted as appropriate and schema-qualified if the option is set</returns>
        static private string GenerateSchemaQualifiedName(string schema, string objectName, bool schemaQualify)
        {
            var qualifiedName = new StringBuilder();

            if (schemaQualify && !String.IsNullOrEmpty(schema))
            {
                // schema.name
                qualifiedName.AppendFormat(CultureInfo.InvariantCulture, "{0}.{1}", GetDelimitedString(schema), GetDelimitedString(objectName));
            }
            else
            {
                // name
                qualifiedName.AppendFormat(CultureInfo.InvariantCulture, "{0}", GetDelimitedString(objectName));
            }

            return qualifiedName.ToString();
        }

        /// <summary>
        /// getting delimited string
        /// </summary>
        /// <param name="str">string</param>
        /// <returns>string</returns>
        static private string GetDelimitedString(string str)
        {
            if (string.IsNullOrEmpty(str))
            {
                return String.Empty;
            }
            else
            {
                StringBuilder qualifiedName = new StringBuilder();
                qualifiedName.AppendFormat("{0}{1}{2}",
                                       LeftDelimiter,
                                       QuoteObjectName(str),
                                       RightDelimiter);
                return qualifiedName.ToString();
            }
        }

        /// <summary>
        /// turn a smo datatype object into a type that can be inserted into tsql, e.g. nvarchar(20)
        /// </summary>
        /// <param name="type"></param>
        /// <param name="options"></param>
        /// <returns></returns>
        internal static string GetDatatype(DataType type, ScriptingOptions options)
        {
            // string we'll return.
            string rv = string.Empty;

            string dataType = type.Name;
            switch (type.SqlDataType)
            {
                // char, nchar, nchar, nvarchar, varbinary, nvarbinary are all displayed as type(length)
                // length of -1 is taken to be type(max). max isn't localizable.
                case SqlDataType.Char:
                case SqlDataType.NChar:
                case SqlDataType.VarChar:
                case SqlDataType.NVarChar:
                case SqlDataType.Binary:
                case SqlDataType.VarBinary:
                    rv = string.Format(CultureInfo.InvariantCulture,
                                       "{0}({1})",
                                       dataType,
                                       type.MaximumLength);
                    break;
                case SqlDataType.VarCharMax:
                case SqlDataType.NVarCharMax:
                case SqlDataType.VarBinaryMax:
                    rv = string.Format(CultureInfo.InvariantCulture,
                                       "{0}(max)",
                                       dataType);
                    break;
                // numeric and decimal are displayed as type precision,scale
                case SqlDataType.Numeric:
                case SqlDataType.Decimal:
                    rv = string.Format(CultureInfo.InvariantCulture,
                                       "{0}({1},{2})",
                                       dataType,
                                       type.NumericPrecision,
                                       type.NumericScale);
                    break;
                //time, datetimeoffset and datetime2 are displayed as type scale
                case SqlDataType.Time:
                case SqlDataType.DateTimeOffset:
                case SqlDataType.DateTime2:
                    rv = string.Format(CultureInfo.InvariantCulture,
                                       "{0}({1})",
                                       dataType,
                                       type.NumericScale);
                    break;
                // anything else is just type.
                case SqlDataType.Xml:
                    if (type.Schema != null && type.Schema.Length > 0 && dataType != null && dataType.Length > 0)
                    {
                        rv = String.Format(CultureInfo.InvariantCulture
                            , "xml ({0}{2}{1}.{0}{3}{1})"
                            , LeftDelimiter
                            , RightDelimiter
                            , QuoteObjectName(type.Schema)
                            , QuoteObjectName(dataType));
                    }
                    else
                    {
                        rv = "xml";
                    }
                    break;
                case SqlDataType.UserDefinedDataType:
                case SqlDataType.UserDefinedTableType:
                case SqlDataType.UserDefinedType:
                    //User defined types may be in a non-DBO schema so append it if necessary
                    rv = GenerateSchemaQualifiedName(type.Schema, dataType, options.SchemaQualify);
                    break;
                default:
                    rv = dataType;
                    break;

            }
            return rv;
        }

        /// <summary>
        /// Double quotes certain characters in object name
        /// </summary>
        /// <param name="sqlObject"></param>
        public static string QuoteObjectName(string sqlObject)
        {

            int len = sqlObject.Length;
            StringBuilder result = new StringBuilder(sqlObject.Length);
            for (int i = 0; i < len; i++)
            {
                if (sqlObject[i] == ']')
                {
                    result.Append(']');
                }
                result.Append(sqlObject[i]);
            }

            return result.ToString();
        }

        private static void WriteUseDatabase(Database parentObject, StringBuilder stringBuilder , ScriptingOptions options)
        {
            if (options.IncludeDatabaseContext)
            {
                string useDb = string.Format(CultureInfo.InvariantCulture, "USE {0}", CommonConstants.DefaultBatchSeperator);
                if (!options.NoCommandTerminator)
                {
                    stringBuilder.Append(useDb);
                    
                }
                else
                {
                    stringBuilder.Append(useDb);
                    stringBuilder.Append(Environment.NewLine);
                }
            }
        }

        private string GenerateScriptAs(Server server, UrnCollection urns)
        {
            SqlServer.Management.Smo.Scripter scripter = null;
            string resultScript = string.Empty;
            try
            {
                scripter = new SqlServer.Management.Smo.Scripter(server);
                ScriptingOptions options = new ScriptingOptions();
                SetScriptBehavior(options);
                PopulateAdvancedScriptOptions(this.Parameters.ScriptOptions, options);
                options.WithDependencies = false;

                // Scripting data is not avaialable in the scripter
                options.ScriptData = false;
                SetScriptingOptions(options);

                if(options.ScriptForAlter)
                {
                    // TODO
                }

                // TODO: Not including the header by default. We have to get this option from client
                options.IncludeHeaders = false;
                scripter.Options = options;
                scripter.ScriptingError += ScripterScriptingError;
                var result = scripter.Script(urns);
                resultScript = GetScript(options, result);
            }
            catch
            {
                throw;
            }
            finally
            {
                if (scripter != null)
                {
                    scripter.ScriptingError -= this.ScripterScriptingError;
                }
            }

            return resultScript;
        }

        private string GetScript(ScriptingOptions options, StringCollection stringCollection)
        {
            StringBuilder sb = new StringBuilder();

            foreach (var item in stringCollection)
            {
                sb.Append(item);
                if (options != null && !options.NoCommandTerminator)
                {
                    //Ensure the batch separator is always on a new line (to avoid syntax errors)
                    //but don't write an extra if we already have one as this can affect definitions
                    //of objects such as Stored Procedures (see TFS#9125366)
                    sb.AppendFormat(CultureInfo.InvariantCulture, "{0}{1}{2}",
                        item.EndsWith(Environment.NewLine) ? string.Empty : Environment.NewLine,
                        CommonConstants.DefaultBatchSeperator,
                        Environment.NewLine);
                }
                else
                {
                    sb.AppendFormat(CultureInfo.InvariantCulture, Environment.NewLine);
                }
            }

            return sb.ToString();
        }

        private UrnCollection CreateUrns(ServerConnection serverConnection)
        {
            IEnumerable<ScriptingObject> selectedObjects = new List<ScriptingObject>(this.Parameters.ScriptingObjects);

            serverName = serverConnection.TrueName;
            databaseName = new SqlConnectionStringBuilder(this.Parameters.ConnectionString).InitialCatalog;
            UrnCollection urnCollection = new UrnCollection();
            foreach (var scriptingObject in selectedObjects)
            {
                if(string.IsNullOrEmpty(scriptingObject.Schema))
                {
                    // TODO: get the default schema
                    scriptingObject.Schema = "dbo";
                }
                urnCollection.Add(scriptingObject.ToUrn(serverName, databaseName));
            }
            return urnCollection;
        }

        private void SetScriptBehavior(ScriptingOptions options)
        {
            // TODO: have to add Scripting behavior to Smo ScriptingOptions class 
            // so it would support ScriptDropAndScreate
            switch (this.Parameters.ScriptOptions.ScriptCreateDrop)
            {
                case "ScriptCreate":
                    options.ScriptDrops = false;
                    break;
                case "ScriptDrop":
                    options.ScriptDrops = true;
                    break;
                case "ScriptAlter":
                    options.ScriptForAlter = true;
                    break;
                default:
                    options.ScriptDrops = false;
                    break;

            }
        }

        private static Dictionary<string, SqlServerVersion> LoadScriptCompatabilityMap()
        {
            Dictionary<string, SqlServerVersion> map = new Dictionary<string, SqlServerVersion>();
            map.Add(SqlScriptOptions.ScriptCompatabilityOptions.Script140Compat.ToString(), SqlServerVersion.Version140);
            map.Add(SqlScriptOptions.ScriptCompatabilityOptions.Script130Compat.ToString(), SqlServerVersion.Version130);
            map.Add(SqlScriptOptions.ScriptCompatabilityOptions.Script120Compat.ToString(), SqlServerVersion.Version120);
            map.Add(SqlScriptOptions.ScriptCompatabilityOptions.Script110Compat.ToString(), SqlServerVersion.Version110);
            map.Add(SqlScriptOptions.ScriptCompatabilityOptions.Script105Compat.ToString(), SqlServerVersion.Version105);
            map.Add(SqlScriptOptions.ScriptCompatabilityOptions.Script100Compat.ToString(), SqlServerVersion.Version100);
            map.Add(SqlScriptOptions.ScriptCompatabilityOptions.Script90Compat.ToString(), SqlServerVersion.Version90);

            return map;
        }

        private void SetScriptingOptions(ScriptingOptions scriptingOptions)
        {
            scriptingOptions.AllowSystemObjects = true;

            // setting this forces SMO to correctly script objects that have been renamed
            scriptingOptions.EnforceScriptingOptions = true;

            //We always want role memberships for users and database roles to be scripted
            scriptingOptions.IncludeDatabaseRoleMemberships = true;
            SqlServerVersion targetServerVersion;
            if(scriptCompatabilityMap.TryGetValue(this.Parameters.ScriptOptions.ScriptCompatibilityOption, out targetServerVersion))
            {
                scriptingOptions.TargetServerVersion = targetServerVersion;
            }
            else
            {
                //If you are getting this assertion fail it means you are working for higher
                //version of SQL Server. You need to update this part of code.
                 Logger.Write(LogLevel.Warning, "This part of the code is not updated corresponding to latest version change");
            }

            // for cloud scripting to work we also have to have Script Compat set to 105.
            // the defaults from scripting options should take care of it
            object targetDatabaseEngineType;
            if (Enum.TryParse(typeof(SqlScriptOptions.ScriptDatabaseEngineType), this.Parameters.ScriptOptions.TargetDatabaseEngineType, out targetDatabaseEngineType))
            {
                switch ((SqlScriptOptions.ScriptDatabaseEngineType)targetDatabaseEngineType)
                {
                    case SqlScriptOptions.ScriptDatabaseEngineType.SingleInstance:
                        scriptingOptions.TargetDatabaseEngineType = DatabaseEngineType.Standalone;
                        break;
                    case SqlScriptOptions.ScriptDatabaseEngineType.SqlAzure:
                        scriptingOptions.TargetDatabaseEngineType = DatabaseEngineType.SqlAzureDatabase;
                        break;
                }
            }

            object targetDatabaseEngineEdition;
            if (Enum.TryParse(typeof(SqlScriptOptions.ScriptDatabaseEngineEdition), this.Parameters.ScriptOptions.TargetDatabaseEngineEdition, out targetDatabaseEngineEdition))
            {
                switch ((SqlScriptOptions.ScriptDatabaseEngineEdition)targetDatabaseEngineEdition)
                {
                    case SqlScriptOptions.ScriptDatabaseEngineEdition.SqlServerPersonalEdition:
                        scriptingOptions.TargetDatabaseEngineEdition = DatabaseEngineEdition.Personal;
                        break;
                    case SqlScriptOptions.ScriptDatabaseEngineEdition.SqlServerStandardEdition:
                        scriptingOptions.TargetDatabaseEngineEdition = DatabaseEngineEdition.Standard;
                        break;
                    case SqlScriptOptions.ScriptDatabaseEngineEdition.SqlServerEnterpriseEdition:
                        scriptingOptions.TargetDatabaseEngineEdition = DatabaseEngineEdition.Enterprise;
                        break;
                    case SqlScriptOptions.ScriptDatabaseEngineEdition.SqlServerExpressEdition:
                        scriptingOptions.TargetDatabaseEngineEdition = DatabaseEngineEdition.Express;
                        break;
                    case SqlScriptOptions.ScriptDatabaseEngineEdition.SqlAzureDatabaseEdition:
                        scriptingOptions.TargetDatabaseEngineEdition = DatabaseEngineEdition.SqlDatabase;
                        break;
                    case SqlScriptOptions.ScriptDatabaseEngineEdition.SqlDatawarehouseEdition:
                        scriptingOptions.TargetDatabaseEngineEdition = DatabaseEngineEdition.SqlDataWarehouse;
                        break;
                    case SqlScriptOptions.ScriptDatabaseEngineEdition.SqlServerStretchEdition:
                        scriptingOptions.TargetDatabaseEngineEdition = DatabaseEngineEdition.SqlStretchDatabase;
                        break;
                    case SqlScriptOptions.ScriptDatabaseEngineEdition.SqlServerManagedInstanceEdition:
                        scriptingOptions.TargetDatabaseEngineEdition = DatabaseEngineEdition.SqlManagedInstance;
                        break;
                    default:
                        scriptingOptions.TargetDatabaseEngineEdition = DatabaseEngineEdition.Standard;
                        break;
                }
            }

            if (scriptingOptions.TargetDatabaseEngineEdition == DatabaseEngineEdition.SqlDataWarehouse)
            {
                scriptingOptions.Triggers = false;
            }

            scriptingOptions.NoVardecimal = false; //making IncludeVarDecimal true for DPW

            // scripting of stats is a combination of the Statistics
            // and the OptimizerData flag
            object scriptStatistics;
            if (Enum.TryParse(typeof(SqlScriptOptions.ScriptStatisticsOptions), this.Parameters.ScriptOptions.ScriptStatistics, out scriptStatistics))
            {
                switch ((SqlScriptOptions.ScriptStatisticsOptions)scriptStatistics)
                {
                    case SqlScriptOptions.ScriptStatisticsOptions.ScriptStatsAll:
                        scriptingOptions.Statistics = true;
                        scriptingOptions.OptimizerData = true;
                        break;
                    case SqlScriptOptions.ScriptStatisticsOptions.ScriptStatsDDL:
                        scriptingOptions.Statistics = true;
                        scriptingOptions.OptimizerData = false;
                        break;
                    case SqlScriptOptions.ScriptStatisticsOptions.ScriptStatsNone:
                        scriptingOptions.Statistics = false;
                        scriptingOptions.OptimizerData = false;
                        break;
                }
            }

            // If Histogram and Update Statics are True then include DriIncludeSystemNames and AnsiPadding by default
            if (scriptingOptions.Statistics == true && scriptingOptions.OptimizerData == true)
            {
                scriptingOptions.DriIncludeSystemNames = true;
                scriptingOptions.AnsiPadding = true;
            }
        }

        private void ScripterScriptingError(object sender, ScriptingErrorEventArgs e)
        {
            this.CancellationToken.ThrowIfCancellationRequested();

            Logger.Write(
                LogLevel.Verbose,
                string.Format(
                    "Sending scripting error progress event, Urn={0}, OperationId={1}, Completed={2}, Error={3}",
                    e.Current,
                    this.OperationId,
                    false,
                    e?.InnerException?.ToString() ?? "null"));

            this.SendProgressNotificationEvent(new ScriptingProgressNotificationParams
            {
                ScriptingObject = e.Current?.ToScriptingObject(),
                Status = "Failed",
                ErrorMessage = e?.InnerException?.Message,
                ErrorDetails = e?.InnerException?.ToString(),
            });
        }
    }
}<|MERGE_RESOLUTION|>--- conflicted
+++ resolved
@@ -37,19 +37,22 @@
 
         public ScriptAsScriptingOperation(ScriptingParams parameters, ServerConnection serverConnection): base(parameters)
         {
+            Validate.IsNotNull("serverConnection", serverConnection);
             ServerConnection = serverConnection;
         }
 
-<<<<<<< HEAD
+        public ScriptAsScriptingOperation(ScriptingParams parameters) : base(parameters)
+        {
+            SqlConnection sqlConnection = new SqlConnection(this.Parameters.ConnectionString);
+            ServerConnection = new ServerConnection(sqlConnection);
+            disconnectAtDispose = true;
+        }
+
+        internal ServerConnection ServerConnection { get; set; }
+
         private string serverName;
         private string databaseName;
-=======
-        public ScriptAsScriptingOperation(ScriptingParams parameters) : base(parameters)
-        {
-        }
-
-        internal ServerConnection ServerConnection { get; set; }
->>>>>>> 6f322214
+        private bool disconnectAtDispose = false;
 
         public override void Execute()
         {
@@ -66,49 +69,26 @@
                 Server server = new Server(ServerConnection);
                 if (!ServerConnection.IsOpen)
                 {
-<<<<<<< HEAD
-                    sqlConnection.Open();
-                    ServerConnection serverConnection = new ServerConnection(sqlConnection);
-                    Server server = new Server(serverConnection);
-                    UrnCollection urns = CreateUrns(serverConnection);
-
-                    switch (this.Parameters.ScriptOptions.ScriptCreateDrop)
-                    {
-                        case "ScriptCreate":
-                        case "ScriptDrop":
-                        case "ScriptCreateDrop":
-                        case "ScriptAlter":
-
-                            resultScript = GenerateScriptAs(server, urns);
-                            break;
-                        case "ScriptSelect":
-                            resultScript = GenerateScriptSelect(server, urns);
-                            break;
-                        case "ScriptExecute":
-                            resultScript = GenerareScriptAsExecute(server, urns);
-                            break;
-                    }
-=======
                     ServerConnection.Connect();
->>>>>>> 6f322214
-                }
-                scripter = new SqlServer.Management.Smo.Scripter(server);
-                ScriptingOptions options = new ScriptingOptions();
-                SetScriptBehavior(options);
-                ScriptAsOptions scriptAsOptions = new ScriptAsOptions(this.Parameters.ScriptOptions);
-                PopulateAdvancedScriptOptions(scriptAsOptions, options);
-                options.WithDependencies = false;
-                options.ScriptData = false;
-                SetScriptingOptions(options);
-
-                // TODO: Not including the header by default. We have to get this option from client
-                options.IncludeHeaders = false;
-                scripter.Options = options;
-                scripter.Options.ScriptData = false;
-                scripter.ScriptingError += ScripterScriptingError;
+                }
+                
                 UrnCollection urns = CreateUrns(ServerConnection);
-                var result = scripter.Script(urns);
-                resultScript = GetScript(options, result);
+
+                switch (this.Parameters.Operation)
+                {
+                    case "Create":
+                    case "Drop":
+                    case "Alter":
+
+                        resultScript = GenerateScriptAs(server, urns);
+                        break;
+                    case "Select":
+                        resultScript = GenerateScriptSelect(server, urns);
+                        break;
+                    case "Execute":
+                        resultScript = GenerareScriptAsExecute(server, urns);
+                        break;
+                }
 
 
                 this.CancellationToken.ThrowIfCancellationRequested();
@@ -151,7 +131,10 @@
             }
             finally
             {
-                
+                if (disconnectAtDispose && ServerConnection != null && ServerConnection.IsOpen)
+                {
+                    ServerConnection.Disconnect();
+                }
             }
         }
 
