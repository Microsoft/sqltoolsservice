﻿//
// Copyright (c) Microsoft. All rights reserved.
// Licensed under the MIT license. See LICENSE file in the project root for full license information.
//

using System;
using System.Globalization;
using System.Linq;
using System.Text.RegularExpressions;
using Microsoft.SqlServer.Management.SqlParser.Intellisense;
using Microsoft.SqlTools.ServiceLayer.LanguageServices.Contracts;
using Microsoft.SqlTools.ServiceLayer.Utility;
using Microsoft.SqlTools.ServiceLayer.Workspace.Contracts;

namespace Microsoft.SqlTools.ServiceLayer.LanguageServices.Completion
{
    /// <summary>
    /// Creates a completion item from SQL parser declaration item
    /// </summary>
    public class SqlCompletionItem
    {
        private static Regex ValidSqlNameRegex = new Regex(@"^[\p{L}_@][\p{L}\p{N}@$#_]{0,127}$");
        private static DelimitedIdentifier BracketeIidentifiers = new DelimitedIdentifier { Start = "[", End = "]"};
        private static DelimitedIdentifier[] DelimitedIdentifiers =
            new DelimitedIdentifier[] { BracketeIidentifiers, new DelimitedIdentifier {Start = "\"", End = "\"" } };

        /// <summary>
        /// Create new instance given the SQL parser declaration
        /// </summary>
        public SqlCompletionItem(Declaration declaration, string tokenText) :
            this(declaration == null ? null : declaration.Title, declaration == null ? DeclarationType.Table : declaration.Type, tokenText)
        {
        }

        /// <summary>
        /// Creates new instance given declaration title and type
        /// </summary>
        public SqlCompletionItem(string declarationTitle, DeclarationType declarationType, string tokenText)
        {
            Validate.IsNotNullOrEmptyString("declarationTitle", declarationTitle);

            DeclarationTitle = declarationTitle;
            DeclarationType = declarationType;
            TokenText = tokenText;

            Init();
        }

        private void Init()
        {
            InsertText = GetCompletionItemInsertName();
            Label = DeclarationTitle;
<<<<<<< HEAD
            DelimitedIdentifier delimitedIdentifier = GetDelimitedIdentifier(TokenText);
            if (delimitedIdentifier != null)
=======
            if (StartsWithBracket(TokenText) || AutoCompleteHelper.IsReservedWord(InsertText))
>>>>>>> 1a2e802a
            {
                Label = WithDelimitedIdentifier(delimitedIdentifier, Label);
                InsertText = WithDelimitedIdentifier(delimitedIdentifier, InsertText);
            }
            Detail = Label;
            Kind = CreateCompletionItemKind();
        }

        private CompletionItemKind CreateCompletionItemKind()
        {
            CompletionItemKind kind = CompletionItemKind.Variable;
            switch (DeclarationType)
            {
                case DeclarationType.Schema:
                    kind = CompletionItemKind.Module;
                    break;
                case DeclarationType.Column:
                    kind = CompletionItemKind.Field;
                    break;
                case DeclarationType.Table:
                case DeclarationType.View:
                    kind = CompletionItemKind.File;
                    break;
                case DeclarationType.Database:
                    kind = CompletionItemKind.Method;
                    break;
                case DeclarationType.ScalarValuedFunction:
                case DeclarationType.TableValuedFunction:
                case DeclarationType.BuiltInFunction:
                    kind = CompletionItemKind.Value;
                    break;
                default:
                    kind = CompletionItemKind.Unit;
                    break;
            }

            return kind;
        }

        /// <summary>
        /// Declaration Title
        /// </summary>
        public string DeclarationTitle { get; private set; }

        /// <summary>
        /// Token text from the editor
        /// </summary>
        public string TokenText { get; private set; }

        /// <summary>
        /// SQL declaration type
        /// </summary>
        public DeclarationType DeclarationType { get; private set; }

        /// <summary>
        /// Completion item label
        /// </summary>
        public string Label { get; private set; }

        /// <summary>
        /// Completion item kind
        /// </summary>
        public CompletionItemKind Kind { get; private set; }

        /// <summary>
        /// Completion insert text
        /// </summary>
        public string InsertText { get; private set; }

        /// <summary>
        /// Completion item detail
        /// </summary>
        public string Detail { get; private set; }

        /// <summary>
        /// Creates a completion item given the editor info
        /// </summary>
        public CompletionItem CreateCompletionItem(
          int row,
          int startColumn,
          int endColumn)
        {
            return CreateCompletionItem(Label, Detail, InsertText, Kind, row, startColumn, endColumn);
        }

        /// <summary>
        /// Creates a completion item
        /// </summary>
        public static CompletionItem CreateCompletionItem(
           string label,
           string detail,
           string insertText,
           CompletionItemKind kind,
           int row,
           int startColumn,
           int endColumn)
        {   
            CompletionItem item = new CompletionItem()
            {
                Label = label,
                Kind = kind,
                Detail = detail,
                InsertText = insertText,
                TextEdit = new TextEdit
                {
                    NewText = insertText,
                    Range = new Range
                    {
                        Start = new Position
                        {
                            Line = row,
                            Character = startColumn
                        },
                        End = new Position
                        {
                            Line = row,
                            Character = endColumn
                        }
                    }
                }
            };

            return item;
        }

        private string GetCompletionItemInsertName()
        {
            string insertText = DeclarationTitle;
            if (!string.IsNullOrEmpty(DeclarationTitle) && !ValidSqlNameRegex.IsMatch(DeclarationTitle))
            {
                insertText = WithDelimitedIdentifier(BracketeIidentifiers, DeclarationTitle);
            }
            return insertText;
        }

        private bool HasDelimitedIdentifier(DelimitedIdentifier delimiteIidentifier, string text)
        {
            return text != null && delimiteIidentifier != null && text.StartsWith(delimiteIidentifier.Start) 
                && text.EndsWith(delimiteIidentifier.End);
        }

        private DelimitedIdentifier GetDelimitedIdentifier(string text)
        {
            return text != null ? DelimitedIdentifiers.FirstOrDefault(x => text.StartsWith(x.Start)) : null;
        }

        private string WithDelimitedIdentifier(DelimitedIdentifier delimiteIidentifier, string text)
        {
            if (!HasDelimitedIdentifier(delimiteIidentifier, text))
            {
                return string.Format(CultureInfo.InvariantCulture, "{0}{1}{2}", delimiteIidentifier.Start, text, delimiteIidentifier.End);
            }
            else
            {
                return text;
            }
        }
    }

    internal class DelimitedIdentifier
    {
        public string Start { get; set; }
        public string End { get; set; }
    }
}<|MERGE_RESOLUTION|>--- conflicted
+++ resolved
@@ -3,7 +3,6 @@
 // Licensed under the MIT license. See LICENSE file in the project root for full license information.
 //
 
-using System;
 using System.Globalization;
 using System.Linq;
 using System.Text.RegularExpressions;
@@ -48,14 +47,15 @@
 
         private void Init()
         {
-            InsertText = GetCompletionItemInsertName();
+            InsertText = DeclarationTitle;
+            if (!string.IsNullOrEmpty(DeclarationTitle) && 
+                (!ValidSqlNameRegex.IsMatch(DeclarationTitle) || AutoCompleteHelper.IsReservedWord(InsertText)))
+            {
+                InsertText = WithDelimitedIdentifier(BracketeIidentifiers, DeclarationTitle);
+            }
             Label = DeclarationTitle;
-<<<<<<< HEAD
             DelimitedIdentifier delimitedIdentifier = GetDelimitedIdentifier(TokenText);
             if (delimitedIdentifier != null)
-=======
-            if (StartsWithBracket(TokenText) || AutoCompleteHelper.IsReservedWord(InsertText))
->>>>>>> 1a2e802a
             {
                 Label = WithDelimitedIdentifier(delimitedIdentifier, Label);
                 InsertText = WithDelimitedIdentifier(delimitedIdentifier, InsertText);
@@ -152,7 +152,7 @@
            int row,
            int startColumn,
            int endColumn)
-        {   
+        {
             CompletionItem item = new CompletionItem()
             {
                 Label = label,
