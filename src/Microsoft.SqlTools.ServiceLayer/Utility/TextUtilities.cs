--- conflicted
+++ resolved
@@ -22,23 +22,14 @@
                 return 1;
             }
 
-<<<<<<< HEAD
             for (int i = 0; i < startRow; ++i)
             {
                 while (prevNewLine < sql.Length && sql[prevNewLine] != '\n')
-=======
-            // if (startRow > 1)
-            // {        
-                for (int i = 0; i < startRow; ++i)
->>>>>>> 4f0d4df2
                 {
-                    while (prevNewLine < sql.Length && sql[prevNewLine] != '\n')
-                    {
-                        ++prevNewLine;
-                    }
                     ++prevNewLine;
                 }
-            //}
+                ++prevNewLine;
+            }
 
             return startColumn + prevNewLine;
         }
@@ -50,7 +41,7 @@
         /// <param name="sql"></param>
         /// <param name="startRow">parameter is 0-based</param>
         /// <param name="startColumn">parameter is 0-based</param>
-        /// <param name="tokenText">parameter is 0-based</param>
+        /// <param name="tokenText"></param>
         public static int PositionOfPrevDelimeter(string sql, int startRow, int startColumn)
         {            
             int prevNewLine;
