--- conflicted
+++ resolved
@@ -272,6 +272,8 @@
                     OsVersion = serverInfo.OsVersion
                 };
                 connectionInfo.IsAzure = serverInfo.IsCloud;
+                connectionInfo.MajorVersion = serverInfo.ServerMajorVersion;
+                connectionInfo.IsSqlDW = (serverInfo.EngineEditionId == (int)DatabaseEngineEdition.SqlDataWarehouse);
             }
             catch (Exception ex)
             {
@@ -401,30 +403,7 @@
             DbConnection defaultConnection;
             if (!connectionInfo.TryGetConnection(ConnectionType.Default, out defaultConnection))
             {
-<<<<<<< HEAD
                 return null;
-=======
-                var reliableConnection = connectionInfo.SqlConnection as ReliableSqlConnection;
-                DbConnection connection = reliableConnection != null ? reliableConnection.GetUnderlyingConnection() : connectionInfo.SqlConnection;
-                
-                ReliableConnectionHelper.ServerInfo serverInfo = ReliableConnectionHelper.GetServerVersion(connection);
-                response.ServerInfo = new ServerInfo
-                {
-                    ServerMajorVersion = serverInfo.ServerMajorVersion,
-                    ServerMinorVersion = serverInfo.ServerMinorVersion,
-                    ServerReleaseVersion = serverInfo.ServerReleaseVersion,
-                    EngineEditionId = serverInfo.EngineEditionId,
-                    ServerVersion = serverInfo.ServerVersion,
-                    ServerLevel = serverInfo.ServerLevel,
-                    ServerEdition = serverInfo.ServerEdition,
-                    IsCloud = serverInfo.IsCloud,
-                    AzureVersion = serverInfo.AzureVersion,
-                    OsVersion = serverInfo.OsVersion
-                };
-                connectionInfo.IsAzure = serverInfo.IsCloud;
-                connectionInfo.MajorVersion = serverInfo.ServerMajorVersion;
-                connectionInfo.IsSqlDW = (serverInfo.EngineEditionId == (int)DatabaseEngineEdition.SqlDataWarehouse);
->>>>>>> 8a8d4338
             }
 
             // Try to get the DbConnection
