﻿Template 9 
<<<<<<< HEAD
There were #uniqueInputs ##input_g_0 (s),  the top #top highest total ##output_0 were as follows:\n #placeHolder
=======
There were #uniqueinputs ##input_g_0 (s),  the top #top highest total ##output_0 were as follows:\n #placeHolder
>>>>>>> 45862f08
Template 16 
For the #slices ##SlicePar_GG_1(s), the percentage of ##OutPar_N_C_1 on #time were \n #stHData\n this was compared with #Etime where #ESlices ##SlicePar_GG_1\n #EstHData  \n.
Template 17 
For the #slices ##SlicePar_GG_1(s), the  percentage of ##OutPar_N_C_1 for each group during the week of #time was \n #stHData\n, compared to the #Etime where #ESlices ##SlicePar_GG_1\n #EstHData  \n. 
Template 21 
The data pattern indicates that  #st have  #volumeType ##OutPar_N_C_1 \n.
Template 22 
The largest increase of ##OutPar_N_C_1 was on #time when it increased #increasesize% above the average value.
Template 23
The largest decrease in ##OutPar_N_C_1 was on  #time when it fell below #reducesize% of the average value.
Template 24 
The data trend indicates a consistent #trend over time. \n
Template 1 
For the #averageSlice ##slicer_0, the volume of each is: #placeHolder
Template 2 
The ##InPar_GG_1 that had largest of each ##SlicePar_GG_1 are (only top #n ##InPar_GG_1) \n
Template 3 
#input had #TPer% for ##SlicePar_GG_1 #Slice \n"
Template 5 
The ##InPar_GG_1 that had largest of each ##SlicePar_GG_1 are (only top #n ##InPar_GG_1) \n
Template 6 
The largest and smallest ##SlicePar_GG_1 for the top #n ##InPar_GG_1 were are as follows \n
Template 7 
#inp had #maxSlice the largest  ##SlicePar_GG_1 #maxPer% and #minSlice the smallest  ##SlicePar_GG_1 #minPer%  \n
Template 8 
#inp had a total of #OutPar_N_C_1 ##OutPar_N_C_1 that constitues #Per% \n \n
Template 10 
There were #uniqueInputs ##InPar_GG_1(s),  the  total ##OutPar_N_C_1 were as follows:\n #st
Template 11 
in the week #time the data contained #slices ##SlicePar_GG_1, the top #n ##SlicePar_GG_1 with highest ##OutPar_N_C_1 were as follows:\n #stHData this was compared with week #Etime with the following top #En of #Eslice ##SlicePar_GG_1\n #EstData\n 
Template 12 
in the week #time the data contained #slices ##SlicePar_GG_1, the top #n ##SlicePar_GG_1 with highest ##OutPar_N_C_1 were as follows:\n #stHData\n 
Template 13 
On day #time the data contained #slices ##SlicePar_GG_1, the top #n ##SlicePar_GG_1 with highest ##OutPar_N_C_1 were as follows:\n #stHData this was compared with day #Etime with the following top #n ##SlicePar_GG_1\n #EstHData\n 
Template 14 
in month #time the data contained #slices ##SlicePar_GG_1, the top #n ##SlicePar_GG_1 with highest ##OutPar_N_C_1 were as follows:\n #stData this was compared with month #Etime with the following top #n ##SlicePar_GG_1\n #EstData\n
Template 15 
in month #time the data contained #slices ##SlicePar_GG_1, the top #n ##SlicePar_GG_1 with highest ##OutPar_N_C_1 were as follows:\n #stHData\n
Template 18 
in the week #time the data contained #slices ##SlicePar_GG_1, the % of  ##OutPar_N_C_1 for each ##SlicePar_GG_1 were as follows:\n #stHData this was compared with week #Etime with the following #En of #Eslice ##SlicePar_GG_1\n #EstHData \n
Template 19 
in month #time the data contained #slices ##SlicePar_GG_1, the % of ##OutPar_N_C_1 for each ##SlicePar_GG_1 were as follows:\n #stData this was compared with month #Etime with the following #n ##SlicePar_GG_1\n #EstData\n
Template 20 
in month #time the data contained #slices ##SlicePar_GG_1, the % of  ##OutPar_N_C_1 for each ##SlicePar_GG_1 were as follows:\n #stData\n
Template 21 
Looking at the pattern of the data it appears that  #st has the #volumeType ##OutPar_N_C_1 \n
Template 22 
The largest increase in ##OutPar_N_C_1 were observed on #time  with an increase of #increasesize% of the avarage value of ##OutPar_N_C_1 \n
Template 23
<<<<<<< HEAD
The bottom #bottom total ##output_0 were as follows:\n #placeHolder
=======
The top #bottom lowest total ##output_0 were as follows:\n #placeHolder
>>>>>>> 45862f08
<|MERGE_RESOLUTION|>--- conflicted
+++ resolved
@@ -1,9 +1,5 @@
 ﻿Template 9 
-<<<<<<< HEAD
 There were #uniqueInputs ##input_g_0 (s),  the top #top highest total ##output_0 were as follows:\n #placeHolder
-=======
-There were #uniqueinputs ##input_g_0 (s),  the top #top highest total ##output_0 were as follows:\n #placeHolder
->>>>>>> 45862f08
 Template 16 
 For the #slices ##SlicePar_GG_1(s), the percentage of ##OutPar_N_C_1 on #time were \n #stHData\n this was compared with #Etime where #ESlices ##SlicePar_GG_1\n #EstHData  \n.
 Template 17 
@@ -53,8 +49,4 @@
 Template 22 
 The largest increase in ##OutPar_N_C_1 were observed on #time  with an increase of #increasesize% of the avarage value of ##OutPar_N_C_1 \n
 Template 23
-<<<<<<< HEAD
-The bottom #bottom total ##output_0 were as follows:\n #placeHolder
-=======
-The top #bottom lowest total ##output_0 were as follows:\n #placeHolder
->>>>>>> 45862f08
+The bottom #bottom total ##output_0 were as follows:\n #placeHolder