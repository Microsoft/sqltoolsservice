--- conflicted
+++ resolved
@@ -15,11 +15,7 @@
 	</ItemGroup>
 	<ItemGroup>
 	  <Content Include="Templates\Templates.txt">
-<<<<<<< HEAD
-	    <CopyToOutputDirectory>Always</CopyToOutputDirectory>
-=======
 	    <CopyToOutputDirectory>PreserveNewest</CopyToOutputDirectory>
->>>>>>> 7913d32a
 	  </Content>
 	</ItemGroup>
 </Project>